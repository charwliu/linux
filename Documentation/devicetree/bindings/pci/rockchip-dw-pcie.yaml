# SPDX-License-Identifier: (GPL-2.0-only OR BSD-2-Clause)
%YAML 1.2
---
$id: http://devicetree.org/schemas/pci/rockchip-dw-pcie.yaml#
$schema: http://devicetree.org/meta-schemas/core.yaml#

title: DesignWare based PCIe controller on Rockchip SoCs

maintainers:
  - Shawn Lin <shawn.lin@rock-chips.com>
  - Simon Xue <xxm@rock-chips.com>
  - Heiko Stuebner <heiko@sntech.de>

description: |+
  RK3568 SoC PCIe host controller is based on the Synopsys DesignWare
  PCIe IP and thus inherits all the common properties defined in
  snps,dw-pcie.yaml.

allOf:
  - $ref: /schemas/pci/snps,dw-pcie.yaml#

properties:
  compatible:
    oneOf:
      - const: rockchip,rk3568-pcie
      - items:
          - enum:
              - rockchip,rk3588-pcie
          - const: rockchip,rk3568-pcie

  reg:
    items:
      - description: Data Bus Interface (DBI) registers
      - description: Rockchip designed configuration registers
      - description: Config registers

  reg-names:
    items:
      - const: dbi
      - const: apb
      - const: config

  clocks:
    minItems: 5
    items:
      - description: AHB clock for PCIe master
      - description: AHB clock for PCIe slave
      - description: AHB clock for PCIe dbi
      - description: APB clock for PCIe
      - description: Auxiliary clock for PCIe
      - description: PIPE clock

  clock-names:
    minItems: 5
    items:
      - const: aclk_mst
      - const: aclk_slv
      - const: aclk_dbi
      - const: pclk
      - const: aux
      - const: pipe
<<<<<<< HEAD

  interrupts:
    maxItems: 5

  interrupt-names:
    items:
      - const: sys
      - const: pmc
      - const: msg
      - const: legacy
      - const: err

  legacy-interrupt-controller:
    description: Interrupt controller node for handling legacy PCI interrupts.
    type: object
    properties:
      "#address-cells":
        const: 0

      "#interrupt-cells":
        const: 1

      "interrupt-controller": true

      interrupts:
        items:
          - description: combined legacy interrupt
=======
>>>>>>> 3766ec12

  msi-map: true

  num-lanes: true

  phys:
    maxItems: 1

  phy-names:
    const: pcie-phy

  power-domains:
    maxItems: 1

  ranges:
    minItems: 2
    maxItems: 3

  resets:
    minItems: 1
    maxItems: 2

  reset-names:
    oneOf:
      - const: pipe
      - items:
          - const: pwr
          - const: pipe

  vpcie3v3-supply: true

required:
  - compatible
  - reg
  - reg-names
  - clocks
  - clock-names
  - msi-map
  - num-lanes
  - phys
  - phy-names
  - power-domains
  - resets
  - reset-names

unevaluatedProperties: false

examples:
  - |
    #include <dt-bindings/interrupt-controller/arm-gic.h>

    bus {
        #address-cells = <2>;
        #size-cells = <2>;

        pcie3x2: pcie@fe280000 {
            compatible = "rockchip,rk3568-pcie";
            reg = <0x3 0xc0800000 0x0 0x390000>,
                  <0x0 0xfe280000 0x0 0x10000>,
                  <0x3 0x80000000 0x0 0x100000>;
            reg-names = "dbi", "apb", "config";
            bus-range = <0x20 0x2f>;
            clocks = <&cru 143>, <&cru 144>,
                     <&cru 145>, <&cru 146>,
                     <&cru 147>;
            clock-names = "aclk_mst", "aclk_slv",
                          "aclk_dbi", "pclk",
                          "aux";
            device_type = "pci";
            interrupts = <GIC_SPI 160 IRQ_TYPE_LEVEL_HIGH>,
                         <GIC_SPI 159 IRQ_TYPE_LEVEL_HIGH>,
                         <GIC_SPI 158 IRQ_TYPE_LEVEL_HIGH>,
                         <GIC_SPI 157 IRQ_TYPE_LEVEL_HIGH>,
                         <GIC_SPI 156 IRQ_TYPE_LEVEL_HIGH>;
            interrupt-names = "sys", "pmc", "msg", "legacy", "err";
            linux,pci-domain = <2>;
            max-link-speed = <2>;
            msi-map = <0x2000 &its 0x2000 0x1000>;
            num-lanes = <2>;
            phys = <&pcie30phy>;
            phy-names = "pcie-phy";
            power-domains = <&power 15>;
            ranges = <0x81000000 0x0 0x80800000 0x3 0x80800000 0x0 0x100000>,
                     <0x83000000 0x0 0x80900000 0x3 0x80900000 0x0 0x3f700000>;
            resets = <&cru 193>;
            reset-names = "pipe";
            #address-cells = <3>;
            #size-cells = <2>;

            legacy-interrupt-controller {
                interrupt-controller;
                #address-cells = <0>;
                #interrupt-cells = <1>;
                interrupt-parent = <&gic>;
                interrupts = <GIC_SPI 72 IRQ_TYPE_EDGE_RISING>;
            };
        };
    };
...<|MERGE_RESOLUTION|>--- conflicted
+++ resolved
@@ -59,36 +59,6 @@
       - const: pclk
       - const: aux
       - const: pipe
-<<<<<<< HEAD
-
-  interrupts:
-    maxItems: 5
-
-  interrupt-names:
-    items:
-      - const: sys
-      - const: pmc
-      - const: msg
-      - const: legacy
-      - const: err
-
-  legacy-interrupt-controller:
-    description: Interrupt controller node for handling legacy PCI interrupts.
-    type: object
-    properties:
-      "#address-cells":
-        const: 0
-
-      "#interrupt-cells":
-        const: 1
-
-      "interrupt-controller": true
-
-      interrupts:
-        items:
-          - description: combined legacy interrupt
-=======
->>>>>>> 3766ec12
 
   msi-map: true
 
@@ -138,7 +108,6 @@
 
 examples:
   - |
-    #include <dt-bindings/interrupt-controller/arm-gic.h>
 
     bus {
         #address-cells = <2>;
@@ -158,12 +127,6 @@
                           "aclk_dbi", "pclk",
                           "aux";
             device_type = "pci";
-            interrupts = <GIC_SPI 160 IRQ_TYPE_LEVEL_HIGH>,
-                         <GIC_SPI 159 IRQ_TYPE_LEVEL_HIGH>,
-                         <GIC_SPI 158 IRQ_TYPE_LEVEL_HIGH>,
-                         <GIC_SPI 157 IRQ_TYPE_LEVEL_HIGH>,
-                         <GIC_SPI 156 IRQ_TYPE_LEVEL_HIGH>;
-            interrupt-names = "sys", "pmc", "msg", "legacy", "err";
             linux,pci-domain = <2>;
             max-link-speed = <2>;
             msi-map = <0x2000 &its 0x2000 0x1000>;
@@ -177,14 +140,6 @@
             reset-names = "pipe";
             #address-cells = <3>;
             #size-cells = <2>;
-
-            legacy-interrupt-controller {
-                interrupt-controller;
-                #address-cells = <0>;
-                #interrupt-cells = <1>;
-                interrupt-parent = <&gic>;
-                interrupts = <GIC_SPI 72 IRQ_TYPE_EDGE_RISING>;
-            };
         };
     };
 ...