# SPDX-License-Identifier: (GPL-2.0-only OR BSD-2-Clause)
%YAML 1.2
---
$id: http://devicetree.org/schemas/pci/rockchip-dw-pcie.yaml#
$schema: http://devicetree.org/meta-schemas/core.yaml#

title: DesignWare based PCIe controller on Rockchip SoCs

maintainers:
  - Shawn Lin <shawn.lin@rock-chips.com>
  - Simon Xue <xxm@rock-chips.com>
  - Heiko Stuebner <heiko@sntech.de>

description: |+
  RK3568 SoC PCIe host controller is based on the Synopsys DesignWare
  PCIe IP and thus inherits all the common properties defined in
  snps,dw-pcie.yaml.

allOf:
  - $ref: /schemas/pci/snps,dw-pcie.yaml#

properties:
  compatible:
<<<<<<< HEAD
    enum:
      - rockchip,rk3568-pcie
      - rockchip,rk3588-pcie
=======
    oneOf:
      - const: rockchip,rk3568-pcie
      - items:
          - enum:
              - rockchip,rk3588-pcie
          - const: rockchip,rk3568-pcie
>>>>>>> e279e542

  reg:
    items:
      - description: Data Bus Interface (DBI) registers
      - description: Rockchip designed configuration registers
      - description: Config registers

  reg-names:
    items:
      - const: dbi
      - const: apb
      - const: config

  clocks:
    minItems: 5
    items:
      - description: AHB clock for PCIe master
      - description: AHB clock for PCIe slave
      - description: AHB clock for PCIe dbi
      - description: APB clock for PCIe
      - description: Auxiliary clock for PCIe
      - description: PIPE clock

  clock-names:
    minItems: 5
    items:
      - const: aclk_mst
      - const: aclk_slv
      - const: aclk_dbi
      - const: pclk
      - const: aux
      - const: pipe

  interrupts:
    maxItems: 5

  interrupt-names:
    items:
      - const: sys
      - const: pmc
      - const: msg
      - const: legacy
      - const: err

  legacy-interrupt-controller:
    description: Interrupt controller node for handling legacy PCI interrupts.
    type: object
    properties:
      "#address-cells":
        const: 0

      "#interrupt-cells":
        const: 1

      "interrupt-controller": true

      interrupts:
        items:
          - description: combined legacy interrupt

  msi-map: true

  num-lanes: true

  phys:
    maxItems: 1

  phy-names:
    const: pcie-phy

  power-domains:
    maxItems: 1

  ranges:
    minItems: 2
    maxItems: 3

  resets:
    minItems: 1
    maxItems: 2

  reset-names:
    oneOf:
      - const: pipe
      - items:
          - const: pwr
          - const: pipe

  vpcie3v3-supply: true

required:
  - compatible
  - reg
  - reg-names
  - clocks
  - clock-names
  - msi-map
  - num-lanes
  - phys
  - phy-names
  - power-domains
  - resets
  - reset-names

unevaluatedProperties: false

examples:
  - |
    #include <dt-bindings/interrupt-controller/arm-gic.h>

    bus {
        #address-cells = <2>;
        #size-cells = <2>;

        pcie3x2: pcie@fe280000 {
            compatible = "rockchip,rk3568-pcie";
            reg = <0x3 0xc0800000 0x0 0x390000>,
                  <0x0 0xfe280000 0x0 0x10000>,
                  <0x3 0x80000000 0x0 0x100000>;
            reg-names = "dbi", "apb", "config";
            bus-range = <0x20 0x2f>;
            clocks = <&cru 143>, <&cru 144>,
                     <&cru 145>, <&cru 146>,
                     <&cru 147>;
            clock-names = "aclk_mst", "aclk_slv",
                          "aclk_dbi", "pclk",
                          "aux";
            device_type = "pci";
            interrupts = <GIC_SPI 160 IRQ_TYPE_LEVEL_HIGH>,
                         <GIC_SPI 159 IRQ_TYPE_LEVEL_HIGH>,
                         <GIC_SPI 158 IRQ_TYPE_LEVEL_HIGH>,
                         <GIC_SPI 157 IRQ_TYPE_LEVEL_HIGH>,
                         <GIC_SPI 156 IRQ_TYPE_LEVEL_HIGH>;
            interrupt-names = "sys", "pmc", "msg", "legacy", "err";
            linux,pci-domain = <2>;
            max-link-speed = <2>;
            msi-map = <0x2000 &its 0x2000 0x1000>;
            num-lanes = <2>;
            phys = <&pcie30phy>;
            phy-names = "pcie-phy";
            power-domains = <&power 15>;
            ranges = <0x81000000 0x0 0x80800000 0x3 0x80800000 0x0 0x100000>,
                     <0x83000000 0x0 0x80900000 0x3 0x80900000 0x0 0x3f700000>;
            resets = <&cru 193>;
            reset-names = "pipe";
            #address-cells = <3>;
            #size-cells = <2>;

            legacy-interrupt-controller {
                interrupt-controller;
                #address-cells = <0>;
                #interrupt-cells = <1>;
                interrupt-parent = <&gic>;
                interrupts = <GIC_SPI 72 IRQ_TYPE_EDGE_RISING>;
            };
        };
    };
...<|MERGE_RESOLUTION|>--- conflicted
+++ resolved
@@ -21,18 +21,12 @@
 
 properties:
   compatible:
-<<<<<<< HEAD
-    enum:
-      - rockchip,rk3568-pcie
-      - rockchip,rk3588-pcie
-=======
     oneOf:
       - const: rockchip,rk3568-pcie
       - items:
           - enum:
               - rockchip,rk3588-pcie
           - const: rockchip,rk3568-pcie
->>>>>>> e279e542
 
   reg:
     items:
