--- conflicted
+++ resolved
@@ -13,8 +13,6 @@
   This document defines device tree bindings for the generic Synopsys DWC
   implementation of the AHCI SATA controller.
 
-<<<<<<< HEAD
-=======
 select:
   properties:
     compatible:
@@ -27,7 +25,6 @@
 allOf:
   - $ref: snps,dwc-ahci-common.yaml#
 
->>>>>>> 3766ec12
 properties:
   compatible:
     oneOf:
@@ -35,15 +32,6 @@
         const: snps,dwc-ahci
       - description: SPEAr1340 AHCI SATA device
         const: snps,spear-ahci
-<<<<<<< HEAD
-      - description: Rockhip AHCI controller
-        items:
-          - enum:
-              - rockchip,rk3568-dwc-ahci
-              - rockchip,rk3588-dwc-ahci
-          - const: snps,dwc-ahci
-=======
->>>>>>> 3766ec12
 
 patternProperties:
   "^sata-port@[0-9a-e]$":
@@ -55,37 +43,6 @@
   - compatible
   - reg
   - interrupts
-
-allOf:
-  - $ref: snps,dwc-ahci-common.yaml#
-  - if:
-      properties:
-        compatible:
-          contains:
-            enum:
-              - rockchip,rk3588-dwc-ahci
-    then:
-      properties:
-        clock-names:
-          items:
-            - const: sata
-            - const: pmalive
-            - const: rxoob
-            - const: ref
-            - const: asic
-  - if:
-      properties:
-        compatible:
-          contains:
-            enum:
-              - rockchip,rk3568-dwc-ahci
-    then:
-      properties:
-        clock-names:
-          items:
-            - const: sata
-            - const: pmalive
-            - const: rxoob
 
 unevaluatedProperties: false
 
