# SPDX-License-Identifier: GPL-2.0
%YAML 1.2
---
$id: http://devicetree.org/schemas/serial/snps-dw-apb-uart.yaml#
$schema: http://devicetree.org/meta-schemas/core.yaml#

title: Synopsys DesignWare ABP UART

maintainers:
  - Rob Herring <robh@kernel.org>

allOf:
  - $ref: serial.yaml#

properties:
  compatible:
    oneOf:
      - items:
          - enum:
              - renesas,r9a06g032-uart
              - renesas,r9a06g033-uart
          - const: renesas,rzn1-uart
      - items:
          - enum:
              - rockchip,px30-uart
              - rockchip,rk1808-uart
              - rockchip,rk3036-uart
              - rockchip,rk3066-uart
              - rockchip,rk3128-uart
              - rockchip,rk3188-uart
              - rockchip,rk3288-uart
              - rockchip,rk3308-uart
              - rockchip,rk3328-uart
              - rockchip,rk3368-uart
              - rockchip,rk3399-uart
              - rockchip,rk3568-uart
              - rockchip,rk3588-uart
              - rockchip,rv1108-uart
              - rockchip,rv1126-uart
          - const: snps,dw-apb-uart
      - items:
          - enum:
              - brcm,bcm11351-dw-apb-uart
              - brcm,bcm21664-dw-apb-uart
          - const: snps,dw-apb-uart
      - items:
          - enum:
              - starfive,jh7100-hsuart
              - starfive,jh7100-uart
          - const: snps,dw-apb-uart
      - const: snps,dw-apb-uart

  reg:
    maxItems: 1

  interrupts:
    maxItems: 1

  clock-frequency: true

  clocks:
    minItems: 1
    maxItems: 2

  clock-names:
    items:
      - const: baudclk
      - const: apb_pclk

  dmas:
    maxItems: 2

  dma-names:
<<<<<<< HEAD
    oneOf:
      - items:
          - const: tx
          - const: rx
      - items:
          - const: rx
          - const: tx
=======
    items:
      - const: tx
      - const: rx
>>>>>>> 38ca6978

  snps,uart-16550-compatible:
    description: reflects the value of UART_16550_COMPATIBLE configuration
      parameter. Define this if your UART does not implement the busy functionality.
    type: boolean

  resets:
    maxItems: 1

  reg-shift: true

  reg-io-width: true

  dcd-override:
    description: Override the DCD modem status signal. This signal will
      always be reported as active instead of being obtained from the modem
      status register. Define this if your serial port does not use this
      pin.
    type: boolean

  dsr-override:
    description: Override the DTS modem status signal. This signal will
      always be reported as active instead of being obtained from the modem
      status register. Define this if your serial port does not use this
      pin.
    type: boolean

  cts-override:
    description: Override the CTS modem status signal. This signal will
      always be reported as active instead of being obtained from the modem
      status register. Define this if your serial port does not use this
      pin.
    type: boolean

  ri-override:
    description: Override the RI modem status signal. This signal will always
      be reported as inactive instead of being obtained from the modem status
      register. Define this if your serial port does not use this pin.
    type: boolean

required:
  - compatible
  - reg
  - interrupts

unevaluatedProperties: false

examples:
  - |
    serial@80230000 {
      compatible = "snps,dw-apb-uart";
      reg = <0x80230000 0x100>;
      clock-frequency = <3686400>;
      interrupts = <10>;
      reg-shift = <2>;
      reg-io-width = <4>;
      dcd-override;
      dsr-override;
      cts-override;
      ri-override;
    };

  - |
    // Example with one clock:
    serial@80230000 {
      compatible = "snps,dw-apb-uart";
      reg = <0x80230000 0x100>;
      clocks = <&baudclk>;
      interrupts = <10>;
      reg-shift = <2>;
      reg-io-width = <4>;
    };

  - |
    // Example with two clocks:
    serial@80230000 {
      compatible = "snps,dw-apb-uart";
      reg = <0x80230000 0x100>;
      clocks = <&baudclk>, <&apb_pclk>;
      clock-names = "baudclk", "apb_pclk";
      interrupts = <10>;
      reg-shift = <2>;
      reg-io-width = <4>;
    };
...<|MERGE_RESOLUTION|>--- conflicted
+++ resolved
@@ -71,19 +71,9 @@
     maxItems: 2
 
   dma-names:
-<<<<<<< HEAD
-    oneOf:
-      - items:
-          - const: tx
-          - const: rx
-      - items:
-          - const: rx
-          - const: tx
-=======
     items:
       - const: tx
       - const: rx
->>>>>>> 38ca6978
 
   snps,uart-16550-compatible:
     description: reflects the value of UART_16550_COMPATIBLE configuration
