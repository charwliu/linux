--- conflicted
+++ resolved
@@ -203,19 +203,17 @@
               - friendlyarm,nanopi-r4s-enterprise
           - const: rockchip,rk3399
 
-<<<<<<< HEAD
-      - description: FriendlyElec NanoPi R6S
-        items:
-          - const: friendlyarm,nanopi6
-          - const: rockchip,rk3588
-=======
       - description: FriendlyElec NanoPi R5 series boards
         items:
           - enum:
               - friendlyarm,nanopi-r5c
               - friendlyarm,nanopi-r5s
           - const: rockchip,rk3568
->>>>>>> 38ca6978
+
+      - description: FriendlyElec NanoPi R6S
+        items:
+          - const: friendlyarm,nanopi6
+          - const: rockchip,rk3588
 
       - description: GeekBuying GeekBox
         items:
