/* SPDX-License-Identifier: GPL-2.0 */
#ifndef __PACKET_INTERNAL_H__
#define __PACKET_INTERNAL_H__

#include <linux/refcount.h>

struct packet_mclist {
	struct packet_mclist	*next;
	int			ifindex;
	int			count;
	unsigned short		type;
	unsigned short		alen;
	unsigned char		addr[MAX_ADDR_LEN];
};

/* kbdq - kernel block descriptor queue */
struct tpacket_kbdq_core {
	struct pgv	*pkbdq;
	unsigned int	feature_req_word;
	unsigned int	hdrlen;
	unsigned char	reset_pending_on_curr_blk;
	unsigned char   delete_blk_timer;
	unsigned short	kactive_blk_num;
	unsigned short	blk_sizeof_priv;

	/* last_kactive_blk_num:
	 * trick to see if user-space has caught up
	 * in order to avoid refreshing timer when every single pkt arrives.
	 */
	unsigned short	last_kactive_blk_num;

	char		*pkblk_start;
	char		*pkblk_end;
	int		kblk_size;
	unsigned int	max_frame_len;
	unsigned int	knum_blocks;
	uint64_t	knxt_seq_num;
	char		*prev;
	char		*nxt_offset;
	struct sk_buff	*skb;

	rwlock_t	blk_fill_in_prog_lock;

	/* Default is set to 8ms */
#define DEFAULT_PRB_RETIRE_TOV	(8)

	unsigned short  retire_blk_tov;
	unsigned short  version;
	unsigned long	tov_in_jiffies;

	/* timer to retire an outstanding block */
	struct timer_list retire_blk_timer;
};

struct pgv {
	char *buffer;
};

struct packet_ring_buffer {
	struct pgv		*pg_vec;

	unsigned int		head;
	unsigned int		frames_per_block;
	unsigned int		frame_size;
	unsigned int		frame_max;

	unsigned int		pg_vec_order;
	unsigned int		pg_vec_pages;
	unsigned int		pg_vec_len;

	unsigned int __percpu	*pending_refcnt;

	union {
		unsigned long			*rx_owner_map;
		struct tpacket_kbdq_core	prb_bdqc;
	};
};

extern struct mutex fanout_mutex;
#define PACKET_FANOUT_MAX	(1 << 16)

struct packet_fanout {
	possible_net_t		net;
	unsigned int		num_members;
	u32			max_num_members;
	u16			id;
	u8			type;
	u8			flags;
	union {
		atomic_t		rr_cur;
		struct bpf_prog __rcu	*bpf_prog;
	};
	struct list_head	list;
	spinlock_t		lock;
	refcount_t		sk_ref;
	struct packet_type	prot_hook ____cacheline_aligned_in_smp;
	struct sock	__rcu	*arr[];
};

struct packet_rollover {
	int			sock;
	atomic_long_t		num;
	atomic_long_t		num_huge;
	atomic_long_t		num_failed;
#define ROLLOVER_HLEN	(L1_CACHE_BYTES / sizeof(u32))
	u32			history[ROLLOVER_HLEN] ____cacheline_aligned;
} ____cacheline_aligned_in_smp;

struct packet_sock {
	/* struct sock has to be the first member of packet_sock */
	struct sock		sk;
	struct packet_fanout	*fanout;
	union  tpacket_stats_u	stats;
	struct packet_ring_buffer	rx_ring;
	struct packet_ring_buffer	tx_ring;
	int			copy_thresh;
	spinlock_t		bind_lock;
	struct mutex		pg_vec_lock;
	unsigned long		flags;
<<<<<<< HEAD
	unsigned int		running;	/* bind_lock must be held */
	unsigned int		has_vnet_hdr:1, /* writer must hold sock lock */
				tp_loss:1,
				tp_tx_has_off:1;
	int			pressure;
=======
>>>>>>> 38ca6978
	int			ifindex;	/* bound device		*/
	u8			vnet_hdr_sz;
	__be16			num;
	struct packet_rollover	*rollover;
	struct packet_mclist	*mclist;
	atomic_t		mapped;
	enum tpacket_versions	tp_version;
	unsigned int		tp_hdrlen;
	unsigned int		tp_reserve;
	unsigned int		tp_tstamp;
	struct completion	skb_completion;
	struct net_device __rcu	*cached_dev;
	struct packet_type	prot_hook ____cacheline_aligned_in_smp;
	atomic_t		tp_drops ____cacheline_aligned_in_smp;
};

#define pkt_sk(ptr) container_of_const(ptr, struct packet_sock, sk)

enum packet_sock_flags {
	PACKET_SOCK_ORIGDEV,
	PACKET_SOCK_AUXDATA,
	PACKET_SOCK_TX_HAS_OFF,
	PACKET_SOCK_TP_LOSS,
	PACKET_SOCK_RUNNING,
	PACKET_SOCK_PRESSURE,
	PACKET_SOCK_QDISC_BYPASS,
};

static inline void packet_sock_flag_set(struct packet_sock *po,
					enum packet_sock_flags flag,
					bool val)
{
	if (val)
		set_bit(flag, &po->flags);
	else
		clear_bit(flag, &po->flags);
}

static inline bool packet_sock_flag(const struct packet_sock *po,
				    enum packet_sock_flags flag)
{
	return test_bit(flag, &po->flags);
}

enum packet_sock_flags {
	PACKET_SOCK_ORIGDEV,
	PACKET_SOCK_AUXDATA,
};

static inline void packet_sock_flag_set(struct packet_sock *po,
					enum packet_sock_flags flag,
					bool val)
{
	if (val)
		set_bit(flag, &po->flags);
	else
		clear_bit(flag, &po->flags);
}

static inline bool packet_sock_flag(const struct packet_sock *po,
				    enum packet_sock_flags flag)
{
	return test_bit(flag, &po->flags);
}

#endif<|MERGE_RESOLUTION|>--- conflicted
+++ resolved
@@ -117,14 +117,6 @@
 	spinlock_t		bind_lock;
 	struct mutex		pg_vec_lock;
 	unsigned long		flags;
-<<<<<<< HEAD
-	unsigned int		running;	/* bind_lock must be held */
-	unsigned int		has_vnet_hdr:1, /* writer must hold sock lock */
-				tp_loss:1,
-				tp_tx_has_off:1;
-	int			pressure;
-=======
->>>>>>> 38ca6978
 	int			ifindex;	/* bound device		*/
 	u8			vnet_hdr_sz;
 	__be16			num;
@@ -169,25 +161,4 @@
 	return test_bit(flag, &po->flags);
 }
 
-enum packet_sock_flags {
-	PACKET_SOCK_ORIGDEV,
-	PACKET_SOCK_AUXDATA,
-};
-
-static inline void packet_sock_flag_set(struct packet_sock *po,
-					enum packet_sock_flags flag,
-					bool val)
-{
-	if (val)
-		set_bit(flag, &po->flags);
-	else
-		clear_bit(flag, &po->flags);
-}
-
-static inline bool packet_sock_flag(const struct packet_sock *po,
-				    enum packet_sock_flags flag)
-{
-	return test_bit(flag, &po->flags);
-}
-
 #endif