--- conflicted
+++ resolved
@@ -1862,19 +1862,10 @@
 	if (qos->ucast.cis == BT_ISO_QOS_CIS_UNSET || !data.pdu.cp.num_cis)
 		return false;
 
-<<<<<<< HEAD
-	pdu = kzalloc(sizeof(*pdu), GFP_KERNEL);
-	if (!pdu)
-		return false;
-
-	memcpy(pdu, &data.pdu, sizeof(*pdu));
-
-=======
 	pdu = kmemdup(&data.pdu, sizeof(*pdu), GFP_KERNEL);
 	if (!pdu)
 		return false;
 
->>>>>>> 3766ec12
 	if (hci_cmd_sync_queue(hdev, set_cig_params_sync, pdu,
 			       set_cig_params_complete) < 0) {
 		kfree(pdu);
