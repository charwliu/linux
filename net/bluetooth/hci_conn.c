/*
   BlueZ - Bluetooth protocol stack for Linux
   Copyright (c) 2000-2001, 2010, Code Aurora Forum. All rights reserved.
   Copyright 2023 NXP

   Written 2000,2001 by Maxim Krasnyansky <maxk@qualcomm.com>

   This program is free software; you can redistribute it and/or modify
   it under the terms of the GNU General Public License version 2 as
   published by the Free Software Foundation;

   THE SOFTWARE IS PROVIDED "AS IS", WITHOUT WARRANTY OF ANY KIND, EXPRESS
   OR IMPLIED, INCLUDING BUT NOT LIMITED TO THE WARRANTIES OF MERCHANTABILITY,
   FITNESS FOR A PARTICULAR PURPOSE AND NONINFRINGEMENT OF THIRD PARTY RIGHTS.
   IN NO EVENT SHALL THE COPYRIGHT HOLDER(S) AND AUTHOR(S) BE LIABLE FOR ANY
   CLAIM, OR ANY SPECIAL INDIRECT OR CONSEQUENTIAL DAMAGES, OR ANY DAMAGES
   WHATSOEVER RESULTING FROM LOSS OF USE, DATA OR PROFITS, WHETHER IN AN
   ACTION OF CONTRACT, NEGLIGENCE OR OTHER TORTIOUS ACTION, ARISING OUT OF
   OR IN CONNECTION WITH THE USE OR PERFORMANCE OF THIS SOFTWARE.

   ALL LIABILITY, INCLUDING LIABILITY FOR INFRINGEMENT OF ANY PATENTS,
   COPYRIGHTS, TRADEMARKS OR OTHER RIGHTS, RELATING TO USE OF THIS
   SOFTWARE IS DISCLAIMED.
*/

/* Bluetooth HCI connection handling. */

#include <linux/export.h>
#include <linux/debugfs.h>

#include <net/bluetooth/bluetooth.h>
#include <net/bluetooth/hci_core.h>
#include <net/bluetooth/l2cap.h>
#include <net/bluetooth/iso.h>
#include <net/bluetooth/mgmt.h>

#include "hci_request.h"
#include "smp.h"
#include "a2mp.h"
#include "eir.h"

struct sco_param {
	u16 pkt_type;
	u16 max_latency;
	u8  retrans_effort;
};

struct conn_handle_t {
	struct hci_conn *conn;
	__u16 handle;
};

static const struct sco_param esco_param_cvsd[] = {
	{ EDR_ESCO_MASK & ~ESCO_2EV3, 0x000a,	0x01 }, /* S3 */
	{ EDR_ESCO_MASK & ~ESCO_2EV3, 0x0007,	0x01 }, /* S2 */
	{ EDR_ESCO_MASK | ESCO_EV3,   0x0007,	0x01 }, /* S1 */
	{ EDR_ESCO_MASK | ESCO_HV3,   0xffff,	0x01 }, /* D1 */
	{ EDR_ESCO_MASK | ESCO_HV1,   0xffff,	0x01 }, /* D0 */
};

static const struct sco_param sco_param_cvsd[] = {
	{ EDR_ESCO_MASK | ESCO_HV3,   0xffff,	0xff }, /* D1 */
	{ EDR_ESCO_MASK | ESCO_HV1,   0xffff,	0xff }, /* D0 */
};

static const struct sco_param esco_param_msbc[] = {
	{ EDR_ESCO_MASK & ~ESCO_2EV3, 0x000d,	0x02 }, /* T2 */
	{ EDR_ESCO_MASK | ESCO_EV3,   0x0008,	0x02 }, /* T1 */
};

/* This function requires the caller holds hdev->lock */
static void hci_connect_le_scan_cleanup(struct hci_conn *conn, u8 status)
{
	struct hci_conn_params *params;
	struct hci_dev *hdev = conn->hdev;
	struct smp_irk *irk;
	bdaddr_t *bdaddr;
	u8 bdaddr_type;

	bdaddr = &conn->dst;
	bdaddr_type = conn->dst_type;

	/* Check if we need to convert to identity address */
	irk = hci_get_irk(hdev, bdaddr, bdaddr_type);
	if (irk) {
		bdaddr = &irk->bdaddr;
		bdaddr_type = irk->addr_type;
	}

	params = hci_pend_le_action_lookup(&hdev->pend_le_conns, bdaddr,
					   bdaddr_type);
	if (!params)
		return;

	if (params->conn) {
		hci_conn_drop(params->conn);
		hci_conn_put(params->conn);
		params->conn = NULL;
	}

	if (!params->explicit_connect)
		return;

	/* If the status indicates successful cancellation of
	 * the attempt (i.e. Unknown Connection Id) there's no point of
	 * notifying failure since we'll go back to keep trying to
	 * connect. The only exception is explicit connect requests
	 * where a timeout + cancel does indicate an actual failure.
	 */
	if (status && status != HCI_ERROR_UNKNOWN_CONN_ID)
		mgmt_connect_failed(hdev, &conn->dst, conn->type,
				    conn->dst_type, status);

	/* The connection attempt was doing scan for new RPA, and is
	 * in scan phase. If params are not associated with any other
	 * autoconnect action, remove them completely. If they are, just unmark
	 * them as waiting for connection, by clearing explicit_connect field.
	 */
	params->explicit_connect = false;

	hci_pend_le_list_del_init(params);

	switch (params->auto_connect) {
	case HCI_AUTO_CONN_EXPLICIT:
		hci_conn_params_del(hdev, bdaddr, bdaddr_type);
		/* return instead of break to avoid duplicate scan update */
		return;
	case HCI_AUTO_CONN_DIRECT:
	case HCI_AUTO_CONN_ALWAYS:
		hci_pend_le_list_add(params, &hdev->pend_le_conns);
		break;
	case HCI_AUTO_CONN_REPORT:
		hci_pend_le_list_add(params, &hdev->pend_le_reports);
		break;
	default:
		break;
	}

	hci_update_passive_scan(hdev);
}

static void hci_conn_cleanup(struct hci_conn *conn)
{
	struct hci_dev *hdev = conn->hdev;

	if (test_bit(HCI_CONN_PARAM_REMOVAL_PEND, &conn->flags))
		hci_conn_params_del(conn->hdev, &conn->dst, conn->dst_type);

	if (test_and_clear_bit(HCI_CONN_FLUSH_KEY, &conn->flags))
		hci_remove_link_key(hdev, &conn->dst);

	hci_chan_list_flush(conn);

	hci_conn_hash_del(hdev, conn);

	if (conn->cleanup)
		conn->cleanup(conn);

	if (conn->type == SCO_LINK || conn->type == ESCO_LINK) {
		switch (conn->setting & SCO_AIRMODE_MASK) {
		case SCO_AIRMODE_CVSD:
		case SCO_AIRMODE_TRANSP:
			if (hdev->notify)
				hdev->notify(hdev, HCI_NOTIFY_DISABLE_SCO);
			break;
		}
	} else {
		if (hdev->notify)
			hdev->notify(hdev, HCI_NOTIFY_CONN_DEL);
	}

	hci_conn_del_sysfs(conn);

	debugfs_remove_recursive(conn->debugfs);

	hci_dev_put(hdev);

	hci_conn_put(conn);
}

static void le_scan_cleanup(struct work_struct *work)
{
	struct hci_conn *conn = container_of(work, struct hci_conn,
					     le_scan_cleanup);
	struct hci_dev *hdev = conn->hdev;
	struct hci_conn *c = NULL;

	BT_DBG("%s hcon %p", hdev->name, conn);

	hci_dev_lock(hdev);

	/* Check that the hci_conn is still around */
	rcu_read_lock();
	list_for_each_entry_rcu(c, &hdev->conn_hash.list, list) {
		if (c == conn)
			break;
	}
	rcu_read_unlock();

	if (c == conn) {
		hci_connect_le_scan_cleanup(conn, 0x00);
		hci_conn_cleanup(conn);
	}

	hci_dev_unlock(hdev);
	hci_dev_put(hdev);
	hci_conn_put(conn);
}

static void hci_connect_le_scan_remove(struct hci_conn *conn)
{
	BT_DBG("%s hcon %p", conn->hdev->name, conn);

	/* We can't call hci_conn_del/hci_conn_cleanup here since that
	 * could deadlock with another hci_conn_del() call that's holding
	 * hci_dev_lock and doing cancel_delayed_work_sync(&conn->disc_work).
	 * Instead, grab temporary extra references to the hci_dev and
	 * hci_conn and perform the necessary cleanup in a separate work
	 * callback.
	 */

	hci_dev_hold(conn->hdev);
	hci_conn_get(conn);

	/* Even though we hold a reference to the hdev, many other
	 * things might get cleaned up meanwhile, including the hdev's
	 * own workqueue, so we can't use that for scheduling.
	 */
	schedule_work(&conn->le_scan_cleanup);
}

static void hci_acl_create_connection(struct hci_conn *conn)
{
	struct hci_dev *hdev = conn->hdev;
	struct inquiry_entry *ie;
	struct hci_cp_create_conn cp;

	BT_DBG("hcon %p", conn);

	/* Many controllers disallow HCI Create Connection while it is doing
	 * HCI Inquiry. So we cancel the Inquiry first before issuing HCI Create
	 * Connection. This may cause the MGMT discovering state to become false
	 * without user space's request but it is okay since the MGMT Discovery
	 * APIs do not promise that discovery should be done forever. Instead,
	 * the user space monitors the status of MGMT discovering and it may
	 * request for discovery again when this flag becomes false.
	 */
	if (test_bit(HCI_INQUIRY, &hdev->flags)) {
		/* Put this connection to "pending" state so that it will be
		 * executed after the inquiry cancel command complete event.
		 */
		conn->state = BT_CONNECT2;
		hci_send_cmd(hdev, HCI_OP_INQUIRY_CANCEL, 0, NULL);
		return;
	}

	conn->state = BT_CONNECT;
	conn->out = true;
	conn->role = HCI_ROLE_MASTER;

	conn->attempt++;

	conn->link_policy = hdev->link_policy;

	memset(&cp, 0, sizeof(cp));
	bacpy(&cp.bdaddr, &conn->dst);
	cp.pscan_rep_mode = 0x02;

	ie = hci_inquiry_cache_lookup(hdev, &conn->dst);
	if (ie) {
		if (inquiry_entry_age(ie) <= INQUIRY_ENTRY_AGE_MAX) {
			cp.pscan_rep_mode = ie->data.pscan_rep_mode;
			cp.pscan_mode     = ie->data.pscan_mode;
			cp.clock_offset   = ie->data.clock_offset |
					    cpu_to_le16(0x8000);
		}

		memcpy(conn->dev_class, ie->data.dev_class, 3);
	}

	cp.pkt_type = cpu_to_le16(conn->pkt_type);
	if (lmp_rswitch_capable(hdev) && !(hdev->link_mode & HCI_LM_MASTER))
		cp.role_switch = 0x01;
	else
		cp.role_switch = 0x00;

	hci_send_cmd(hdev, HCI_OP_CREATE_CONN, sizeof(cp), &cp);
}

int hci_disconnect(struct hci_conn *conn, __u8 reason)
{
	BT_DBG("hcon %p", conn);

	/* When we are central of an established connection and it enters
	 * the disconnect timeout, then go ahead and try to read the
	 * current clock offset.  Processing of the result is done
	 * within the event handling and hci_clock_offset_evt function.
	 */
	if (conn->type == ACL_LINK && conn->role == HCI_ROLE_MASTER &&
	    (conn->state == BT_CONNECTED || conn->state == BT_CONFIG)) {
		struct hci_dev *hdev = conn->hdev;
		struct hci_cp_read_clock_offset clkoff_cp;

		clkoff_cp.handle = cpu_to_le16(conn->handle);
		hci_send_cmd(hdev, HCI_OP_READ_CLOCK_OFFSET, sizeof(clkoff_cp),
			     &clkoff_cp);
	}

	return hci_abort_conn(conn, reason);
}

static void hci_add_sco(struct hci_conn *conn, __u16 handle)
{
	struct hci_dev *hdev = conn->hdev;
	struct hci_cp_add_sco cp;

	BT_DBG("hcon %p", conn);

	conn->state = BT_CONNECT;
	conn->out = true;

	conn->attempt++;

	cp.handle   = cpu_to_le16(handle);
	cp.pkt_type = cpu_to_le16(conn->pkt_type);

	hci_send_cmd(hdev, HCI_OP_ADD_SCO, sizeof(cp), &cp);
}

static bool find_next_esco_param(struct hci_conn *conn,
				 const struct sco_param *esco_param, int size)
{
	if (!conn->parent)
		return false;

	for (; conn->attempt <= size; conn->attempt++) {
		if (lmp_esco_2m_capable(conn->parent) ||
		    (esco_param[conn->attempt - 1].pkt_type & ESCO_2EV3))
			break;
		BT_DBG("hcon %p skipped attempt %d, eSCO 2M not supported",
		       conn, conn->attempt);
	}

	return conn->attempt <= size;
}

static int configure_datapath_sync(struct hci_dev *hdev, struct bt_codec *codec)
{
	int err;
	__u8 vnd_len, *vnd_data = NULL;
	struct hci_op_configure_data_path *cmd = NULL;

	err = hdev->get_codec_config_data(hdev, ESCO_LINK, codec, &vnd_len,
					  &vnd_data);
	if (err < 0)
		goto error;

	cmd = kzalloc(sizeof(*cmd) + vnd_len, GFP_KERNEL);
	if (!cmd) {
		err = -ENOMEM;
		goto error;
	}

	err = hdev->get_data_path_id(hdev, &cmd->data_path_id);
	if (err < 0)
		goto error;

	cmd->vnd_len = vnd_len;
	memcpy(cmd->vnd_data, vnd_data, vnd_len);

	cmd->direction = 0x00;
	__hci_cmd_sync_status(hdev, HCI_CONFIGURE_DATA_PATH,
			      sizeof(*cmd) + vnd_len, cmd, HCI_CMD_TIMEOUT);

	cmd->direction = 0x01;
	err = __hci_cmd_sync_status(hdev, HCI_CONFIGURE_DATA_PATH,
				    sizeof(*cmd) + vnd_len, cmd,
				    HCI_CMD_TIMEOUT);
error:

	kfree(cmd);
	kfree(vnd_data);
	return err;
}

static int hci_enhanced_setup_sync(struct hci_dev *hdev, void *data)
{
	struct conn_handle_t *conn_handle = data;
	struct hci_conn *conn = conn_handle->conn;
	__u16 handle = conn_handle->handle;
	struct hci_cp_enhanced_setup_sync_conn cp;
	const struct sco_param *param;

	kfree(conn_handle);

	bt_dev_dbg(hdev, "hcon %p", conn);

	/* for offload use case, codec needs to configured before opening SCO */
	if (conn->codec.data_path)
		configure_datapath_sync(hdev, &conn->codec);

	conn->state = BT_CONNECT;
	conn->out = true;

	conn->attempt++;

	memset(&cp, 0x00, sizeof(cp));

	cp.handle   = cpu_to_le16(handle);

	cp.tx_bandwidth   = cpu_to_le32(0x00001f40);
	cp.rx_bandwidth   = cpu_to_le32(0x00001f40);

	switch (conn->codec.id) {
	case BT_CODEC_MSBC:
		if (!find_next_esco_param(conn, esco_param_msbc,
					  ARRAY_SIZE(esco_param_msbc)))
			return -EINVAL;

		param = &esco_param_msbc[conn->attempt - 1];
		cp.tx_coding_format.id = 0x05;
		cp.rx_coding_format.id = 0x05;
		cp.tx_codec_frame_size = __cpu_to_le16(60);
		cp.rx_codec_frame_size = __cpu_to_le16(60);
		cp.in_bandwidth = __cpu_to_le32(32000);
		cp.out_bandwidth = __cpu_to_le32(32000);
		cp.in_coding_format.id = 0x04;
		cp.out_coding_format.id = 0x04;
		cp.in_coded_data_size = __cpu_to_le16(16);
		cp.out_coded_data_size = __cpu_to_le16(16);
		cp.in_pcm_data_format = 2;
		cp.out_pcm_data_format = 2;
		cp.in_pcm_sample_payload_msb_pos = 0;
		cp.out_pcm_sample_payload_msb_pos = 0;
		cp.in_data_path = conn->codec.data_path;
		cp.out_data_path = conn->codec.data_path;
		cp.in_transport_unit_size = 1;
		cp.out_transport_unit_size = 1;
		break;

	case BT_CODEC_TRANSPARENT:
		if (!find_next_esco_param(conn, esco_param_msbc,
					  ARRAY_SIZE(esco_param_msbc)))
			return false;
		param = &esco_param_msbc[conn->attempt - 1];
		cp.tx_coding_format.id = 0x03;
		cp.rx_coding_format.id = 0x03;
		cp.tx_codec_frame_size = __cpu_to_le16(60);
		cp.rx_codec_frame_size = __cpu_to_le16(60);
		cp.in_bandwidth = __cpu_to_le32(0x1f40);
		cp.out_bandwidth = __cpu_to_le32(0x1f40);
		cp.in_coding_format.id = 0x03;
		cp.out_coding_format.id = 0x03;
		cp.in_coded_data_size = __cpu_to_le16(16);
		cp.out_coded_data_size = __cpu_to_le16(16);
		cp.in_pcm_data_format = 2;
		cp.out_pcm_data_format = 2;
		cp.in_pcm_sample_payload_msb_pos = 0;
		cp.out_pcm_sample_payload_msb_pos = 0;
		cp.in_data_path = conn->codec.data_path;
		cp.out_data_path = conn->codec.data_path;
		cp.in_transport_unit_size = 1;
		cp.out_transport_unit_size = 1;
		break;

	case BT_CODEC_CVSD:
		if (conn->parent && lmp_esco_capable(conn->parent)) {
			if (!find_next_esco_param(conn, esco_param_cvsd,
						  ARRAY_SIZE(esco_param_cvsd)))
				return -EINVAL;
			param = &esco_param_cvsd[conn->attempt - 1];
		} else {
			if (conn->attempt > ARRAY_SIZE(sco_param_cvsd))
				return -EINVAL;
			param = &sco_param_cvsd[conn->attempt - 1];
		}
		cp.tx_coding_format.id = 2;
		cp.rx_coding_format.id = 2;
		cp.tx_codec_frame_size = __cpu_to_le16(60);
		cp.rx_codec_frame_size = __cpu_to_le16(60);
		cp.in_bandwidth = __cpu_to_le32(16000);
		cp.out_bandwidth = __cpu_to_le32(16000);
		cp.in_coding_format.id = 4;
		cp.out_coding_format.id = 4;
		cp.in_coded_data_size = __cpu_to_le16(16);
		cp.out_coded_data_size = __cpu_to_le16(16);
		cp.in_pcm_data_format = 2;
		cp.out_pcm_data_format = 2;
		cp.in_pcm_sample_payload_msb_pos = 0;
		cp.out_pcm_sample_payload_msb_pos = 0;
		cp.in_data_path = conn->codec.data_path;
		cp.out_data_path = conn->codec.data_path;
		cp.in_transport_unit_size = 16;
		cp.out_transport_unit_size = 16;
		break;
	default:
		return -EINVAL;
	}

	cp.retrans_effort = param->retrans_effort;
	cp.pkt_type = __cpu_to_le16(param->pkt_type);
	cp.max_latency = __cpu_to_le16(param->max_latency);

	if (hci_send_cmd(hdev, HCI_OP_ENHANCED_SETUP_SYNC_CONN, sizeof(cp), &cp) < 0)
		return -EIO;

	return 0;
}

static bool hci_setup_sync_conn(struct hci_conn *conn, __u16 handle)
{
	struct hci_dev *hdev = conn->hdev;
	struct hci_cp_setup_sync_conn cp;
	const struct sco_param *param;

	bt_dev_dbg(hdev, "hcon %p", conn);

	conn->state = BT_CONNECT;
	conn->out = true;

	conn->attempt++;

	cp.handle   = cpu_to_le16(handle);

	cp.tx_bandwidth   = cpu_to_le32(0x00001f40);
	cp.rx_bandwidth   = cpu_to_le32(0x00001f40);
	cp.voice_setting  = cpu_to_le16(conn->setting);

	switch (conn->setting & SCO_AIRMODE_MASK) {
	case SCO_AIRMODE_TRANSP:
		if (!find_next_esco_param(conn, esco_param_msbc,
					  ARRAY_SIZE(esco_param_msbc)))
			return false;
		param = &esco_param_msbc[conn->attempt - 1];
		break;
	case SCO_AIRMODE_CVSD:
		if (conn->parent && lmp_esco_capable(conn->parent)) {
			if (!find_next_esco_param(conn, esco_param_cvsd,
						  ARRAY_SIZE(esco_param_cvsd)))
				return false;
			param = &esco_param_cvsd[conn->attempt - 1];
		} else {
			if (conn->attempt > ARRAY_SIZE(sco_param_cvsd))
				return false;
			param = &sco_param_cvsd[conn->attempt - 1];
		}
		break;
	default:
		return false;
	}

	cp.retrans_effort = param->retrans_effort;
	cp.pkt_type = __cpu_to_le16(param->pkt_type);
	cp.max_latency = __cpu_to_le16(param->max_latency);

	if (hci_send_cmd(hdev, HCI_OP_SETUP_SYNC_CONN, sizeof(cp), &cp) < 0)
		return false;

	return true;
}

bool hci_setup_sync(struct hci_conn *conn, __u16 handle)
{
	int result;
	struct conn_handle_t *conn_handle;

	if (enhanced_sync_conn_capable(conn->hdev)) {
		conn_handle = kzalloc(sizeof(*conn_handle), GFP_KERNEL);

		if (!conn_handle)
			return false;

		conn_handle->conn = conn;
		conn_handle->handle = handle;
		result = hci_cmd_sync_queue(conn->hdev, hci_enhanced_setup_sync,
					    conn_handle, NULL);
		if (result < 0)
			kfree(conn_handle);

		return result == 0;
	}

	return hci_setup_sync_conn(conn, handle);
}

u8 hci_le_conn_update(struct hci_conn *conn, u16 min, u16 max, u16 latency,
		      u16 to_multiplier)
{
	struct hci_dev *hdev = conn->hdev;
	struct hci_conn_params *params;
	struct hci_cp_le_conn_update cp;

	hci_dev_lock(hdev);

	params = hci_conn_params_lookup(hdev, &conn->dst, conn->dst_type);
	if (params) {
		params->conn_min_interval = min;
		params->conn_max_interval = max;
		params->conn_latency = latency;
		params->supervision_timeout = to_multiplier;
	}

	hci_dev_unlock(hdev);

	memset(&cp, 0, sizeof(cp));
	cp.handle		= cpu_to_le16(conn->handle);
	cp.conn_interval_min	= cpu_to_le16(min);
	cp.conn_interval_max	= cpu_to_le16(max);
	cp.conn_latency		= cpu_to_le16(latency);
	cp.supervision_timeout	= cpu_to_le16(to_multiplier);
	cp.min_ce_len		= cpu_to_le16(0x0000);
	cp.max_ce_len		= cpu_to_le16(0x0000);

	hci_send_cmd(hdev, HCI_OP_LE_CONN_UPDATE, sizeof(cp), &cp);

	if (params)
		return 0x01;

	return 0x00;
}

void hci_le_start_enc(struct hci_conn *conn, __le16 ediv, __le64 rand,
		      __u8 ltk[16], __u8 key_size)
{
	struct hci_dev *hdev = conn->hdev;
	struct hci_cp_le_start_enc cp;

	BT_DBG("hcon %p", conn);

	memset(&cp, 0, sizeof(cp));

	cp.handle = cpu_to_le16(conn->handle);
	cp.rand = rand;
	cp.ediv = ediv;
	memcpy(cp.ltk, ltk, key_size);

	hci_send_cmd(hdev, HCI_OP_LE_START_ENC, sizeof(cp), &cp);
}

/* Device _must_ be locked */
void hci_sco_setup(struct hci_conn *conn, __u8 status)
{
	struct hci_link *link;

	link = list_first_entry_or_null(&conn->link_list, struct hci_link, list);
	if (!link || !link->conn)
		return;

	BT_DBG("hcon %p", conn);

	if (!status) {
		if (lmp_esco_capable(conn->hdev))
			hci_setup_sync(link->conn, conn->handle);
		else
			hci_add_sco(link->conn, conn->handle);
	} else {
		hci_connect_cfm(link->conn, status);
		hci_conn_del(link->conn);
	}
}

static void hci_conn_timeout(struct work_struct *work)
{
	struct hci_conn *conn = container_of(work, struct hci_conn,
					     disc_work.work);
	int refcnt = atomic_read(&conn->refcnt);

	BT_DBG("hcon %p state %s", conn, state_to_string(conn->state));

	WARN_ON(refcnt < 0);

	/* FIXME: It was observed that in pairing failed scenario, refcnt
	 * drops below 0. Probably this is because l2cap_conn_del calls
	 * l2cap_chan_del for each channel, and inside l2cap_chan_del conn is
	 * dropped. After that loop hci_chan_del is called which also drops
	 * conn. For now make sure that ACL is alive if refcnt is higher then 0,
	 * otherwise drop it.
	 */
	if (refcnt > 0)
		return;

	/* LE connections in scanning state need special handling */
	if (conn->state == BT_CONNECT && conn->type == LE_LINK &&
	    test_bit(HCI_CONN_SCANNING, &conn->flags)) {
		hci_connect_le_scan_remove(conn);
		return;
	}

	hci_abort_conn(conn, hci_proto_disconn_ind(conn));
}

/* Enter sniff mode */
static void hci_conn_idle(struct work_struct *work)
{
	struct hci_conn *conn = container_of(work, struct hci_conn,
					     idle_work.work);
	struct hci_dev *hdev = conn->hdev;

	BT_DBG("hcon %p mode %d", conn, conn->mode);

	if (!lmp_sniff_capable(hdev) || !lmp_sniff_capable(conn))
		return;

	if (conn->mode != HCI_CM_ACTIVE || !(conn->link_policy & HCI_LP_SNIFF))
		return;

	if (lmp_sniffsubr_capable(hdev) && lmp_sniffsubr_capable(conn)) {
		struct hci_cp_sniff_subrate cp;
		cp.handle             = cpu_to_le16(conn->handle);
		cp.max_latency        = cpu_to_le16(0);
		cp.min_remote_timeout = cpu_to_le16(0);
		cp.min_local_timeout  = cpu_to_le16(0);
		hci_send_cmd(hdev, HCI_OP_SNIFF_SUBRATE, sizeof(cp), &cp);
	}

	if (!test_and_set_bit(HCI_CONN_MODE_CHANGE_PEND, &conn->flags)) {
		struct hci_cp_sniff_mode cp;
		cp.handle       = cpu_to_le16(conn->handle);
		cp.max_interval = cpu_to_le16(hdev->sniff_max_interval);
		cp.min_interval = cpu_to_le16(hdev->sniff_min_interval);
		cp.attempt      = cpu_to_le16(4);
		cp.timeout      = cpu_to_le16(1);
		hci_send_cmd(hdev, HCI_OP_SNIFF_MODE, sizeof(cp), &cp);
	}
}

static void hci_conn_auto_accept(struct work_struct *work)
{
	struct hci_conn *conn = container_of(work, struct hci_conn,
					     auto_accept_work.work);

	hci_send_cmd(conn->hdev, HCI_OP_USER_CONFIRM_REPLY, sizeof(conn->dst),
		     &conn->dst);
}

static void le_disable_advertising(struct hci_dev *hdev)
{
	if (ext_adv_capable(hdev)) {
		struct hci_cp_le_set_ext_adv_enable cp;

		cp.enable = 0x00;
		cp.num_of_sets = 0x00;

		hci_send_cmd(hdev, HCI_OP_LE_SET_EXT_ADV_ENABLE, sizeof(cp),
			     &cp);
	} else {
		u8 enable = 0x00;
		hci_send_cmd(hdev, HCI_OP_LE_SET_ADV_ENABLE, sizeof(enable),
			     &enable);
	}
}

static void le_conn_timeout(struct work_struct *work)
{
	struct hci_conn *conn = container_of(work, struct hci_conn,
					     le_conn_timeout.work);
	struct hci_dev *hdev = conn->hdev;

	BT_DBG("");

	/* We could end up here due to having done directed advertising,
	 * so clean up the state if necessary. This should however only
	 * happen with broken hardware or if low duty cycle was used
	 * (which doesn't have a timeout of its own).
	 */
	if (conn->role == HCI_ROLE_SLAVE) {
		/* Disable LE Advertising */
		le_disable_advertising(hdev);
		hci_dev_lock(hdev);
		hci_conn_failed(conn, HCI_ERROR_ADVERTISING_TIMEOUT);
		hci_dev_unlock(hdev);
		return;
	}

	hci_abort_conn(conn, HCI_ERROR_REMOTE_USER_TERM);
}

struct iso_cig_params {
	struct hci_cp_le_set_cig_params cp;
	struct hci_cis_params cis[0x1f];
};

struct iso_list_data {
	union {
		u8  cig;
		u8  big;
	};
	union {
		u8  cis;
		u8  bis;
		u16 sync_handle;
	};
	int count;
	struct iso_cig_params pdu;
};

static void bis_list(struct hci_conn *conn, void *data)
{
	struct iso_list_data *d = data;

	/* Skip if not broadcast/ANY address */
	if (bacmp(&conn->dst, BDADDR_ANY))
		return;

	if (d->big != conn->iso_qos.bcast.big || d->bis == BT_ISO_QOS_BIS_UNSET ||
	    d->bis != conn->iso_qos.bcast.bis)
		return;

	d->count++;
}

static void find_bis(struct hci_conn *conn, void *data)
{
	struct iso_list_data *d = data;

	/* Ignore unicast */
	if (bacmp(&conn->dst, BDADDR_ANY))
		return;

	d->count++;
}

static int terminate_big_sync(struct hci_dev *hdev, void *data)
{
	struct iso_list_data *d = data;

	bt_dev_dbg(hdev, "big 0x%2.2x bis 0x%2.2x", d->big, d->bis);

	hci_remove_ext_adv_instance_sync(hdev, d->bis, NULL);

	/* Check if ISO connection is a BIS and terminate BIG if there are
	 * no other connections using it.
	 */
	hci_conn_hash_list_state(hdev, find_bis, ISO_LINK, BT_CONNECTED, d);
	if (d->count)
		return 0;

	return hci_le_terminate_big_sync(hdev, d->big,
					 HCI_ERROR_LOCAL_HOST_TERM);
}

static void terminate_big_destroy(struct hci_dev *hdev, void *data, int err)
{
	kfree(data);
}

static int hci_le_terminate_big(struct hci_dev *hdev, u8 big, u8 bis)
{
	struct iso_list_data *d;
	int ret;

	bt_dev_dbg(hdev, "big 0x%2.2x bis 0x%2.2x", big, bis);

	d = kzalloc(sizeof(*d), GFP_KERNEL);
	if (!d)
		return -ENOMEM;

	d->big = big;
	d->bis = bis;

	ret = hci_cmd_sync_queue(hdev, terminate_big_sync, d,
				 terminate_big_destroy);
	if (ret)
		kfree(d);

	return ret;
}

static int big_terminate_sync(struct hci_dev *hdev, void *data)
{
	struct iso_list_data *d = data;

	bt_dev_dbg(hdev, "big 0x%2.2x sync_handle 0x%4.4x", d->big,
		   d->sync_handle);

	/* Check if ISO connection is a BIS and terminate BIG if there are
	 * no other connections using it.
	 */
	hci_conn_hash_list_state(hdev, find_bis, ISO_LINK, BT_CONNECTED, d);
	if (d->count)
		return 0;

	hci_le_big_terminate_sync(hdev, d->big);

	return hci_le_pa_terminate_sync(hdev, d->sync_handle);
}

static int hci_le_big_terminate(struct hci_dev *hdev, u8 big, u16 sync_handle)
{
	struct iso_list_data *d;
	int ret;

	bt_dev_dbg(hdev, "big 0x%2.2x sync_handle 0x%4.4x", big, sync_handle);

	d = kzalloc(sizeof(*d), GFP_KERNEL);
	if (!d)
		return -ENOMEM;

	d->big = big;
	d->sync_handle = sync_handle;

	ret = hci_cmd_sync_queue(hdev, big_terminate_sync, d,
				 terminate_big_destroy);
	if (ret)
		kfree(d);

	return ret;
}

/* Cleanup BIS connection
 *
 * Detects if there any BIS left connected in a BIG
 * broadcaster: Remove advertising instance and terminate BIG.
 * broadcaster receiver: Teminate BIG sync and terminate PA sync.
 */
static void bis_cleanup(struct hci_conn *conn)
{
	struct hci_dev *hdev = conn->hdev;

	bt_dev_dbg(hdev, "conn %p", conn);

	if (conn->role == HCI_ROLE_MASTER) {
		if (!test_and_clear_bit(HCI_CONN_PER_ADV, &conn->flags))
			return;

		hci_le_terminate_big(hdev, conn->iso_qos.bcast.big,
				     conn->iso_qos.bcast.bis);
	} else {
		hci_le_big_terminate(hdev, conn->iso_qos.bcast.big,
				     conn->sync_handle);
	}
}

static int remove_cig_sync(struct hci_dev *hdev, void *data)
{
	u8 handle = PTR_ERR(data);

	return hci_le_remove_cig_sync(hdev, handle);
}

static int hci_le_remove_cig(struct hci_dev *hdev, u8 handle)
{
	bt_dev_dbg(hdev, "handle 0x%2.2x", handle);

	return hci_cmd_sync_queue(hdev, remove_cig_sync, ERR_PTR(handle), NULL);
}

static void find_cis(struct hci_conn *conn, void *data)
{
	struct iso_list_data *d = data;

	/* Ignore broadcast or if CIG don't match */
	if (!bacmp(&conn->dst, BDADDR_ANY) || d->cig != conn->iso_qos.ucast.cig)
		return;

	d->count++;
}

/* Cleanup CIS connection:
 *
 * Detects if there any CIS left connected in a CIG and remove it.
 */
static void cis_cleanup(struct hci_conn *conn)
{
	struct hci_dev *hdev = conn->hdev;
	struct iso_list_data d;

	if (conn->iso_qos.ucast.cig == BT_ISO_QOS_CIG_UNSET)
		return;

	memset(&d, 0, sizeof(d));
	d.cig = conn->iso_qos.ucast.cig;

	/* Check if ISO connection is a CIS and remove CIG if there are
	 * no other connections using it.
	 */
	hci_conn_hash_list_state(hdev, find_cis, ISO_LINK, BT_BOUND, &d);
	hci_conn_hash_list_state(hdev, find_cis, ISO_LINK, BT_CONNECT, &d);
	hci_conn_hash_list_state(hdev, find_cis, ISO_LINK, BT_CONNECTED, &d);
	if (d.count)
		return;

	hci_le_remove_cig(hdev, conn->iso_qos.ucast.cig);
}

struct hci_conn *hci_conn_add(struct hci_dev *hdev, int type, bdaddr_t *dst,
			      u8 role)
{
	struct hci_conn *conn;

	BT_DBG("%s dst %pMR", hdev->name, dst);

	conn = kzalloc(sizeof(*conn), GFP_KERNEL);
	if (!conn)
		return NULL;

	bacpy(&conn->dst, dst);
	bacpy(&conn->src, &hdev->bdaddr);
	conn->handle = HCI_CONN_HANDLE_UNSET;
	conn->hdev  = hdev;
	conn->type  = type;
	conn->role  = role;
	conn->mode  = HCI_CM_ACTIVE;
	conn->state = BT_OPEN;
	conn->auth_type = HCI_AT_GENERAL_BONDING;
	conn->io_capability = hdev->io_capability;
	conn->remote_auth = 0xff;
	conn->key_type = 0xff;
	conn->rssi = HCI_RSSI_INVALID;
	conn->tx_power = HCI_TX_POWER_INVALID;
	conn->max_tx_power = HCI_TX_POWER_INVALID;

	set_bit(HCI_CONN_POWER_SAVE, &conn->flags);
	conn->disc_timeout = HCI_DISCONN_TIMEOUT;

	/* Set Default Authenticated payload timeout to 30s */
	conn->auth_payload_timeout = DEFAULT_AUTH_PAYLOAD_TIMEOUT;

	if (conn->role == HCI_ROLE_MASTER)
		conn->out = true;

	switch (type) {
	case ACL_LINK:
		conn->pkt_type = hdev->pkt_type & ACL_PTYPE_MASK;
		break;
	case LE_LINK:
		/* conn->src should reflect the local identity address */
		hci_copy_identity_address(hdev, &conn->src, &conn->src_type);
		break;
	case ISO_LINK:
		/* conn->src should reflect the local identity address */
		hci_copy_identity_address(hdev, &conn->src, &conn->src_type);

		/* set proper cleanup function */
		if (!bacmp(dst, BDADDR_ANY))
			conn->cleanup = bis_cleanup;
		else if (conn->role == HCI_ROLE_MASTER)
			conn->cleanup = cis_cleanup;

		break;
	case SCO_LINK:
		if (lmp_esco_capable(hdev))
			conn->pkt_type = (hdev->esco_type & SCO_ESCO_MASK) |
					(hdev->esco_type & EDR_ESCO_MASK);
		else
			conn->pkt_type = hdev->pkt_type & SCO_PTYPE_MASK;
		break;
	case ESCO_LINK:
		conn->pkt_type = hdev->esco_type & ~EDR_ESCO_MASK;
		break;
	}

	skb_queue_head_init(&conn->data_q);

	INIT_LIST_HEAD(&conn->chan_list);
	INIT_LIST_HEAD(&conn->link_list);

	INIT_DELAYED_WORK(&conn->disc_work, hci_conn_timeout);
	INIT_DELAYED_WORK(&conn->auto_accept_work, hci_conn_auto_accept);
	INIT_DELAYED_WORK(&conn->idle_work, hci_conn_idle);
	INIT_DELAYED_WORK(&conn->le_conn_timeout, le_conn_timeout);
	INIT_WORK(&conn->le_scan_cleanup, le_scan_cleanup);

	atomic_set(&conn->refcnt, 0);

	hci_dev_hold(hdev);

	hci_conn_hash_add(hdev, conn);

	/* The SCO and eSCO connections will only be notified when their
	 * setup has been completed. This is different to ACL links which
	 * can be notified right away.
	 */
	if (conn->type != SCO_LINK && conn->type != ESCO_LINK) {
		if (hdev->notify)
			hdev->notify(hdev, HCI_NOTIFY_CONN_ADD);
	}

	hci_conn_init_sysfs(conn);

	return conn;
}

static void hci_conn_unlink(struct hci_conn *conn)
{
	struct hci_dev *hdev = conn->hdev;

	bt_dev_dbg(hdev, "hcon %p", conn);

	if (!conn->parent) {
		struct hci_link *link, *t;

		list_for_each_entry_safe(link, t, &conn->link_list, list) {
			struct hci_conn *child = link->conn;

			hci_conn_unlink(child);

			/* If hdev is down it means
			 * hci_dev_close_sync/hci_conn_hash_flush is in progress
			 * and links don't need to be cleanup as all connections
			 * would be cleanup.
			 */
			if (!test_bit(HCI_UP, &hdev->flags))
				continue;

			/* Due to race, SCO connection might be not established
			 * yet at this point. Delete it now, otherwise it is
			 * possible for it to be stuck and can't be deleted.
			 */
<<<<<<< HEAD
			if (child->handle == HCI_CONN_HANDLE_UNSET)
=======
			if ((child->type == SCO_LINK ||
			     child->type == ESCO_LINK) &&
			    child->handle == HCI_CONN_HANDLE_UNSET)
>>>>>>> 38ca6978
				hci_conn_del(child);
		}

		return;
	}

	if (!conn->link)
		return;

	list_del_rcu(&conn->link->list);
	synchronize_rcu();

<<<<<<< HEAD
=======
	hci_conn_drop(conn->parent);
>>>>>>> 38ca6978
	hci_conn_put(conn->parent);
	conn->parent = NULL;

	kfree(conn->link);
	conn->link = NULL;
}

void hci_conn_del(struct hci_conn *conn)
{
	struct hci_dev *hdev = conn->hdev;

	BT_DBG("%s hcon %p handle %d", hdev->name, conn, conn->handle);

	hci_conn_unlink(conn);

	cancel_delayed_work_sync(&conn->disc_work);
	cancel_delayed_work_sync(&conn->auto_accept_work);
	cancel_delayed_work_sync(&conn->idle_work);

	if (conn->type == ACL_LINK) {
<<<<<<< HEAD
		hci_conn_unlink(conn);
=======
>>>>>>> 38ca6978
		/* Unacked frames */
		hdev->acl_cnt += conn->sent;
	} else if (conn->type == LE_LINK) {
		cancel_delayed_work(&conn->le_conn_timeout);

		if (hdev->le_pkts)
			hdev->le_cnt += conn->sent;
		else
			hdev->acl_cnt += conn->sent;
	} else {
<<<<<<< HEAD
		struct hci_conn *acl = conn->parent;

		if (acl) {
			hci_conn_unlink(conn);
			hci_conn_drop(acl);
		}

=======
>>>>>>> 38ca6978
		/* Unacked ISO frames */
		if (conn->type == ISO_LINK) {
			if (hdev->iso_pkts)
				hdev->iso_cnt += conn->sent;
			else if (hdev->le_pkts)
				hdev->le_cnt += conn->sent;
			else
				hdev->acl_cnt += conn->sent;
		}
	}

	if (conn->amp_mgr)
		amp_mgr_put(conn->amp_mgr);

	skb_queue_purge(&conn->data_q);

	/* Remove the connection from the list and cleanup its remaining
	 * state. This is a separate function since for some cases like
	 * BT_CONNECT_SCAN we *only* want the cleanup part without the
	 * rest of hci_conn_del.
	 */
	hci_conn_cleanup(conn);
}

struct hci_dev *hci_get_route(bdaddr_t *dst, bdaddr_t *src, uint8_t src_type)
{
	int use_src = bacmp(src, BDADDR_ANY);
	struct hci_dev *hdev = NULL, *d;

	BT_DBG("%pMR -> %pMR", src, dst);

	read_lock(&hci_dev_list_lock);

	list_for_each_entry(d, &hci_dev_list, list) {
		if (!test_bit(HCI_UP, &d->flags) ||
		    hci_dev_test_flag(d, HCI_USER_CHANNEL) ||
		    d->dev_type != HCI_PRIMARY)
			continue;

		/* Simple routing:
		 *   No source address - find interface with bdaddr != dst
		 *   Source address    - find interface with bdaddr == src
		 */

		if (use_src) {
			bdaddr_t id_addr;
			u8 id_addr_type;

			if (src_type == BDADDR_BREDR) {
				if (!lmp_bredr_capable(d))
					continue;
				bacpy(&id_addr, &d->bdaddr);
				id_addr_type = BDADDR_BREDR;
			} else {
				if (!lmp_le_capable(d))
					continue;

				hci_copy_identity_address(d, &id_addr,
							  &id_addr_type);

				/* Convert from HCI to three-value type */
				if (id_addr_type == ADDR_LE_DEV_PUBLIC)
					id_addr_type = BDADDR_LE_PUBLIC;
				else
					id_addr_type = BDADDR_LE_RANDOM;
			}

			if (!bacmp(&id_addr, src) && id_addr_type == src_type) {
				hdev = d; break;
			}
		} else {
			if (bacmp(&d->bdaddr, dst)) {
				hdev = d; break;
			}
		}
	}

	if (hdev)
		hdev = hci_dev_hold(hdev);

	read_unlock(&hci_dev_list_lock);
	return hdev;
}
EXPORT_SYMBOL(hci_get_route);

/* This function requires the caller holds hdev->lock */
static void hci_le_conn_failed(struct hci_conn *conn, u8 status)
{
	struct hci_dev *hdev = conn->hdev;

	hci_connect_le_scan_cleanup(conn, status);

	/* Enable advertising in case this was a failed connection
	 * attempt as a peripheral.
	 */
	hci_enable_advertising(hdev);
}

/* This function requires the caller holds hdev->lock */
void hci_conn_failed(struct hci_conn *conn, u8 status)
{
	struct hci_dev *hdev = conn->hdev;

	bt_dev_dbg(hdev, "status 0x%2.2x", status);

	switch (conn->type) {
	case LE_LINK:
		hci_le_conn_failed(conn, status);
		break;
	case ACL_LINK:
		mgmt_connect_failed(hdev, &conn->dst, conn->type,
				    conn->dst_type, status);
		break;
	}

	conn->state = BT_CLOSED;
	hci_connect_cfm(conn, status);
	hci_conn_del(conn);
}

static void create_le_conn_complete(struct hci_dev *hdev, void *data, int err)
{
	struct hci_conn *conn = data;

	bt_dev_dbg(hdev, "err %d", err);

	hci_dev_lock(hdev);

	if (!err) {
		hci_connect_le_scan_cleanup(conn, 0x00);
		goto done;
	}

	/* Check if connection is still pending */
	if (conn != hci_lookup_le_connect(hdev))
		goto done;

	/* Flush to make sure we send create conn cancel command if needed */
	flush_delayed_work(&conn->le_conn_timeout);
	hci_conn_failed(conn, bt_status(err));

done:
	hci_dev_unlock(hdev);
}

static int hci_connect_le_sync(struct hci_dev *hdev, void *data)
{
	struct hci_conn *conn = data;

	bt_dev_dbg(hdev, "conn %p", conn);

	return hci_le_create_conn_sync(hdev, conn);
}

struct hci_conn *hci_connect_le(struct hci_dev *hdev, bdaddr_t *dst,
				u8 dst_type, bool dst_resolved, u8 sec_level,
				u16 conn_timeout, u8 role)
{
	struct hci_conn *conn;
	struct smp_irk *irk;
	int err;

	/* Let's make sure that le is enabled.*/
	if (!hci_dev_test_flag(hdev, HCI_LE_ENABLED)) {
		if (lmp_le_capable(hdev))
			return ERR_PTR(-ECONNREFUSED);

		return ERR_PTR(-EOPNOTSUPP);
	}

	/* Since the controller supports only one LE connection attempt at a
	 * time, we return -EBUSY if there is any connection attempt running.
	 */
	if (hci_lookup_le_connect(hdev))
		return ERR_PTR(-EBUSY);

	/* If there's already a connection object but it's not in
	 * scanning state it means it must already be established, in
	 * which case we can't do anything else except report a failure
	 * to connect.
	 */
	conn = hci_conn_hash_lookup_le(hdev, dst, dst_type);
	if (conn && !test_bit(HCI_CONN_SCANNING, &conn->flags)) {
		return ERR_PTR(-EBUSY);
	}

	/* Check if the destination address has been resolved by the controller
	 * since if it did then the identity address shall be used.
	 */
	if (!dst_resolved) {
		/* When given an identity address with existing identity
		 * resolving key, the connection needs to be established
		 * to a resolvable random address.
		 *
		 * Storing the resolvable random address is required here
		 * to handle connection failures. The address will later
		 * be resolved back into the original identity address
		 * from the connect request.
		 */
		irk = hci_find_irk_by_addr(hdev, dst, dst_type);
		if (irk && bacmp(&irk->rpa, BDADDR_ANY)) {
			dst = &irk->rpa;
			dst_type = ADDR_LE_DEV_RANDOM;
		}
	}

	if (conn) {
		bacpy(&conn->dst, dst);
	} else {
		conn = hci_conn_add(hdev, LE_LINK, dst, role);
		if (!conn)
			return ERR_PTR(-ENOMEM);
		hci_conn_hold(conn);
		conn->pending_sec_level = sec_level;
	}

	conn->dst_type = dst_type;
	conn->sec_level = BT_SECURITY_LOW;
	conn->conn_timeout = conn_timeout;

	conn->state = BT_CONNECT;
	clear_bit(HCI_CONN_SCANNING, &conn->flags);

	err = hci_cmd_sync_queue(hdev, hci_connect_le_sync, conn,
				 create_le_conn_complete);
	if (err) {
		hci_conn_del(conn);
		return ERR_PTR(err);
	}

	return conn;
}

static bool is_connected(struct hci_dev *hdev, bdaddr_t *addr, u8 type)
{
	struct hci_conn *conn;

	conn = hci_conn_hash_lookup_le(hdev, addr, type);
	if (!conn)
		return false;

	if (conn->state != BT_CONNECTED)
		return false;

	return true;
}

/* This function requires the caller holds hdev->lock */
static int hci_explicit_conn_params_set(struct hci_dev *hdev,
					bdaddr_t *addr, u8 addr_type)
{
	struct hci_conn_params *params;

	if (is_connected(hdev, addr, addr_type))
		return -EISCONN;

	params = hci_conn_params_lookup(hdev, addr, addr_type);
	if (!params) {
		params = hci_conn_params_add(hdev, addr, addr_type);
		if (!params)
			return -ENOMEM;

		/* If we created new params, mark them to be deleted in
		 * hci_connect_le_scan_cleanup. It's different case than
		 * existing disabled params, those will stay after cleanup.
		 */
		params->auto_connect = HCI_AUTO_CONN_EXPLICIT;
	}

	/* We're trying to connect, so make sure params are at pend_le_conns */
	if (params->auto_connect == HCI_AUTO_CONN_DISABLED ||
	    params->auto_connect == HCI_AUTO_CONN_REPORT ||
	    params->auto_connect == HCI_AUTO_CONN_EXPLICIT) {
		hci_pend_le_list_del_init(params);
		hci_pend_le_list_add(params, &hdev->pend_le_conns);
	}

	params->explicit_connect = true;

	BT_DBG("addr %pMR (type %u) auto_connect %u", addr, addr_type,
	       params->auto_connect);

	return 0;
}

static int qos_set_big(struct hci_dev *hdev, struct bt_iso_qos *qos)
{
	struct iso_list_data data;

	/* Allocate a BIG if not set */
	if (qos->bcast.big == BT_ISO_QOS_BIG_UNSET) {
		for (data.big = 0x00; data.big < 0xef; data.big++) {
			data.count = 0;
			data.bis = 0xff;

			hci_conn_hash_list_state(hdev, bis_list, ISO_LINK,
						 BT_BOUND, &data);
			if (!data.count)
				break;
		}

		if (data.big == 0xef)
			return -EADDRNOTAVAIL;

		/* Update BIG */
		qos->bcast.big = data.big;
	}

	return 0;
}

static int qos_set_bis(struct hci_dev *hdev, struct bt_iso_qos *qos)
{
	struct iso_list_data data;

	/* Allocate BIS if not set */
	if (qos->bcast.bis == BT_ISO_QOS_BIS_UNSET) {
		/* Find an unused adv set to advertise BIS, skip instance 0x00
		 * since it is reserved as general purpose set.
		 */
		for (data.bis = 0x01; data.bis < hdev->le_num_of_adv_sets;
		     data.bis++) {
			data.count = 0;

			hci_conn_hash_list_state(hdev, bis_list, ISO_LINK,
						 BT_BOUND, &data);
			if (!data.count)
				break;
		}

		if (data.bis == hdev->le_num_of_adv_sets)
			return -EADDRNOTAVAIL;

		/* Update BIS */
		qos->bcast.bis = data.bis;
	}

	return 0;
}

/* This function requires the caller holds hdev->lock */
static struct hci_conn *hci_add_bis(struct hci_dev *hdev, bdaddr_t *dst,
				    struct bt_iso_qos *qos)
{
	struct hci_conn *conn;
	struct iso_list_data data;
	int err;

	/* Let's make sure that le is enabled.*/
	if (!hci_dev_test_flag(hdev, HCI_LE_ENABLED)) {
		if (lmp_le_capable(hdev))
			return ERR_PTR(-ECONNREFUSED);
		return ERR_PTR(-EOPNOTSUPP);
	}

	err = qos_set_big(hdev, qos);
	if (err)
		return ERR_PTR(err);

	err = qos_set_bis(hdev, qos);
	if (err)
		return ERR_PTR(err);

	data.big = qos->bcast.big;
	data.bis = qos->bcast.bis;
	data.count = 0;

	/* Check if there is already a matching BIG/BIS */
	hci_conn_hash_list_state(hdev, bis_list, ISO_LINK, BT_BOUND, &data);
	if (data.count)
		return ERR_PTR(-EADDRINUSE);

	conn = hci_conn_hash_lookup_bis(hdev, dst, qos->bcast.big, qos->bcast.bis);
	if (conn)
		return ERR_PTR(-EADDRINUSE);

	conn = hci_conn_add(hdev, ISO_LINK, dst, HCI_ROLE_MASTER);
	if (!conn)
		return ERR_PTR(-ENOMEM);

	set_bit(HCI_CONN_PER_ADV, &conn->flags);
	conn->state = BT_CONNECT;

	hci_conn_hold(conn);
	return conn;
}

/* This function requires the caller holds hdev->lock */
struct hci_conn *hci_connect_le_scan(struct hci_dev *hdev, bdaddr_t *dst,
				     u8 dst_type, u8 sec_level,
				     u16 conn_timeout,
				     enum conn_reasons conn_reason)
{
	struct hci_conn *conn;

	/* Let's make sure that le is enabled.*/
	if (!hci_dev_test_flag(hdev, HCI_LE_ENABLED)) {
		if (lmp_le_capable(hdev))
			return ERR_PTR(-ECONNREFUSED);

		return ERR_PTR(-EOPNOTSUPP);
	}

	/* Some devices send ATT messages as soon as the physical link is
	 * established. To be able to handle these ATT messages, the user-
	 * space first establishes the connection and then starts the pairing
	 * process.
	 *
	 * So if a hci_conn object already exists for the following connection
	 * attempt, we simply update pending_sec_level and auth_type fields
	 * and return the object found.
	 */
	conn = hci_conn_hash_lookup_le(hdev, dst, dst_type);
	if (conn) {
		if (conn->pending_sec_level < sec_level)
			conn->pending_sec_level = sec_level;
		goto done;
	}

	BT_DBG("requesting refresh of dst_addr");

	conn = hci_conn_add(hdev, LE_LINK, dst, HCI_ROLE_MASTER);
	if (!conn)
		return ERR_PTR(-ENOMEM);

	if (hci_explicit_conn_params_set(hdev, dst, dst_type) < 0) {
		hci_conn_del(conn);
		return ERR_PTR(-EBUSY);
	}

	conn->state = BT_CONNECT;
	set_bit(HCI_CONN_SCANNING, &conn->flags);
	conn->dst_type = dst_type;
	conn->sec_level = BT_SECURITY_LOW;
	conn->pending_sec_level = sec_level;
	conn->conn_timeout = conn_timeout;
	conn->conn_reason = conn_reason;

	hci_update_passive_scan(hdev);

done:
	hci_conn_hold(conn);
	return conn;
}

struct hci_conn *hci_connect_acl(struct hci_dev *hdev, bdaddr_t *dst,
				 u8 sec_level, u8 auth_type,
				 enum conn_reasons conn_reason)
{
	struct hci_conn *acl;

	if (!hci_dev_test_flag(hdev, HCI_BREDR_ENABLED)) {
		if (lmp_bredr_capable(hdev))
			return ERR_PTR(-ECONNREFUSED);

		return ERR_PTR(-EOPNOTSUPP);
	}

	acl = hci_conn_hash_lookup_ba(hdev, ACL_LINK, dst);
	if (!acl) {
		acl = hci_conn_add(hdev, ACL_LINK, dst, HCI_ROLE_MASTER);
		if (!acl)
			return ERR_PTR(-ENOMEM);
	}

	hci_conn_hold(acl);

	acl->conn_reason = conn_reason;
	if (acl->state == BT_OPEN || acl->state == BT_CLOSED) {
		acl->sec_level = BT_SECURITY_LOW;
		acl->pending_sec_level = sec_level;
		acl->auth_type = auth_type;
		hci_acl_create_connection(acl);
	}

	return acl;
}

static struct hci_link *hci_conn_link(struct hci_conn *parent,
				      struct hci_conn *conn)
{
	struct hci_dev *hdev = parent->hdev;
	struct hci_link *link;

	bt_dev_dbg(hdev, "parent %p hcon %p", parent, conn);

	if (conn->link)
		return conn->link;

	if (conn->parent)
		return NULL;

	link = kzalloc(sizeof(*link), GFP_KERNEL);
	if (!link)
		return NULL;

	link->conn = hci_conn_hold(conn);
	conn->link = link;
	conn->parent = hci_conn_get(parent);

	/* Use list_add_tail_rcu append to the list */
	list_add_tail_rcu(&link->list, &parent->link_list);

	return link;
}

struct hci_conn *hci_connect_sco(struct hci_dev *hdev, int type, bdaddr_t *dst,
				 __u16 setting, struct bt_codec *codec)
{
	struct hci_conn *acl;
	struct hci_conn *sco;
	struct hci_link *link;

	acl = hci_connect_acl(hdev, dst, BT_SECURITY_LOW, HCI_AT_NO_BONDING,
			      CONN_REASON_SCO_CONNECT);
	if (IS_ERR(acl))
		return acl;

	sco = hci_conn_hash_lookup_ba(hdev, type, dst);
	if (!sco) {
		sco = hci_conn_add(hdev, type, dst, HCI_ROLE_MASTER);
		if (!sco) {
			hci_conn_drop(acl);
			return ERR_PTR(-ENOMEM);
		}
	}

	link = hci_conn_link(acl, sco);
	if (!link) {
		hci_conn_drop(acl);
		hci_conn_drop(sco);
<<<<<<< HEAD
		return NULL;
=======
		return ERR_PTR(-ENOLINK);
>>>>>>> 38ca6978
	}

	sco->setting = setting;
	sco->codec = *codec;

	if (acl->state == BT_CONNECTED &&
	    (sco->state == BT_OPEN || sco->state == BT_CLOSED)) {
		set_bit(HCI_CONN_POWER_SAVE, &acl->flags);
		hci_conn_enter_active_mode(acl, BT_POWER_FORCE_ACTIVE_ON);

		if (test_bit(HCI_CONN_MODE_CHANGE_PEND, &acl->flags)) {
			/* defer SCO setup until mode change completed */
			set_bit(HCI_CONN_SCO_SETUP_PEND, &acl->flags);
			return sco;
		}

		hci_sco_setup(acl, 0x00);
	}

	return sco;
}

static void cis_add(struct iso_list_data *d, struct bt_iso_qos *qos)
{
	struct hci_cis_params *cis = &d->pdu.cis[d->pdu.cp.num_cis];

	cis->cis_id = qos->ucast.cis;
	cis->c_sdu  = cpu_to_le16(qos->ucast.out.sdu);
	cis->p_sdu  = cpu_to_le16(qos->ucast.in.sdu);
	cis->c_phy  = qos->ucast.out.phy ? qos->ucast.out.phy : qos->ucast.in.phy;
	cis->p_phy  = qos->ucast.in.phy ? qos->ucast.in.phy : qos->ucast.out.phy;
	cis->c_rtn  = qos->ucast.out.rtn;
	cis->p_rtn  = qos->ucast.in.rtn;

	d->pdu.cp.num_cis++;
}

static void cis_list(struct hci_conn *conn, void *data)
{
	struct iso_list_data *d = data;

	/* Skip if broadcast/ANY address */
	if (!bacmp(&conn->dst, BDADDR_ANY))
		return;

	if (d->cig != conn->iso_qos.ucast.cig || d->cis == BT_ISO_QOS_CIS_UNSET ||
	    d->cis != conn->iso_qos.ucast.cis)
		return;

	d->count++;

	if (d->pdu.cp.cig_id == BT_ISO_QOS_CIG_UNSET ||
	    d->count >= ARRAY_SIZE(d->pdu.cis))
		return;

	cis_add(d, &conn->iso_qos);
}

static int hci_le_create_big(struct hci_conn *conn, struct bt_iso_qos *qos)
{
	struct hci_dev *hdev = conn->hdev;
	struct hci_cp_le_create_big cp;

	memset(&cp, 0, sizeof(cp));

	cp.handle = qos->bcast.big;
	cp.adv_handle = qos->bcast.bis;
	cp.num_bis  = 0x01;
	hci_cpu_to_le24(qos->bcast.out.interval, cp.bis.sdu_interval);
	cp.bis.sdu = cpu_to_le16(qos->bcast.out.sdu);
	cp.bis.latency =  cpu_to_le16(qos->bcast.out.latency);
	cp.bis.rtn  = qos->bcast.out.rtn;
	cp.bis.phy  = qos->bcast.out.phy;
	cp.bis.packing = qos->bcast.packing;
	cp.bis.framing = qos->bcast.framing;
	cp.bis.encryption = qos->bcast.encryption;
	memcpy(cp.bis.bcode, qos->bcast.bcode, sizeof(cp.bis.bcode));
<<<<<<< HEAD
	memset(&cp.bis.bcode, 0, sizeof(cp.bis.bcode));
=======
>>>>>>> 38ca6978

	return hci_send_cmd(hdev, HCI_OP_LE_CREATE_BIG, sizeof(cp), &cp);
}

static void set_cig_params_complete(struct hci_dev *hdev, void *data, int err)
{
	struct iso_cig_params *pdu = data;

	bt_dev_dbg(hdev, "");

	if (err)
		bt_dev_err(hdev, "Unable to set CIG parameters: %d", err);

	kfree(pdu);
}

static int set_cig_params_sync(struct hci_dev *hdev, void *data)
{
	struct iso_cig_params *pdu = data;
	u32 plen;

	plen = sizeof(pdu->cp) + pdu->cp.num_cis * sizeof(pdu->cis[0]);
	return __hci_cmd_sync_status(hdev, HCI_OP_LE_SET_CIG_PARAMS, plen, pdu,
				     HCI_CMD_TIMEOUT);
}

static bool hci_le_set_cig_params(struct hci_conn *conn, struct bt_iso_qos *qos)
{
	struct hci_dev *hdev = conn->hdev;
	struct iso_list_data data;
	struct iso_cig_params *pdu;

	memset(&data, 0, sizeof(data));

	/* Allocate first still reconfigurable CIG if not set */
	if (qos->ucast.cig == BT_ISO_QOS_CIG_UNSET) {
		for (data.cig = 0x00; data.cig < 0xf0; data.cig++) {
			data.count = 0;

			hci_conn_hash_list_state(hdev, find_cis, ISO_LINK,
						 BT_CONNECT, &data);
			if (data.count)
				continue;

			hci_conn_hash_list_state(hdev, find_cis, ISO_LINK,
						 BT_CONNECTED, &data);
			if (!data.count)
				break;
		}

		if (data.cig == 0xf0)
			return false;

		/* Update CIG */
		qos->ucast.cig = data.cig;
	}

	data.pdu.cp.cig_id = qos->ucast.cig;
	hci_cpu_to_le24(qos->ucast.out.interval, data.pdu.cp.c_interval);
	hci_cpu_to_le24(qos->ucast.in.interval, data.pdu.cp.p_interval);
	data.pdu.cp.sca = qos->ucast.sca;
	data.pdu.cp.packing = qos->ucast.packing;
	data.pdu.cp.framing = qos->ucast.framing;
	data.pdu.cp.c_latency = cpu_to_le16(qos->ucast.out.latency);
	data.pdu.cp.p_latency = cpu_to_le16(qos->ucast.in.latency);

	if (qos->ucast.cis != BT_ISO_QOS_CIS_UNSET) {
		data.count = 0;
		data.cig = qos->ucast.cig;
		data.cis = qos->ucast.cis;

		hci_conn_hash_list_state(hdev, cis_list, ISO_LINK, BT_BOUND,
					 &data);
		if (data.count)
			return false;

		cis_add(&data, qos);
	}

	/* Reprogram all CIS(s) with the same CIG */
	for (data.cig = qos->ucast.cig, data.cis = 0x00; data.cis < 0x11;
	     data.cis++) {
		data.count = 0;

		hci_conn_hash_list_state(hdev, cis_list, ISO_LINK, BT_BOUND,
					 &data);
		if (data.count)
			continue;

		/* Allocate a CIS if not set */
		if (qos->ucast.cis == BT_ISO_QOS_CIS_UNSET) {
			/* Update CIS */
			qos->ucast.cis = data.cis;
			cis_add(&data, qos);
		}
	}

	if (qos->ucast.cis == BT_ISO_QOS_CIS_UNSET || !data.pdu.cp.num_cis)
		return false;

	pdu = kzalloc(sizeof(*pdu), GFP_KERNEL);
	if (!pdu)
		return false;

	memcpy(pdu, &data.pdu, sizeof(*pdu));

	if (hci_cmd_sync_queue(hdev, set_cig_params_sync, pdu,
			       set_cig_params_complete) < 0) {
		kfree(pdu);
		return false;
	}

	return true;
}

struct hci_conn *hci_bind_cis(struct hci_dev *hdev, bdaddr_t *dst,
			      __u8 dst_type, struct bt_iso_qos *qos)
{
	struct hci_conn *cis;

	cis = hci_conn_hash_lookup_cis(hdev, dst, dst_type, qos->ucast.cig,
				       qos->ucast.cis);
	if (!cis) {
		cis = hci_conn_add(hdev, ISO_LINK, dst, HCI_ROLE_MASTER);
		if (!cis)
			return ERR_PTR(-ENOMEM);
		cis->cleanup = cis_cleanup;
		cis->dst_type = dst_type;
	}

	if (cis->state == BT_CONNECTED)
		return cis;

	/* Check if CIS has been set and the settings matches */
	if (cis->state == BT_BOUND &&
	    !memcmp(&cis->iso_qos, qos, sizeof(*qos)))
		return cis;

	/* Update LINK PHYs according to QoS preference */
	cis->le_tx_phy = qos->ucast.out.phy;
	cis->le_rx_phy = qos->ucast.in.phy;

	/* If output interval is not set use the input interval as it cannot be
	 * 0x000000.
	 */
	if (!qos->ucast.out.interval)
		qos->ucast.out.interval = qos->ucast.in.interval;

	/* If input interval is not set use the output interval as it cannot be
	 * 0x000000.
	 */
	if (!qos->ucast.in.interval)
		qos->ucast.in.interval = qos->ucast.out.interval;

	/* If output latency is not set use the input latency as it cannot be
	 * 0x0000.
	 */
	if (!qos->ucast.out.latency)
		qos->ucast.out.latency = qos->ucast.in.latency;

	/* If input latency is not set use the output latency as it cannot be
	 * 0x0000.
	 */
	if (!qos->ucast.in.latency)
		qos->ucast.in.latency = qos->ucast.out.latency;

	if (!hci_le_set_cig_params(cis, qos)) {
		hci_conn_drop(cis);
		return ERR_PTR(-EINVAL);
	}

	cis->iso_qos = *qos;
	cis->state = BT_BOUND;

	return cis;
}

bool hci_iso_setup_path(struct hci_conn *conn)
{
	struct hci_dev *hdev = conn->hdev;
	struct hci_cp_le_setup_iso_path cmd;

	memset(&cmd, 0, sizeof(cmd));

	if (conn->iso_qos.ucast.out.sdu) {
		cmd.handle = cpu_to_le16(conn->handle);
		cmd.direction = 0x00; /* Input (Host to Controller) */
		cmd.path = 0x00; /* HCI path if enabled */
		cmd.codec = 0x03; /* Transparent Data */

		if (hci_send_cmd(hdev, HCI_OP_LE_SETUP_ISO_PATH, sizeof(cmd),
				 &cmd) < 0)
			return false;
	}

	if (conn->iso_qos.ucast.in.sdu) {
		cmd.handle = cpu_to_le16(conn->handle);
		cmd.direction = 0x01; /* Output (Controller to Host) */
		cmd.path = 0x00; /* HCI path if enabled */
		cmd.codec = 0x03; /* Transparent Data */

		if (hci_send_cmd(hdev, HCI_OP_LE_SETUP_ISO_PATH, sizeof(cmd),
				 &cmd) < 0)
			return false;
	}

	return true;
}

static int hci_create_cis_sync(struct hci_dev *hdev, void *data)
{
<<<<<<< HEAD
	struct {
		struct hci_cp_le_create_cis cp;
		struct hci_cis cis[0x1f];
	} cmd;
	struct hci_conn *conn = data;
	u8 cig;

	memset(&cmd, 0, sizeof(cmd));
	cmd.cis[0].acl_handle = cpu_to_le16(conn->parent->handle);
	cmd.cis[0].cis_handle = cpu_to_le16(conn->handle);
	cmd.cp.num_cis++;
	cig = conn->iso_qos.ucast.cig;

	hci_dev_lock(hdev);

	rcu_read_lock();

	list_for_each_entry_rcu(conn, &hdev->conn_hash.list, list) {
		struct hci_cis *cis = &cmd.cis[cmd.cp.num_cis];

		if (conn == data || conn->type != ISO_LINK ||
		    conn->state == BT_CONNECTED ||
		    conn->iso_qos.ucast.cig != cig)
			continue;

		/* Check if all CIS(s) belonging to a CIG are ready */
		if (!conn->parent || conn->parent->state != BT_CONNECTED ||
		    conn->state != BT_CONNECT) {
			cmd.cp.num_cis = 0;
			break;
		}

		/* Group all CIS with state BT_CONNECT since the spec don't
		 * allow to send them individually:
		 *
		 * BLUETOOTH CORE SPECIFICATION Version 5.3 | Vol 4, Part E
		 * page 2566:
		 *
		 * If the Host issues this command before all the
		 * HCI_LE_CIS_Established events from the previous use of the
		 * command have been generated, the Controller shall return the
		 * error code Command Disallowed (0x0C).
		 */
		cis->acl_handle = cpu_to_le16(conn->parent->handle);
		cis->cis_handle = cpu_to_le16(conn->handle);
		cmd.cp.num_cis++;
	}

	rcu_read_unlock();

	hci_dev_unlock(hdev);

	if (!cmd.cp.num_cis)
		return 0;

	return hci_send_cmd(hdev, HCI_OP_LE_CREATE_CIS, sizeof(cmd.cp) +
			    sizeof(cmd.cis[0]) * cmd.cp.num_cis, &cmd);
=======
	return hci_le_create_cis_sync(hdev, data);
>>>>>>> 38ca6978
}

int hci_le_create_cis(struct hci_conn *conn)
{
	struct hci_conn *cis;
	struct hci_link *link, *t;
	struct hci_dev *hdev = conn->hdev;
	int err;

	bt_dev_dbg(hdev, "hcon %p", conn);

	switch (conn->type) {
	case LE_LINK:
		if (conn->state != BT_CONNECTED || list_empty(&conn->link_list))
			return -EINVAL;

		cis = NULL;

		/* hci_conn_link uses list_add_tail_rcu so the list is in
		 * the same order as the connections are requested.
		 */
		list_for_each_entry_safe(link, t, &conn->link_list, list) {
			if (link->conn->state == BT_BOUND) {
				err = hci_le_create_cis(link->conn);
				if (err)
					return err;

				cis = link->conn;
			}
		}

		return cis ? 0 : -EINVAL;
	case ISO_LINK:
		cis = conn;
		break;
	default:
		return -EINVAL;
	}

	if (cis->state == BT_CONNECT)
		return 0;

	/* Queue Create CIS */
	err = hci_cmd_sync_queue(hdev, hci_create_cis_sync, cis, NULL);
	if (err)
		return err;

	cis->state = BT_CONNECT;

	return 0;
}

static void hci_iso_qos_setup(struct hci_dev *hdev, struct hci_conn *conn,
			      struct bt_iso_io_qos *qos, __u8 phy)
{
	/* Only set MTU if PHY is enabled */
	if (!qos->sdu && qos->phy) {
		if (hdev->iso_mtu > 0)
			qos->sdu = hdev->iso_mtu;
		else if (hdev->le_mtu > 0)
			qos->sdu = hdev->le_mtu;
		else
			qos->sdu = hdev->acl_mtu;
	}

	/* Use the same PHY as ACL if set to any */
	if (qos->phy == BT_ISO_PHY_ANY)
		qos->phy = phy;

	/* Use LE ACL connection interval if not set */
	if (!qos->interval)
		/* ACL interval unit in 1.25 ms to us */
		qos->interval = conn->le_conn_interval * 1250;

	/* Use LE ACL connection latency if not set */
	if (!qos->latency)
		qos->latency = conn->le_conn_latency;
}

static void hci_bind_bis(struct hci_conn *conn,
			 struct bt_iso_qos *qos)
{
	/* Update LINK PHYs according to QoS preference */
	conn->le_tx_phy = qos->bcast.out.phy;
	conn->le_tx_phy = qos->bcast.out.phy;
	conn->iso_qos = *qos;
	conn->state = BT_BOUND;
}

static int create_big_sync(struct hci_dev *hdev, void *data)
{
	struct hci_conn *conn = data;
	struct bt_iso_qos *qos = &conn->iso_qos;
	u16 interval, sync_interval = 0;
	u32 flags = 0;
	int err;

	if (qos->bcast.out.phy == 0x02)
		flags |= MGMT_ADV_FLAG_SEC_2M;

	/* Align intervals */
	interval = qos->bcast.out.interval / 1250;

	if (qos->bcast.bis)
		sync_interval = qos->bcast.sync_interval * 1600;

	err = hci_start_per_adv_sync(hdev, qos->bcast.bis, conn->le_per_adv_data_len,
				     conn->le_per_adv_data, flags, interval,
				     interval, sync_interval);
	if (err)
		return err;

	return hci_le_create_big(conn, &conn->iso_qos);
}

static void create_pa_complete(struct hci_dev *hdev, void *data, int err)
{
	struct hci_cp_le_pa_create_sync *cp = data;

	bt_dev_dbg(hdev, "");

	if (err)
		bt_dev_err(hdev, "Unable to create PA: %d", err);

	kfree(cp);
}

static int create_pa_sync(struct hci_dev *hdev, void *data)
{
	struct hci_cp_le_pa_create_sync *cp = data;
	int err;

	err = __hci_cmd_sync_status(hdev, HCI_OP_LE_PA_CREATE_SYNC,
				    sizeof(*cp), cp, HCI_CMD_TIMEOUT);
	if (err) {
		hci_dev_clear_flag(hdev, HCI_PA_SYNC);
		return err;
	}

	return hci_update_passive_scan_sync(hdev);
}

int hci_pa_create_sync(struct hci_dev *hdev, bdaddr_t *dst, __u8 dst_type,
		       __u8 sid, struct bt_iso_qos *qos)
{
	struct hci_cp_le_pa_create_sync *cp;

	if (hci_dev_test_and_set_flag(hdev, HCI_PA_SYNC))
		return -EBUSY;

	cp = kzalloc(sizeof(*cp), GFP_KERNEL);
	if (!cp) {
		hci_dev_clear_flag(hdev, HCI_PA_SYNC);
		return -ENOMEM;
	}

	cp->options = qos->bcast.options;
	cp->sid = sid;
	cp->addr_type = dst_type;
	bacpy(&cp->addr, dst);
	cp->skip = cpu_to_le16(qos->bcast.skip);
	cp->sync_timeout = cpu_to_le16(qos->bcast.sync_timeout);
	cp->sync_cte_type = qos->bcast.sync_cte_type;

	/* Queue start pa_create_sync and scan */
	return hci_cmd_sync_queue(hdev, create_pa_sync, cp, create_pa_complete);
}

int hci_le_big_create_sync(struct hci_dev *hdev, struct bt_iso_qos *qos,
			   __u16 sync_handle, __u8 num_bis, __u8 bis[])
{
	struct _packed {
		struct hci_cp_le_big_create_sync cp;
		__u8  bis[0x11];
	} pdu;
	int err;

	if (num_bis > sizeof(pdu.bis))
		return -EINVAL;

	err = qos_set_big(hdev, qos);
	if (err)
		return err;

	memset(&pdu, 0, sizeof(pdu));
	pdu.cp.handle = qos->bcast.big;
	pdu.cp.sync_handle = cpu_to_le16(sync_handle);
	pdu.cp.encryption = qos->bcast.encryption;
	memcpy(pdu.cp.bcode, qos->bcast.bcode, sizeof(pdu.cp.bcode));
	pdu.cp.mse = qos->bcast.mse;
	pdu.cp.timeout = cpu_to_le16(qos->bcast.timeout);
	pdu.cp.num_bis = num_bis;
	memcpy(pdu.bis, bis, num_bis);

	return hci_send_cmd(hdev, HCI_OP_LE_BIG_CREATE_SYNC,
			    sizeof(pdu.cp) + num_bis, &pdu);
}

static void create_big_complete(struct hci_dev *hdev, void *data, int err)
{
	struct hci_conn *conn = data;

	bt_dev_dbg(hdev, "conn %p", conn);

	if (err) {
		bt_dev_err(hdev, "Unable to create BIG: %d", err);
		hci_connect_cfm(conn, err);
		hci_conn_del(conn);
	}
}

struct hci_conn *hci_connect_bis(struct hci_dev *hdev, bdaddr_t *dst,
				 __u8 dst_type, struct bt_iso_qos *qos,
				 __u8 base_len, __u8 *base)
{
	struct hci_conn *conn;
	int err;

	/* We need hci_conn object using the BDADDR_ANY as dst */
	conn = hci_add_bis(hdev, dst, qos);
	if (IS_ERR(conn))
		return conn;

	hci_bind_bis(conn, qos);

	/* Add Basic Announcement into Peridic Adv Data if BASE is set */
	if (base_len && base) {
		base_len = eir_append_service_data(conn->le_per_adv_data, 0,
						   0x1851, base, base_len);
		conn->le_per_adv_data_len = base_len;
	}

	/* Queue start periodic advertising and create BIG */
	err = hci_cmd_sync_queue(hdev, create_big_sync, conn,
				 create_big_complete);
	if (err < 0) {
		hci_conn_drop(conn);
		return ERR_PTR(err);
	}

	hci_iso_qos_setup(hdev, conn, &qos->bcast.out,
			  conn->le_tx_phy ? conn->le_tx_phy :
			  hdev->le_tx_def_phys);

	return conn;
}

struct hci_conn *hci_connect_cis(struct hci_dev *hdev, bdaddr_t *dst,
				 __u8 dst_type, struct bt_iso_qos *qos)
{
	struct hci_conn *le;
	struct hci_conn *cis;
	struct hci_link *link;

	if (hci_dev_test_flag(hdev, HCI_ADVERTISING))
		le = hci_connect_le(hdev, dst, dst_type, false,
				    BT_SECURITY_LOW,
				    HCI_LE_CONN_TIMEOUT,
				    HCI_ROLE_SLAVE);
	else
		le = hci_connect_le_scan(hdev, dst, dst_type,
					 BT_SECURITY_LOW,
					 HCI_LE_CONN_TIMEOUT,
					 CONN_REASON_ISO_CONNECT);
	if (IS_ERR(le))
		return le;

	hci_iso_qos_setup(hdev, le, &qos->ucast.out,
			  le->le_tx_phy ? le->le_tx_phy : hdev->le_tx_def_phys);
	hci_iso_qos_setup(hdev, le, &qos->ucast.in,
			  le->le_rx_phy ? le->le_rx_phy : hdev->le_rx_def_phys);

	cis = hci_bind_cis(hdev, dst, dst_type, qos);
	if (IS_ERR(cis)) {
		hci_conn_drop(le);
		return cis;
	}

	link = hci_conn_link(le, cis);
	if (!link) {
		hci_conn_drop(le);
		hci_conn_drop(cis);
<<<<<<< HEAD
		return NULL;
=======
		return ERR_PTR(-ENOLINK);
>>>>>>> 38ca6978
	}

	/* If LE is already connected and CIS handle is already set proceed to
	 * Create CIS immediately.
	 */
	if (le->state == BT_CONNECTED && cis->handle != HCI_CONN_HANDLE_UNSET)
		hci_le_create_cis(cis);

	return cis;
}

/* Check link security requirement */
int hci_conn_check_link_mode(struct hci_conn *conn)
{
	BT_DBG("hcon %p", conn);

	/* In Secure Connections Only mode, it is required that Secure
	 * Connections is used and the link is encrypted with AES-CCM
	 * using a P-256 authenticated combination key.
	 */
	if (hci_dev_test_flag(conn->hdev, HCI_SC_ONLY)) {
		if (!hci_conn_sc_enabled(conn) ||
		    !test_bit(HCI_CONN_AES_CCM, &conn->flags) ||
		    conn->key_type != HCI_LK_AUTH_COMBINATION_P256)
			return 0;
	}

	 /* AES encryption is required for Level 4:
	  *
	  * BLUETOOTH CORE SPECIFICATION Version 5.2 | Vol 3, Part C
	  * page 1319:
	  *
	  * 128-bit equivalent strength for link and encryption keys
	  * required using FIPS approved algorithms (E0 not allowed,
	  * SAFER+ not allowed, and P-192 not allowed; encryption key
	  * not shortened)
	  */
	if (conn->sec_level == BT_SECURITY_FIPS &&
	    !test_bit(HCI_CONN_AES_CCM, &conn->flags)) {
		bt_dev_err(conn->hdev,
			   "Invalid security: Missing AES-CCM usage");
		return 0;
	}

	if (hci_conn_ssp_enabled(conn) &&
	    !test_bit(HCI_CONN_ENCRYPT, &conn->flags))
		return 0;

	return 1;
}

/* Authenticate remote device */
static int hci_conn_auth(struct hci_conn *conn, __u8 sec_level, __u8 auth_type)
{
	BT_DBG("hcon %p", conn);

	if (conn->pending_sec_level > sec_level)
		sec_level = conn->pending_sec_level;

	if (sec_level > conn->sec_level)
		conn->pending_sec_level = sec_level;
	else if (test_bit(HCI_CONN_AUTH, &conn->flags))
		return 1;

	/* Make sure we preserve an existing MITM requirement*/
	auth_type |= (conn->auth_type & 0x01);

	conn->auth_type = auth_type;

	if (!test_and_set_bit(HCI_CONN_AUTH_PEND, &conn->flags)) {
		struct hci_cp_auth_requested cp;

		cp.handle = cpu_to_le16(conn->handle);
		hci_send_cmd(conn->hdev, HCI_OP_AUTH_REQUESTED,
			     sizeof(cp), &cp);

		/* If we're already encrypted set the REAUTH_PEND flag,
		 * otherwise set the ENCRYPT_PEND.
		 */
		if (test_bit(HCI_CONN_ENCRYPT, &conn->flags))
			set_bit(HCI_CONN_REAUTH_PEND, &conn->flags);
		else
			set_bit(HCI_CONN_ENCRYPT_PEND, &conn->flags);
	}

	return 0;
}

/* Encrypt the link */
static void hci_conn_encrypt(struct hci_conn *conn)
{
	BT_DBG("hcon %p", conn);

	if (!test_and_set_bit(HCI_CONN_ENCRYPT_PEND, &conn->flags)) {
		struct hci_cp_set_conn_encrypt cp;
		cp.handle  = cpu_to_le16(conn->handle);
		cp.encrypt = 0x01;
		hci_send_cmd(conn->hdev, HCI_OP_SET_CONN_ENCRYPT, sizeof(cp),
			     &cp);
	}
}

/* Enable security */
int hci_conn_security(struct hci_conn *conn, __u8 sec_level, __u8 auth_type,
		      bool initiator)
{
	BT_DBG("hcon %p", conn);

	if (conn->type == LE_LINK)
		return smp_conn_security(conn, sec_level);

	/* For sdp we don't need the link key. */
	if (sec_level == BT_SECURITY_SDP)
		return 1;

	/* For non 2.1 devices and low security level we don't need the link
	   key. */
	if (sec_level == BT_SECURITY_LOW && !hci_conn_ssp_enabled(conn))
		return 1;

	/* For other security levels we need the link key. */
	if (!test_bit(HCI_CONN_AUTH, &conn->flags))
		goto auth;

	/* An authenticated FIPS approved combination key has sufficient
	 * security for security level 4. */
	if (conn->key_type == HCI_LK_AUTH_COMBINATION_P256 &&
	    sec_level == BT_SECURITY_FIPS)
		goto encrypt;

	/* An authenticated combination key has sufficient security for
	   security level 3. */
	if ((conn->key_type == HCI_LK_AUTH_COMBINATION_P192 ||
	     conn->key_type == HCI_LK_AUTH_COMBINATION_P256) &&
	    sec_level == BT_SECURITY_HIGH)
		goto encrypt;

	/* An unauthenticated combination key has sufficient security for
	   security level 1 and 2. */
	if ((conn->key_type == HCI_LK_UNAUTH_COMBINATION_P192 ||
	     conn->key_type == HCI_LK_UNAUTH_COMBINATION_P256) &&
	    (sec_level == BT_SECURITY_MEDIUM || sec_level == BT_SECURITY_LOW))
		goto encrypt;

	/* A combination key has always sufficient security for the security
	   levels 1 or 2. High security level requires the combination key
	   is generated using maximum PIN code length (16).
	   For pre 2.1 units. */
	if (conn->key_type == HCI_LK_COMBINATION &&
	    (sec_level == BT_SECURITY_MEDIUM || sec_level == BT_SECURITY_LOW ||
	     conn->pin_length == 16))
		goto encrypt;

auth:
	if (test_bit(HCI_CONN_ENCRYPT_PEND, &conn->flags))
		return 0;

	if (initiator)
		set_bit(HCI_CONN_AUTH_INITIATOR, &conn->flags);

	if (!hci_conn_auth(conn, sec_level, auth_type))
		return 0;

encrypt:
	if (test_bit(HCI_CONN_ENCRYPT, &conn->flags)) {
		/* Ensure that the encryption key size has been read,
		 * otherwise stall the upper layer responses.
		 */
		if (!conn->enc_key_size)
			return 0;

		/* Nothing else needed, all requirements are met */
		return 1;
	}

	hci_conn_encrypt(conn);
	return 0;
}
EXPORT_SYMBOL(hci_conn_security);

/* Check secure link requirement */
int hci_conn_check_secure(struct hci_conn *conn, __u8 sec_level)
{
	BT_DBG("hcon %p", conn);

	/* Accept if non-secure or higher security level is required */
	if (sec_level != BT_SECURITY_HIGH && sec_level != BT_SECURITY_FIPS)
		return 1;

	/* Accept if secure or higher security level is already present */
	if (conn->sec_level == BT_SECURITY_HIGH ||
	    conn->sec_level == BT_SECURITY_FIPS)
		return 1;

	/* Reject not secure link */
	return 0;
}
EXPORT_SYMBOL(hci_conn_check_secure);

/* Switch role */
int hci_conn_switch_role(struct hci_conn *conn, __u8 role)
{
	BT_DBG("hcon %p", conn);

	if (role == conn->role)
		return 1;

	if (!test_and_set_bit(HCI_CONN_RSWITCH_PEND, &conn->flags)) {
		struct hci_cp_switch_role cp;
		bacpy(&cp.bdaddr, &conn->dst);
		cp.role = role;
		hci_send_cmd(conn->hdev, HCI_OP_SWITCH_ROLE, sizeof(cp), &cp);
	}

	return 0;
}
EXPORT_SYMBOL(hci_conn_switch_role);

/* Enter active mode */
void hci_conn_enter_active_mode(struct hci_conn *conn, __u8 force_active)
{
	struct hci_dev *hdev = conn->hdev;

	BT_DBG("hcon %p mode %d", conn, conn->mode);

	if (conn->mode != HCI_CM_SNIFF)
		goto timer;

	if (!test_bit(HCI_CONN_POWER_SAVE, &conn->flags) && !force_active)
		goto timer;

	if (!test_and_set_bit(HCI_CONN_MODE_CHANGE_PEND, &conn->flags)) {
		struct hci_cp_exit_sniff_mode cp;
		cp.handle = cpu_to_le16(conn->handle);
		hci_send_cmd(hdev, HCI_OP_EXIT_SNIFF_MODE, sizeof(cp), &cp);
	}

timer:
	if (hdev->idle_timeout > 0)
		queue_delayed_work(hdev->workqueue, &conn->idle_work,
				   msecs_to_jiffies(hdev->idle_timeout));
}

/* Drop all connection on the device */
void hci_conn_hash_flush(struct hci_dev *hdev)
{
	struct list_head *head = &hdev->conn_hash.list;
	struct hci_conn *conn;

	BT_DBG("hdev %s", hdev->name);

	/* We should not traverse the list here, because hci_conn_del
	 * can remove extra links, which may cause the list traversal
	 * to hit items that have already been released.
	 */
	while ((conn = list_first_entry_or_null(head,
						struct hci_conn,
						list)) != NULL) {
		conn->state = BT_CLOSED;
		hci_disconn_cfm(conn, HCI_ERROR_LOCAL_HOST_TERM);
<<<<<<< HEAD

		/* Unlink before deleting otherwise it is possible that
		 * hci_conn_del removes the link which may cause the list to
		 * contain items already freed.
		 */
		hci_conn_unlink(conn);
=======
>>>>>>> 38ca6978
		hci_conn_del(conn);
	}
}

/* Check pending connect attempts */
void hci_conn_check_pending(struct hci_dev *hdev)
{
	struct hci_conn *conn;

	BT_DBG("hdev %s", hdev->name);

	hci_dev_lock(hdev);

	conn = hci_conn_hash_lookup_state(hdev, ACL_LINK, BT_CONNECT2);
	if (conn)
		hci_acl_create_connection(conn);

	hci_dev_unlock(hdev);
}

static u32 get_link_mode(struct hci_conn *conn)
{
	u32 link_mode = 0;

	if (conn->role == HCI_ROLE_MASTER)
		link_mode |= HCI_LM_MASTER;

	if (test_bit(HCI_CONN_ENCRYPT, &conn->flags))
		link_mode |= HCI_LM_ENCRYPT;

	if (test_bit(HCI_CONN_AUTH, &conn->flags))
		link_mode |= HCI_LM_AUTH;

	if (test_bit(HCI_CONN_SECURE, &conn->flags))
		link_mode |= HCI_LM_SECURE;

	if (test_bit(HCI_CONN_FIPS, &conn->flags))
		link_mode |= HCI_LM_FIPS;

	return link_mode;
}

int hci_get_conn_list(void __user *arg)
{
	struct hci_conn *c;
	struct hci_conn_list_req req, *cl;
	struct hci_conn_info *ci;
	struct hci_dev *hdev;
	int n = 0, size, err;

	if (copy_from_user(&req, arg, sizeof(req)))
		return -EFAULT;

	if (!req.conn_num || req.conn_num > (PAGE_SIZE * 2) / sizeof(*ci))
		return -EINVAL;

	size = sizeof(req) + req.conn_num * sizeof(*ci);

	cl = kmalloc(size, GFP_KERNEL);
	if (!cl)
		return -ENOMEM;

	hdev = hci_dev_get(req.dev_id);
	if (!hdev) {
		kfree(cl);
		return -ENODEV;
	}

	ci = cl->conn_info;

	hci_dev_lock(hdev);
	list_for_each_entry(c, &hdev->conn_hash.list, list) {
		bacpy(&(ci + n)->bdaddr, &c->dst);
		(ci + n)->handle = c->handle;
		(ci + n)->type  = c->type;
		(ci + n)->out   = c->out;
		(ci + n)->state = c->state;
		(ci + n)->link_mode = get_link_mode(c);
		if (++n >= req.conn_num)
			break;
	}
	hci_dev_unlock(hdev);

	cl->dev_id = hdev->id;
	cl->conn_num = n;
	size = sizeof(req) + n * sizeof(*ci);

	hci_dev_put(hdev);

	err = copy_to_user(arg, cl, size);
	kfree(cl);

	return err ? -EFAULT : 0;
}

int hci_get_conn_info(struct hci_dev *hdev, void __user *arg)
{
	struct hci_conn_info_req req;
	struct hci_conn_info ci;
	struct hci_conn *conn;
	char __user *ptr = arg + sizeof(req);

	if (copy_from_user(&req, arg, sizeof(req)))
		return -EFAULT;

	hci_dev_lock(hdev);
	conn = hci_conn_hash_lookup_ba(hdev, req.type, &req.bdaddr);
	if (conn) {
		bacpy(&ci.bdaddr, &conn->dst);
		ci.handle = conn->handle;
		ci.type  = conn->type;
		ci.out   = conn->out;
		ci.state = conn->state;
		ci.link_mode = get_link_mode(conn);
	}
	hci_dev_unlock(hdev);

	if (!conn)
		return -ENOENT;

	return copy_to_user(ptr, &ci, sizeof(ci)) ? -EFAULT : 0;
}

int hci_get_auth_info(struct hci_dev *hdev, void __user *arg)
{
	struct hci_auth_info_req req;
	struct hci_conn *conn;

	if (copy_from_user(&req, arg, sizeof(req)))
		return -EFAULT;

	hci_dev_lock(hdev);
	conn = hci_conn_hash_lookup_ba(hdev, ACL_LINK, &req.bdaddr);
	if (conn)
		req.type = conn->auth_type;
	hci_dev_unlock(hdev);

	if (!conn)
		return -ENOENT;

	return copy_to_user(arg, &req, sizeof(req)) ? -EFAULT : 0;
}

struct hci_chan *hci_chan_create(struct hci_conn *conn)
{
	struct hci_dev *hdev = conn->hdev;
	struct hci_chan *chan;

	BT_DBG("%s hcon %p", hdev->name, conn);

	if (test_bit(HCI_CONN_DROP, &conn->flags)) {
		BT_DBG("Refusing to create new hci_chan");
		return NULL;
	}

	chan = kzalloc(sizeof(*chan), GFP_KERNEL);
	if (!chan)
		return NULL;

	chan->conn = hci_conn_get(conn);
	skb_queue_head_init(&chan->data_q);
	chan->state = BT_CONNECTED;

	list_add_rcu(&chan->list, &conn->chan_list);

	return chan;
}

void hci_chan_del(struct hci_chan *chan)
{
	struct hci_conn *conn = chan->conn;
	struct hci_dev *hdev = conn->hdev;

	BT_DBG("%s hcon %p chan %p", hdev->name, conn, chan);

	list_del_rcu(&chan->list);

	synchronize_rcu();

	/* Prevent new hci_chan's to be created for this hci_conn */
	set_bit(HCI_CONN_DROP, &conn->flags);

	hci_conn_put(conn);

	skb_queue_purge(&chan->data_q);
	kfree(chan);
}

void hci_chan_list_flush(struct hci_conn *conn)
{
	struct hci_chan *chan, *n;

	BT_DBG("hcon %p", conn);

	list_for_each_entry_safe(chan, n, &conn->chan_list, list)
		hci_chan_del(chan);
}

static struct hci_chan *__hci_chan_lookup_handle(struct hci_conn *hcon,
						 __u16 handle)
{
	struct hci_chan *hchan;

	list_for_each_entry(hchan, &hcon->chan_list, list) {
		if (hchan->handle == handle)
			return hchan;
	}

	return NULL;
}

struct hci_chan *hci_chan_lookup_handle(struct hci_dev *hdev, __u16 handle)
{
	struct hci_conn_hash *h = &hdev->conn_hash;
	struct hci_conn *hcon;
	struct hci_chan *hchan = NULL;

	rcu_read_lock();

	list_for_each_entry_rcu(hcon, &h->list, list) {
		hchan = __hci_chan_lookup_handle(hcon, handle);
		if (hchan)
			break;
	}

	rcu_read_unlock();

	return hchan;
}

u32 hci_conn_get_phy(struct hci_conn *conn)
{
	u32 phys = 0;

	/* BLUETOOTH CORE SPECIFICATION Version 5.2 | Vol 2, Part B page 471:
	 * Table 6.2: Packets defined for synchronous, asynchronous, and
	 * CPB logical transport types.
	 */
	switch (conn->type) {
	case SCO_LINK:
		/* SCO logical transport (1 Mb/s):
		 * HV1, HV2, HV3 and DV.
		 */
		phys |= BT_PHY_BR_1M_1SLOT;

		break;

	case ACL_LINK:
		/* ACL logical transport (1 Mb/s) ptt=0:
		 * DH1, DM3, DH3, DM5 and DH5.
		 */
		phys |= BT_PHY_BR_1M_1SLOT;

		if (conn->pkt_type & (HCI_DM3 | HCI_DH3))
			phys |= BT_PHY_BR_1M_3SLOT;

		if (conn->pkt_type & (HCI_DM5 | HCI_DH5))
			phys |= BT_PHY_BR_1M_5SLOT;

		/* ACL logical transport (2 Mb/s) ptt=1:
		 * 2-DH1, 2-DH3 and 2-DH5.
		 */
		if (!(conn->pkt_type & HCI_2DH1))
			phys |= BT_PHY_EDR_2M_1SLOT;

		if (!(conn->pkt_type & HCI_2DH3))
			phys |= BT_PHY_EDR_2M_3SLOT;

		if (!(conn->pkt_type & HCI_2DH5))
			phys |= BT_PHY_EDR_2M_5SLOT;

		/* ACL logical transport (3 Mb/s) ptt=1:
		 * 3-DH1, 3-DH3 and 3-DH5.
		 */
		if (!(conn->pkt_type & HCI_3DH1))
			phys |= BT_PHY_EDR_3M_1SLOT;

		if (!(conn->pkt_type & HCI_3DH3))
			phys |= BT_PHY_EDR_3M_3SLOT;

		if (!(conn->pkt_type & HCI_3DH5))
			phys |= BT_PHY_EDR_3M_5SLOT;

		break;

	case ESCO_LINK:
		/* eSCO logical transport (1 Mb/s): EV3, EV4 and EV5 */
		phys |= BT_PHY_BR_1M_1SLOT;

		if (!(conn->pkt_type & (ESCO_EV4 | ESCO_EV5)))
			phys |= BT_PHY_BR_1M_3SLOT;

		/* eSCO logical transport (2 Mb/s): 2-EV3, 2-EV5 */
		if (!(conn->pkt_type & ESCO_2EV3))
			phys |= BT_PHY_EDR_2M_1SLOT;

		if (!(conn->pkt_type & ESCO_2EV5))
			phys |= BT_PHY_EDR_2M_3SLOT;

		/* eSCO logical transport (3 Mb/s): 3-EV3, 3-EV5 */
		if (!(conn->pkt_type & ESCO_3EV3))
			phys |= BT_PHY_EDR_3M_1SLOT;

		if (!(conn->pkt_type & ESCO_3EV5))
			phys |= BT_PHY_EDR_3M_3SLOT;

		break;

	case LE_LINK:
		if (conn->le_tx_phy & HCI_LE_SET_PHY_1M)
			phys |= BT_PHY_LE_1M_TX;

		if (conn->le_rx_phy & HCI_LE_SET_PHY_1M)
			phys |= BT_PHY_LE_1M_RX;

		if (conn->le_tx_phy & HCI_LE_SET_PHY_2M)
			phys |= BT_PHY_LE_2M_TX;

		if (conn->le_rx_phy & HCI_LE_SET_PHY_2M)
			phys |= BT_PHY_LE_2M_RX;

		if (conn->le_tx_phy & HCI_LE_SET_PHY_CODED)
			phys |= BT_PHY_LE_CODED_TX;

		if (conn->le_rx_phy & HCI_LE_SET_PHY_CODED)
			phys |= BT_PHY_LE_CODED_RX;

		break;
	}

	return phys;
}

int hci_abort_conn(struct hci_conn *conn, u8 reason)
{
	int r = 0;

	if (test_and_set_bit(HCI_CONN_CANCEL, &conn->flags))
		return 0;

	switch (conn->state) {
	case BT_CONNECTED:
	case BT_CONFIG:
		if (conn->type == AMP_LINK) {
			struct hci_cp_disconn_phy_link cp;

			cp.phy_handle = HCI_PHY_HANDLE(conn->handle);
			cp.reason = reason;
			r = hci_send_cmd(conn->hdev, HCI_OP_DISCONN_PHY_LINK,
					 sizeof(cp), &cp);
		} else {
			struct hci_cp_disconnect dc;

			dc.handle = cpu_to_le16(conn->handle);
			dc.reason = reason;
			r = hci_send_cmd(conn->hdev, HCI_OP_DISCONNECT,
					 sizeof(dc), &dc);
		}

		conn->state = BT_DISCONN;

		break;
	case BT_CONNECT:
		if (conn->type == LE_LINK) {
			if (test_bit(HCI_CONN_SCANNING, &conn->flags))
				break;
			r = hci_send_cmd(conn->hdev,
					 HCI_OP_LE_CREATE_CONN_CANCEL, 0, NULL);
		} else if (conn->type == ACL_LINK) {
			if (conn->hdev->hci_ver < BLUETOOTH_VER_1_2)
				break;
			r = hci_send_cmd(conn->hdev,
					 HCI_OP_CREATE_CONN_CANCEL,
					 6, &conn->dst);
		}
		break;
	case BT_CONNECT2:
		if (conn->type == ACL_LINK) {
			struct hci_cp_reject_conn_req rej;

			bacpy(&rej.bdaddr, &conn->dst);
			rej.reason = reason;

			r = hci_send_cmd(conn->hdev,
					 HCI_OP_REJECT_CONN_REQ,
					 sizeof(rej), &rej);
		} else if (conn->type == SCO_LINK || conn->type == ESCO_LINK) {
			struct hci_cp_reject_sync_conn_req rej;

			bacpy(&rej.bdaddr, &conn->dst);

			/* SCO rejection has its own limited set of
			 * allowed error values (0x0D-0x0F) which isn't
			 * compatible with most values passed to this
			 * function. To be safe hard-code one of the
			 * values that's suitable for SCO.
			 */
			rej.reason = HCI_ERROR_REJ_LIMITED_RESOURCES;

			r = hci_send_cmd(conn->hdev,
					 HCI_OP_REJECT_SYNC_CONN_REQ,
					 sizeof(rej), &rej);
		}
		break;
	default:
		conn->state = BT_CLOSED;
		break;
	}

	return r;
}<|MERGE_RESOLUTION|>--- conflicted
+++ resolved
@@ -1107,13 +1107,9 @@
 			 * yet at this point. Delete it now, otherwise it is
 			 * possible for it to be stuck and can't be deleted.
 			 */
-<<<<<<< HEAD
-			if (child->handle == HCI_CONN_HANDLE_UNSET)
-=======
 			if ((child->type == SCO_LINK ||
 			     child->type == ESCO_LINK) &&
 			    child->handle == HCI_CONN_HANDLE_UNSET)
->>>>>>> 38ca6978
 				hci_conn_del(child);
 		}
 
@@ -1126,10 +1122,7 @@
 	list_del_rcu(&conn->link->list);
 	synchronize_rcu();
 
-<<<<<<< HEAD
-=======
 	hci_conn_drop(conn->parent);
->>>>>>> 38ca6978
 	hci_conn_put(conn->parent);
 	conn->parent = NULL;
 
@@ -1150,10 +1143,6 @@
 	cancel_delayed_work_sync(&conn->idle_work);
 
 	if (conn->type == ACL_LINK) {
-<<<<<<< HEAD
-		hci_conn_unlink(conn);
-=======
->>>>>>> 38ca6978
 		/* Unacked frames */
 		hdev->acl_cnt += conn->sent;
 	} else if (conn->type == LE_LINK) {
@@ -1164,16 +1153,6 @@
 		else
 			hdev->acl_cnt += conn->sent;
 	} else {
-<<<<<<< HEAD
-		struct hci_conn *acl = conn->parent;
-
-		if (acl) {
-			hci_conn_unlink(conn);
-			hci_conn_drop(acl);
-		}
-
-=======
->>>>>>> 38ca6978
 		/* Unacked ISO frames */
 		if (conn->type == ISO_LINK) {
 			if (hdev->iso_pkts)
@@ -1705,11 +1684,7 @@
 	if (!link) {
 		hci_conn_drop(acl);
 		hci_conn_drop(sco);
-<<<<<<< HEAD
-		return NULL;
-=======
 		return ERR_PTR(-ENOLINK);
->>>>>>> 38ca6978
 	}
 
 	sco->setting = setting;
@@ -1787,10 +1762,6 @@
 	cp.bis.framing = qos->bcast.framing;
 	cp.bis.encryption = qos->bcast.encryption;
 	memcpy(cp.bis.bcode, qos->bcast.bcode, sizeof(cp.bis.bcode));
-<<<<<<< HEAD
-	memset(&cp.bis.bcode, 0, sizeof(cp.bis.bcode));
-=======
->>>>>>> 38ca6978
 
 	return hci_send_cmd(hdev, HCI_OP_LE_CREATE_BIG, sizeof(cp), &cp);
 }
@@ -2002,67 +1973,7 @@
 
 static int hci_create_cis_sync(struct hci_dev *hdev, void *data)
 {
-<<<<<<< HEAD
-	struct {
-		struct hci_cp_le_create_cis cp;
-		struct hci_cis cis[0x1f];
-	} cmd;
-	struct hci_conn *conn = data;
-	u8 cig;
-
-	memset(&cmd, 0, sizeof(cmd));
-	cmd.cis[0].acl_handle = cpu_to_le16(conn->parent->handle);
-	cmd.cis[0].cis_handle = cpu_to_le16(conn->handle);
-	cmd.cp.num_cis++;
-	cig = conn->iso_qos.ucast.cig;
-
-	hci_dev_lock(hdev);
-
-	rcu_read_lock();
-
-	list_for_each_entry_rcu(conn, &hdev->conn_hash.list, list) {
-		struct hci_cis *cis = &cmd.cis[cmd.cp.num_cis];
-
-		if (conn == data || conn->type != ISO_LINK ||
-		    conn->state == BT_CONNECTED ||
-		    conn->iso_qos.ucast.cig != cig)
-			continue;
-
-		/* Check if all CIS(s) belonging to a CIG are ready */
-		if (!conn->parent || conn->parent->state != BT_CONNECTED ||
-		    conn->state != BT_CONNECT) {
-			cmd.cp.num_cis = 0;
-			break;
-		}
-
-		/* Group all CIS with state BT_CONNECT since the spec don't
-		 * allow to send them individually:
-		 *
-		 * BLUETOOTH CORE SPECIFICATION Version 5.3 | Vol 4, Part E
-		 * page 2566:
-		 *
-		 * If the Host issues this command before all the
-		 * HCI_LE_CIS_Established events from the previous use of the
-		 * command have been generated, the Controller shall return the
-		 * error code Command Disallowed (0x0C).
-		 */
-		cis->acl_handle = cpu_to_le16(conn->parent->handle);
-		cis->cis_handle = cpu_to_le16(conn->handle);
-		cmd.cp.num_cis++;
-	}
-
-	rcu_read_unlock();
-
-	hci_dev_unlock(hdev);
-
-	if (!cmd.cp.num_cis)
-		return 0;
-
-	return hci_send_cmd(hdev, HCI_OP_LE_CREATE_CIS, sizeof(cmd.cp) +
-			    sizeof(cmd.cis[0]) * cmd.cp.num_cis, &cmd);
-=======
 	return hci_le_create_cis_sync(hdev, data);
->>>>>>> 38ca6978
 }
 
 int hci_le_create_cis(struct hci_conn *conn)
@@ -2345,11 +2256,7 @@
 	if (!link) {
 		hci_conn_drop(le);
 		hci_conn_drop(cis);
-<<<<<<< HEAD
-		return NULL;
-=======
 		return ERR_PTR(-ENOLINK);
->>>>>>> 38ca6978
 	}
 
 	/* If LE is already connected and CIS handle is already set proceed to
@@ -2610,15 +2517,6 @@
 						list)) != NULL) {
 		conn->state = BT_CLOSED;
 		hci_disconn_cfm(conn, HCI_ERROR_LOCAL_HOST_TERM);
-<<<<<<< HEAD
-
-		/* Unlink before deleting otherwise it is possible that
-		 * hci_conn_del removes the link which may cause the list to
-		 * contain items already freed.
-		 */
-		hci_conn_unlink(conn);
-=======
->>>>>>> 38ca6978
 		hci_conn_del(conn);
 	}
 }
