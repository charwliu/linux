// SPDX-License-Identifier: GPL-2.0-only
/*
 * Copyright (c) 2007-2009 Patrick McHardy <kaber@trash.net>
 *
 * Development of this code funded by Astaro AG (http://www.astaro.com/)
 */

#include <linux/module.h>
#include <linux/init.h>
#include <linux/list.h>
#include <linux/skbuff.h>
#include <linux/netlink.h>
#include <linux/vmalloc.h>
#include <linux/rhashtable.h>
#include <linux/audit.h>
#include <linux/netfilter.h>
#include <linux/netfilter/nfnetlink.h>
#include <linux/netfilter/nf_tables.h>
#include <net/netfilter/nf_flow_table.h>
#include <net/netfilter/nf_tables_core.h>
#include <net/netfilter/nf_tables.h>
#include <net/netfilter/nf_tables_offload.h>
#include <net/net_namespace.h>
#include <net/sock.h>

#define NFT_MODULE_AUTOLOAD_LIMIT (MODULE_NAME_LEN - sizeof("nft-expr-255-"))

unsigned int nf_tables_net_id __read_mostly;

static LIST_HEAD(nf_tables_expressions);
static LIST_HEAD(nf_tables_objects);
static LIST_HEAD(nf_tables_flowtables);
static LIST_HEAD(nf_tables_destroy_list);
static DEFINE_SPINLOCK(nf_tables_destroy_list_lock);

enum {
	NFT_VALIDATE_SKIP	= 0,
	NFT_VALIDATE_NEED,
	NFT_VALIDATE_DO,
};

static struct rhltable nft_objname_ht;

static u32 nft_chain_hash(const void *data, u32 len, u32 seed);
static u32 nft_chain_hash_obj(const void *data, u32 len, u32 seed);
static int nft_chain_hash_cmp(struct rhashtable_compare_arg *, const void *);

static u32 nft_objname_hash(const void *data, u32 len, u32 seed);
static u32 nft_objname_hash_obj(const void *data, u32 len, u32 seed);
static int nft_objname_hash_cmp(struct rhashtable_compare_arg *, const void *);

static const struct rhashtable_params nft_chain_ht_params = {
	.head_offset		= offsetof(struct nft_chain, rhlhead),
	.key_offset		= offsetof(struct nft_chain, name),
	.hashfn			= nft_chain_hash,
	.obj_hashfn		= nft_chain_hash_obj,
	.obj_cmpfn		= nft_chain_hash_cmp,
	.automatic_shrinking	= true,
};

static const struct rhashtable_params nft_objname_ht_params = {
	.head_offset		= offsetof(struct nft_object, rhlhead),
	.key_offset		= offsetof(struct nft_object, key),
	.hashfn			= nft_objname_hash,
	.obj_hashfn		= nft_objname_hash_obj,
	.obj_cmpfn		= nft_objname_hash_cmp,
	.automatic_shrinking	= true,
};

struct nft_audit_data {
	struct nft_table *table;
	int entries;
	int op;
	struct list_head list;
};

static const u8 nft2audit_op[NFT_MSG_MAX] = { // enum nf_tables_msg_types
	[NFT_MSG_NEWTABLE]	= AUDIT_NFT_OP_TABLE_REGISTER,
	[NFT_MSG_GETTABLE]	= AUDIT_NFT_OP_INVALID,
	[NFT_MSG_DELTABLE]	= AUDIT_NFT_OP_TABLE_UNREGISTER,
	[NFT_MSG_NEWCHAIN]	= AUDIT_NFT_OP_CHAIN_REGISTER,
	[NFT_MSG_GETCHAIN]	= AUDIT_NFT_OP_INVALID,
	[NFT_MSG_DELCHAIN]	= AUDIT_NFT_OP_CHAIN_UNREGISTER,
	[NFT_MSG_NEWRULE]	= AUDIT_NFT_OP_RULE_REGISTER,
	[NFT_MSG_GETRULE]	= AUDIT_NFT_OP_INVALID,
	[NFT_MSG_DELRULE]	= AUDIT_NFT_OP_RULE_UNREGISTER,
	[NFT_MSG_NEWSET]	= AUDIT_NFT_OP_SET_REGISTER,
	[NFT_MSG_GETSET]	= AUDIT_NFT_OP_INVALID,
	[NFT_MSG_DELSET]	= AUDIT_NFT_OP_SET_UNREGISTER,
	[NFT_MSG_NEWSETELEM]	= AUDIT_NFT_OP_SETELEM_REGISTER,
	[NFT_MSG_GETSETELEM]	= AUDIT_NFT_OP_INVALID,
	[NFT_MSG_DELSETELEM]	= AUDIT_NFT_OP_SETELEM_UNREGISTER,
	[NFT_MSG_NEWGEN]	= AUDIT_NFT_OP_GEN_REGISTER,
	[NFT_MSG_GETGEN]	= AUDIT_NFT_OP_INVALID,
	[NFT_MSG_TRACE]		= AUDIT_NFT_OP_INVALID,
	[NFT_MSG_NEWOBJ]	= AUDIT_NFT_OP_OBJ_REGISTER,
	[NFT_MSG_GETOBJ]	= AUDIT_NFT_OP_INVALID,
	[NFT_MSG_DELOBJ]	= AUDIT_NFT_OP_OBJ_UNREGISTER,
	[NFT_MSG_GETOBJ_RESET]	= AUDIT_NFT_OP_OBJ_RESET,
	[NFT_MSG_NEWFLOWTABLE]	= AUDIT_NFT_OP_FLOWTABLE_REGISTER,
	[NFT_MSG_GETFLOWTABLE]	= AUDIT_NFT_OP_INVALID,
	[NFT_MSG_DELFLOWTABLE]	= AUDIT_NFT_OP_FLOWTABLE_UNREGISTER,
};

static void nft_validate_state_update(struct nft_table *table, u8 new_validate_state)
{
	switch (table->validate_state) {
	case NFT_VALIDATE_SKIP:
		WARN_ON_ONCE(new_validate_state == NFT_VALIDATE_DO);
		break;
	case NFT_VALIDATE_NEED:
		break;
	case NFT_VALIDATE_DO:
		if (new_validate_state == NFT_VALIDATE_NEED)
			return;
	}

	table->validate_state = new_validate_state;
}
static void nf_tables_trans_destroy_work(struct work_struct *w);
static DECLARE_WORK(trans_destroy_work, nf_tables_trans_destroy_work);

static void nft_ctx_init(struct nft_ctx *ctx,
			 struct net *net,
			 const struct sk_buff *skb,
			 const struct nlmsghdr *nlh,
			 u8 family,
			 struct nft_table *table,
			 struct nft_chain *chain,
			 const struct nlattr * const *nla)
{
	ctx->net	= net;
	ctx->family	= family;
	ctx->level	= 0;
	ctx->table	= table;
	ctx->chain	= chain;
	ctx->nla   	= nla;
	ctx->portid	= NETLINK_CB(skb).portid;
	ctx->report	= nlmsg_report(nlh);
	ctx->flags	= nlh->nlmsg_flags;
	ctx->seq	= nlh->nlmsg_seq;
}

static struct nft_trans *nft_trans_alloc_gfp(const struct nft_ctx *ctx,
					     int msg_type, u32 size, gfp_t gfp)
{
	struct nft_trans *trans;

	trans = kzalloc(sizeof(struct nft_trans) + size, gfp);
	if (trans == NULL)
		return NULL;

	INIT_LIST_HEAD(&trans->list);
	INIT_LIST_HEAD(&trans->binding_list);
	trans->msg_type = msg_type;
	trans->ctx	= *ctx;

	return trans;
}

static struct nft_trans *nft_trans_alloc(const struct nft_ctx *ctx,
					 int msg_type, u32 size)
{
	return nft_trans_alloc_gfp(ctx, msg_type, size, GFP_KERNEL);
}

static void nft_trans_list_del(struct nft_trans *trans)
{
	list_del(&trans->list);
	list_del(&trans->binding_list);
}

static void nft_trans_destroy(struct nft_trans *trans)
{
	nft_trans_list_del(trans);
	kfree(trans);
}

static void __nft_set_trans_bind(const struct nft_ctx *ctx, struct nft_set *set,
				 bool bind)
{
	struct nftables_pernet *nft_net;
	struct net *net = ctx->net;
	struct nft_trans *trans;

	if (!nft_set_is_anonymous(set))
		return;

	nft_net = nft_pernet(net);
	list_for_each_entry_reverse(trans, &nft_net->commit_list, list) {
		switch (trans->msg_type) {
		case NFT_MSG_NEWSET:
			if (nft_trans_set(trans) == set)
				nft_trans_set_bound(trans) = bind;
			break;
		case NFT_MSG_NEWSETELEM:
			if (nft_trans_elem_set(trans) == set)
				nft_trans_elem_set_bound(trans) = bind;
<<<<<<< HEAD
			break;
		}
	}
}

static void nft_set_trans_bind(const struct nft_ctx *ctx, struct nft_set *set)
{
	return __nft_set_trans_bind(ctx, set, true);
}

static void nft_set_trans_unbind(const struct nft_ctx *ctx, struct nft_set *set)
{
	return __nft_set_trans_bind(ctx, set, false);
}

static void __nft_chain_trans_bind(const struct nft_ctx *ctx,
				   struct nft_chain *chain, bool bind)
{
	struct nftables_pernet *nft_net;
	struct net *net = ctx->net;
	struct nft_trans *trans;

	if (!nft_chain_binding(chain))
		return;

	nft_net = nft_pernet(net);
	list_for_each_entry_reverse(trans, &nft_net->commit_list, list) {
		switch (trans->msg_type) {
		case NFT_MSG_NEWCHAIN:
			if (nft_trans_chain(trans) == chain)
				nft_trans_chain_bound(trans) = bind;
			break;
		case NFT_MSG_NEWRULE:
			if (trans->ctx.chain == chain)
				nft_trans_rule_bound(trans) = bind;
=======
>>>>>>> 38ca6978
			break;
		}
	}
}

<<<<<<< HEAD
=======
static void nft_set_trans_bind(const struct nft_ctx *ctx, struct nft_set *set)
{
	return __nft_set_trans_bind(ctx, set, true);
}

static void nft_set_trans_unbind(const struct nft_ctx *ctx, struct nft_set *set)
{
	return __nft_set_trans_bind(ctx, set, false);
}

static void __nft_chain_trans_bind(const struct nft_ctx *ctx,
				   struct nft_chain *chain, bool bind)
{
	struct nftables_pernet *nft_net;
	struct net *net = ctx->net;
	struct nft_trans *trans;

	if (!nft_chain_binding(chain))
		return;

	nft_net = nft_pernet(net);
	list_for_each_entry_reverse(trans, &nft_net->commit_list, list) {
		switch (trans->msg_type) {
		case NFT_MSG_NEWCHAIN:
			if (nft_trans_chain(trans) == chain)
				nft_trans_chain_bound(trans) = bind;
			break;
		case NFT_MSG_NEWRULE:
			if (trans->ctx.chain == chain)
				nft_trans_rule_bound(trans) = bind;
			break;
		}
	}
}

>>>>>>> 38ca6978
static void nft_chain_trans_bind(const struct nft_ctx *ctx,
				 struct nft_chain *chain)
{
	__nft_chain_trans_bind(ctx, chain, true);
}

int nf_tables_bind_chain(const struct nft_ctx *ctx, struct nft_chain *chain)
{
	if (!nft_chain_binding(chain))
		return 0;

	if (nft_chain_binding(ctx->chain))
		return -EOPNOTSUPP;

	if (chain->bound)
		return -EBUSY;

<<<<<<< HEAD
	chain->bound = true;
	chain->use++;
=======
	if (!nft_use_inc(&chain->use))
		return -EMFILE;

	chain->bound = true;
>>>>>>> 38ca6978
	nft_chain_trans_bind(ctx, chain);

	return 0;
}

void nf_tables_unbind_chain(const struct nft_ctx *ctx, struct nft_chain *chain)
{
	__nft_chain_trans_bind(ctx, chain, false);
}

static int nft_netdev_register_hooks(struct net *net,
				     struct list_head *hook_list)
{
	struct nft_hook *hook;
	int err, j;

	j = 0;
	list_for_each_entry(hook, hook_list, list) {
		err = nf_register_net_hook(net, &hook->ops);
		if (err < 0)
			goto err_register;

		j++;
	}
	return 0;

err_register:
	list_for_each_entry(hook, hook_list, list) {
		if (j-- <= 0)
			break;

		nf_unregister_net_hook(net, &hook->ops);
	}
	return err;
}

static void nft_netdev_unregister_hooks(struct net *net,
					struct list_head *hook_list,
					bool release_netdev)
{
	struct nft_hook *hook, *next;

	list_for_each_entry_safe(hook, next, hook_list, list) {
		nf_unregister_net_hook(net, &hook->ops);
		if (release_netdev) {
			list_del(&hook->list);
			kfree_rcu(hook, rcu);
		}
	}
}

static int nf_tables_register_hook(struct net *net,
				   const struct nft_table *table,
				   struct nft_chain *chain)
{
	struct nft_base_chain *basechain;
	const struct nf_hook_ops *ops;

	if (table->flags & NFT_TABLE_F_DORMANT ||
	    !nft_is_base_chain(chain))
		return 0;

	basechain = nft_base_chain(chain);
	ops = &basechain->ops;

	if (basechain->type->ops_register)
		return basechain->type->ops_register(net, ops);

	if (nft_base_chain_netdev(table->family, basechain->ops.hooknum))
		return nft_netdev_register_hooks(net, &basechain->hook_list);

	return nf_register_net_hook(net, &basechain->ops);
}

static void __nf_tables_unregister_hook(struct net *net,
					const struct nft_table *table,
					struct nft_chain *chain,
					bool release_netdev)
{
	struct nft_base_chain *basechain;
	const struct nf_hook_ops *ops;

	if (table->flags & NFT_TABLE_F_DORMANT ||
	    !nft_is_base_chain(chain))
		return;
	basechain = nft_base_chain(chain);
	ops = &basechain->ops;

	if (basechain->type->ops_unregister)
		return basechain->type->ops_unregister(net, ops);

	if (nft_base_chain_netdev(table->family, basechain->ops.hooknum))
		nft_netdev_unregister_hooks(net, &basechain->hook_list,
					    release_netdev);
	else
		nf_unregister_net_hook(net, &basechain->ops);
}

static void nf_tables_unregister_hook(struct net *net,
				      const struct nft_table *table,
				      struct nft_chain *chain)
{
	return __nf_tables_unregister_hook(net, table, chain, false);
}

static void nft_trans_commit_list_add_tail(struct net *net, struct nft_trans *trans)
{
	struct nftables_pernet *nft_net = nft_pernet(net);

	switch (trans->msg_type) {
	case NFT_MSG_NEWSET:
		if (!nft_trans_set_update(trans) &&
		    nft_set_is_anonymous(nft_trans_set(trans)))
			list_add_tail(&trans->binding_list, &nft_net->binding_list);
		break;
	case NFT_MSG_NEWCHAIN:
		if (!nft_trans_chain_update(trans) &&
		    nft_chain_binding(nft_trans_chain(trans)))
			list_add_tail(&trans->binding_list, &nft_net->binding_list);
		break;
	}

	list_add_tail(&trans->list, &nft_net->commit_list);
}

static int nft_trans_table_add(struct nft_ctx *ctx, int msg_type)
{
	struct nft_trans *trans;

	trans = nft_trans_alloc(ctx, msg_type, sizeof(struct nft_trans_table));
	if (trans == NULL)
		return -ENOMEM;

	if (msg_type == NFT_MSG_NEWTABLE)
		nft_activate_next(ctx->net, ctx->table);

	nft_trans_commit_list_add_tail(ctx->net, trans);
	return 0;
}

static int nft_deltable(struct nft_ctx *ctx)
{
	int err;

	err = nft_trans_table_add(ctx, NFT_MSG_DELTABLE);
	if (err < 0)
		return err;

	nft_deactivate_next(ctx->net, ctx->table);
	return err;
}

static struct nft_trans *nft_trans_chain_add(struct nft_ctx *ctx, int msg_type)
{
	struct nft_trans *trans;

	trans = nft_trans_alloc(ctx, msg_type, sizeof(struct nft_trans_chain));
	if (trans == NULL)
		return ERR_PTR(-ENOMEM);

	if (msg_type == NFT_MSG_NEWCHAIN) {
		nft_activate_next(ctx->net, ctx->chain);

		if (ctx->nla[NFTA_CHAIN_ID]) {
			nft_trans_chain_id(trans) =
				ntohl(nla_get_be32(ctx->nla[NFTA_CHAIN_ID]));
		}
	}
	nft_trans_chain(trans) = ctx->chain;
	nft_trans_commit_list_add_tail(ctx->net, trans);

	return trans;
}

static int nft_delchain(struct nft_ctx *ctx)
{
	struct nft_trans *trans;

	trans = nft_trans_chain_add(ctx, NFT_MSG_DELCHAIN);
	if (IS_ERR(trans))
		return PTR_ERR(trans);

	nft_use_dec(&ctx->table->use);
	nft_deactivate_next(ctx->net, ctx->chain);

	return 0;
}

void nft_rule_expr_activate(const struct nft_ctx *ctx, struct nft_rule *rule)
{
	struct nft_expr *expr;

	expr = nft_expr_first(rule);
	while (nft_expr_more(rule, expr)) {
		if (expr->ops->activate)
			expr->ops->activate(ctx, expr);

		expr = nft_expr_next(expr);
	}
}

void nft_rule_expr_deactivate(const struct nft_ctx *ctx, struct nft_rule *rule,
			      enum nft_trans_phase phase)
{
	struct nft_expr *expr;

	expr = nft_expr_first(rule);
	while (nft_expr_more(rule, expr)) {
		if (expr->ops->deactivate)
			expr->ops->deactivate(ctx, expr, phase);

		expr = nft_expr_next(expr);
	}
}

static int
nf_tables_delrule_deactivate(struct nft_ctx *ctx, struct nft_rule *rule)
{
	/* You cannot delete the same rule twice */
	if (nft_is_active_next(ctx->net, rule)) {
		nft_deactivate_next(ctx->net, rule);
		nft_use_dec(&ctx->chain->use);
		return 0;
	}
	return -ENOENT;
}

static struct nft_trans *nft_trans_rule_add(struct nft_ctx *ctx, int msg_type,
					    struct nft_rule *rule)
{
	struct nft_trans *trans;

	trans = nft_trans_alloc(ctx, msg_type, sizeof(struct nft_trans_rule));
	if (trans == NULL)
		return NULL;

	if (msg_type == NFT_MSG_NEWRULE && ctx->nla[NFTA_RULE_ID] != NULL) {
		nft_trans_rule_id(trans) =
			ntohl(nla_get_be32(ctx->nla[NFTA_RULE_ID]));
	}
	nft_trans_rule(trans) = rule;
	nft_trans_commit_list_add_tail(ctx->net, trans);

	return trans;
}

static int nft_delrule(struct nft_ctx *ctx, struct nft_rule *rule)
{
	struct nft_flow_rule *flow;
	struct nft_trans *trans;
	int err;

	trans = nft_trans_rule_add(ctx, NFT_MSG_DELRULE, rule);
	if (trans == NULL)
		return -ENOMEM;

	if (ctx->chain->flags & NFT_CHAIN_HW_OFFLOAD) {
		flow = nft_flow_rule_create(ctx->net, rule);
		if (IS_ERR(flow)) {
			nft_trans_destroy(trans);
			return PTR_ERR(flow);
		}

		nft_trans_flow_rule(trans) = flow;
	}

	err = nf_tables_delrule_deactivate(ctx, rule);
	if (err < 0) {
		nft_trans_destroy(trans);
		return err;
	}
	nft_rule_expr_deactivate(ctx, rule, NFT_TRANS_PREPARE);

	return 0;
}

static int nft_delrule_by_chain(struct nft_ctx *ctx)
{
	struct nft_rule *rule;
	int err;

	list_for_each_entry(rule, &ctx->chain->rules, list) {
		if (!nft_is_active_next(ctx->net, rule))
			continue;

		err = nft_delrule(ctx, rule);
		if (err < 0)
			return err;
	}
	return 0;
}

static int __nft_trans_set_add(const struct nft_ctx *ctx, int msg_type,
			       struct nft_set *set,
			       const struct nft_set_desc *desc)
{
	struct nft_trans *trans;

	trans = nft_trans_alloc(ctx, msg_type, sizeof(struct nft_trans_set));
	if (trans == NULL)
		return -ENOMEM;

	if (msg_type == NFT_MSG_NEWSET && ctx->nla[NFTA_SET_ID] && !desc) {
		nft_trans_set_id(trans) =
			ntohl(nla_get_be32(ctx->nla[NFTA_SET_ID]));
		nft_activate_next(ctx->net, set);
	}
	nft_trans_set(trans) = set;
	if (desc) {
		nft_trans_set_update(trans) = true;
		nft_trans_set_gc_int(trans) = desc->gc_int;
		nft_trans_set_timeout(trans) = desc->timeout;
	}
	nft_trans_commit_list_add_tail(ctx->net, trans);

	return 0;
}

static int nft_trans_set_add(const struct nft_ctx *ctx, int msg_type,
			     struct nft_set *set)
{
	return __nft_trans_set_add(ctx, msg_type, set, NULL);
}

static void nft_setelem_data_deactivate(const struct net *net,
					const struct nft_set *set,
					struct nft_set_elem *elem);

static int nft_mapelem_deactivate(const struct nft_ctx *ctx,
				  struct nft_set *set,
				  const struct nft_set_iter *iter,
				  struct nft_set_elem *elem)
{
	nft_setelem_data_deactivate(ctx->net, set, elem);

	return 0;
}

struct nft_set_elem_catchall {
	struct list_head	list;
	struct rcu_head		rcu;
	void			*elem;
};

static void nft_map_catchall_deactivate(const struct nft_ctx *ctx,
					struct nft_set *set)
{
	u8 genmask = nft_genmask_next(ctx->net);
	struct nft_set_elem_catchall *catchall;
	struct nft_set_elem elem;
	struct nft_set_ext *ext;

	list_for_each_entry(catchall, &set->catchall_list, list) {
		ext = nft_set_elem_ext(set, catchall->elem);
		if (!nft_set_elem_active(ext, genmask))
			continue;

		elem.priv = catchall->elem;
		nft_setelem_data_deactivate(ctx->net, set, &elem);
		break;
	}
}

static void nft_map_deactivate(const struct nft_ctx *ctx, struct nft_set *set)
{
	struct nft_set_iter iter = {
		.genmask	= nft_genmask_next(ctx->net),
		.fn		= nft_mapelem_deactivate,
	};

	set->ops->walk(ctx, set, &iter);
	WARN_ON_ONCE(iter.err);

	nft_map_catchall_deactivate(ctx, set);
}

static int nft_delset(const struct nft_ctx *ctx, struct nft_set *set)
{
	int err;

	err = nft_trans_set_add(ctx, NFT_MSG_DELSET, set);
	if (err < 0)
		return err;

	if (set->flags & (NFT_SET_MAP | NFT_SET_OBJECT))
		nft_map_deactivate(ctx, set);

	nft_deactivate_next(ctx->net, set);
	nft_use_dec(&ctx->table->use);

	return err;
}

static int nft_trans_obj_add(struct nft_ctx *ctx, int msg_type,
			     struct nft_object *obj)
{
	struct nft_trans *trans;

	trans = nft_trans_alloc(ctx, msg_type, sizeof(struct nft_trans_obj));
	if (trans == NULL)
		return -ENOMEM;

	if (msg_type == NFT_MSG_NEWOBJ)
		nft_activate_next(ctx->net, obj);

	nft_trans_obj(trans) = obj;
	nft_trans_commit_list_add_tail(ctx->net, trans);

	return 0;
}

static int nft_delobj(struct nft_ctx *ctx, struct nft_object *obj)
{
	int err;

	err = nft_trans_obj_add(ctx, NFT_MSG_DELOBJ, obj);
	if (err < 0)
		return err;

	nft_deactivate_next(ctx->net, obj);
	nft_use_dec(&ctx->table->use);

	return err;
}

static int nft_trans_flowtable_add(struct nft_ctx *ctx, int msg_type,
				   struct nft_flowtable *flowtable)
{
	struct nft_trans *trans;

	trans = nft_trans_alloc(ctx, msg_type,
				sizeof(struct nft_trans_flowtable));
	if (trans == NULL)
		return -ENOMEM;

	if (msg_type == NFT_MSG_NEWFLOWTABLE)
		nft_activate_next(ctx->net, flowtable);

	INIT_LIST_HEAD(&nft_trans_flowtable_hooks(trans));
	nft_trans_flowtable(trans) = flowtable;
	nft_trans_commit_list_add_tail(ctx->net, trans);

	return 0;
}

static int nft_delflowtable(struct nft_ctx *ctx,
			    struct nft_flowtable *flowtable)
{
	int err;

	err = nft_trans_flowtable_add(ctx, NFT_MSG_DELFLOWTABLE, flowtable);
	if (err < 0)
		return err;

	nft_deactivate_next(ctx->net, flowtable);
	nft_use_dec(&ctx->table->use);

	return err;
}

static void __nft_reg_track_clobber(struct nft_regs_track *track, u8 dreg)
{
	int i;

	for (i = track->regs[dreg].num_reg; i > 0; i--)
		__nft_reg_track_cancel(track, dreg - i);
}

static void __nft_reg_track_update(struct nft_regs_track *track,
				   const struct nft_expr *expr,
				   u8 dreg, u8 num_reg)
{
	track->regs[dreg].selector = expr;
	track->regs[dreg].bitwise = NULL;
	track->regs[dreg].num_reg = num_reg;
}

void nft_reg_track_update(struct nft_regs_track *track,
			  const struct nft_expr *expr, u8 dreg, u8 len)
{
	unsigned int regcount;
	int i;

	__nft_reg_track_clobber(track, dreg);

	regcount = DIV_ROUND_UP(len, NFT_REG32_SIZE);
	for (i = 0; i < regcount; i++, dreg++)
		__nft_reg_track_update(track, expr, dreg, i);
}
EXPORT_SYMBOL_GPL(nft_reg_track_update);

void nft_reg_track_cancel(struct nft_regs_track *track, u8 dreg, u8 len)
{
	unsigned int regcount;
	int i;

	__nft_reg_track_clobber(track, dreg);

	regcount = DIV_ROUND_UP(len, NFT_REG32_SIZE);
	for (i = 0; i < regcount; i++, dreg++)
		__nft_reg_track_cancel(track, dreg);
}
EXPORT_SYMBOL_GPL(nft_reg_track_cancel);

void __nft_reg_track_cancel(struct nft_regs_track *track, u8 dreg)
{
	track->regs[dreg].selector = NULL;
	track->regs[dreg].bitwise = NULL;
	track->regs[dreg].num_reg = 0;
}
EXPORT_SYMBOL_GPL(__nft_reg_track_cancel);

/*
 * Tables
 */

static struct nft_table *nft_table_lookup(const struct net *net,
					  const struct nlattr *nla,
					  u8 family, u8 genmask, u32 nlpid)
{
	struct nftables_pernet *nft_net;
	struct nft_table *table;

	if (nla == NULL)
		return ERR_PTR(-EINVAL);

	nft_net = nft_pernet(net);
	list_for_each_entry_rcu(table, &nft_net->tables, list,
				lockdep_is_held(&nft_net->commit_mutex)) {
		if (!nla_strcmp(nla, table->name) &&
		    table->family == family &&
		    nft_active_genmask(table, genmask)) {
			if (nft_table_has_owner(table) &&
			    nlpid && table->nlpid != nlpid)
				return ERR_PTR(-EPERM);

			return table;
		}
	}

	return ERR_PTR(-ENOENT);
}

static struct nft_table *nft_table_lookup_byhandle(const struct net *net,
						   const struct nlattr *nla,
						   u8 genmask, u32 nlpid)
{
	struct nftables_pernet *nft_net;
	struct nft_table *table;

	nft_net = nft_pernet(net);
	list_for_each_entry(table, &nft_net->tables, list) {
		if (be64_to_cpu(nla_get_be64(nla)) == table->handle &&
		    nft_active_genmask(table, genmask)) {
			if (nft_table_has_owner(table) &&
			    nlpid && table->nlpid != nlpid)
				return ERR_PTR(-EPERM);

			return table;
		}
	}

	return ERR_PTR(-ENOENT);
}

static inline u64 nf_tables_alloc_handle(struct nft_table *table)
{
	return ++table->hgenerator;
}

static const struct nft_chain_type *chain_type[NFPROTO_NUMPROTO][NFT_CHAIN_T_MAX];

static const struct nft_chain_type *
__nft_chain_type_get(u8 family, enum nft_chain_types type)
{
	if (family >= NFPROTO_NUMPROTO ||
	    type >= NFT_CHAIN_T_MAX)
		return NULL;

	return chain_type[family][type];
}

static const struct nft_chain_type *
__nf_tables_chain_type_lookup(const struct nlattr *nla, u8 family)
{
	const struct nft_chain_type *type;
	int i;

	for (i = 0; i < NFT_CHAIN_T_MAX; i++) {
		type = __nft_chain_type_get(family, i);
		if (!type)
			continue;
		if (!nla_strcmp(nla, type->name))
			return type;
	}
	return NULL;
}

struct nft_module_request {
	struct list_head	list;
	char			module[MODULE_NAME_LEN];
	bool			done;
};

#ifdef CONFIG_MODULES
__printf(2, 3) int nft_request_module(struct net *net, const char *fmt,
				      ...)
{
	char module_name[MODULE_NAME_LEN];
	struct nftables_pernet *nft_net;
	struct nft_module_request *req;
	va_list args;
	int ret;

	va_start(args, fmt);
	ret = vsnprintf(module_name, MODULE_NAME_LEN, fmt, args);
	va_end(args);
	if (ret >= MODULE_NAME_LEN)
		return 0;

	nft_net = nft_pernet(net);
	list_for_each_entry(req, &nft_net->module_list, list) {
		if (!strcmp(req->module, module_name)) {
			if (req->done)
				return 0;

			/* A request to load this module already exists. */
			return -EAGAIN;
		}
	}

	req = kmalloc(sizeof(*req), GFP_KERNEL);
	if (!req)
		return -ENOMEM;

	req->done = false;
	strscpy(req->module, module_name, MODULE_NAME_LEN);
	list_add_tail(&req->list, &nft_net->module_list);

	return -EAGAIN;
}
EXPORT_SYMBOL_GPL(nft_request_module);
#endif

static void lockdep_nfnl_nft_mutex_not_held(void)
{
#ifdef CONFIG_PROVE_LOCKING
	if (debug_locks)
		WARN_ON_ONCE(lockdep_nfnl_is_held(NFNL_SUBSYS_NFTABLES));
#endif
}

static const struct nft_chain_type *
nf_tables_chain_type_lookup(struct net *net, const struct nlattr *nla,
			    u8 family, bool autoload)
{
	const struct nft_chain_type *type;

	type = __nf_tables_chain_type_lookup(nla, family);
	if (type != NULL)
		return type;

	lockdep_nfnl_nft_mutex_not_held();
#ifdef CONFIG_MODULES
	if (autoload) {
		if (nft_request_module(net, "nft-chain-%u-%.*s", family,
				       nla_len(nla),
				       (const char *)nla_data(nla)) == -EAGAIN)
			return ERR_PTR(-EAGAIN);
	}
#endif
	return ERR_PTR(-ENOENT);
}

static __be16 nft_base_seq(const struct net *net)
{
	struct nftables_pernet *nft_net = nft_pernet(net);

	return htons(nft_net->base_seq & 0xffff);
}

static const struct nla_policy nft_table_policy[NFTA_TABLE_MAX + 1] = {
	[NFTA_TABLE_NAME]	= { .type = NLA_STRING,
				    .len = NFT_TABLE_MAXNAMELEN - 1 },
	[NFTA_TABLE_FLAGS]	= { .type = NLA_U32 },
	[NFTA_TABLE_HANDLE]	= { .type = NLA_U64 },
	[NFTA_TABLE_USERDATA]	= { .type = NLA_BINARY,
				    .len = NFT_USERDATA_MAXLEN }
};

static int nf_tables_fill_table_info(struct sk_buff *skb, struct net *net,
				     u32 portid, u32 seq, int event, u32 flags,
				     int family, const struct nft_table *table)
{
	struct nlmsghdr *nlh;

	event = nfnl_msg_type(NFNL_SUBSYS_NFTABLES, event);
	nlh = nfnl_msg_put(skb, portid, seq, event, flags, family,
			   NFNETLINK_V0, nft_base_seq(net));
	if (!nlh)
		goto nla_put_failure;

	if (nla_put_string(skb, NFTA_TABLE_NAME, table->name) ||
	    nla_put_be32(skb, NFTA_TABLE_USE, htonl(table->use)) ||
	    nla_put_be64(skb, NFTA_TABLE_HANDLE, cpu_to_be64(table->handle),
			 NFTA_TABLE_PAD))
		goto nla_put_failure;

	if (event == NFT_MSG_DELTABLE) {
		nlmsg_end(skb, nlh);
		return 0;
	}

	if (nla_put_be32(skb, NFTA_TABLE_FLAGS,
			 htonl(table->flags & NFT_TABLE_F_MASK)))
		goto nla_put_failure;

	if (nft_table_has_owner(table) &&
	    nla_put_be32(skb, NFTA_TABLE_OWNER, htonl(table->nlpid)))
		goto nla_put_failure;

	if (table->udata) {
		if (nla_put(skb, NFTA_TABLE_USERDATA, table->udlen, table->udata))
			goto nla_put_failure;
	}

	nlmsg_end(skb, nlh);
	return 0;

nla_put_failure:
	nlmsg_trim(skb, nlh);
	return -1;
}

struct nftnl_skb_parms {
	bool report;
};
#define NFT_CB(skb)	(*(struct nftnl_skb_parms*)&((skb)->cb))

static void nft_notify_enqueue(struct sk_buff *skb, bool report,
			       struct list_head *notify_list)
{
	NFT_CB(skb).report = report;
	list_add_tail(&skb->list, notify_list);
}

static void nf_tables_table_notify(const struct nft_ctx *ctx, int event)
{
	struct nftables_pernet *nft_net;
	struct sk_buff *skb;
	u16 flags = 0;
	int err;

	if (!ctx->report &&
	    !nfnetlink_has_listeners(ctx->net, NFNLGRP_NFTABLES))
		return;

	skb = nlmsg_new(NLMSG_GOODSIZE, GFP_KERNEL);
	if (skb == NULL)
		goto err;

	if (ctx->flags & (NLM_F_CREATE | NLM_F_EXCL))
		flags |= ctx->flags & (NLM_F_CREATE | NLM_F_EXCL);

	err = nf_tables_fill_table_info(skb, ctx->net, ctx->portid, ctx->seq,
					event, flags, ctx->family, ctx->table);
	if (err < 0) {
		kfree_skb(skb);
		goto err;
	}

	nft_net = nft_pernet(ctx->net);
	nft_notify_enqueue(skb, ctx->report, &nft_net->notify_list);
	return;
err:
	nfnetlink_set_err(ctx->net, ctx->portid, NFNLGRP_NFTABLES, -ENOBUFS);
}

static int nf_tables_dump_tables(struct sk_buff *skb,
				 struct netlink_callback *cb)
{
	const struct nfgenmsg *nfmsg = nlmsg_data(cb->nlh);
	struct nftables_pernet *nft_net;
	const struct nft_table *table;
	unsigned int idx = 0, s_idx = cb->args[0];
	struct net *net = sock_net(skb->sk);
	int family = nfmsg->nfgen_family;

	rcu_read_lock();
	nft_net = nft_pernet(net);
	cb->seq = READ_ONCE(nft_net->base_seq);

	list_for_each_entry_rcu(table, &nft_net->tables, list) {
		if (family != NFPROTO_UNSPEC && family != table->family)
			continue;

		if (idx < s_idx)
			goto cont;
		if (idx > s_idx)
			memset(&cb->args[1], 0,
			       sizeof(cb->args) - sizeof(cb->args[0]));
		if (!nft_is_active(net, table))
			continue;
		if (nf_tables_fill_table_info(skb, net,
					      NETLINK_CB(cb->skb).portid,
					      cb->nlh->nlmsg_seq,
					      NFT_MSG_NEWTABLE, NLM_F_MULTI,
					      table->family, table) < 0)
			goto done;

		nl_dump_check_consistent(cb, nlmsg_hdr(skb));
cont:
		idx++;
	}
done:
	rcu_read_unlock();
	cb->args[0] = idx;
	return skb->len;
}

static int nft_netlink_dump_start_rcu(struct sock *nlsk, struct sk_buff *skb,
				      const struct nlmsghdr *nlh,
				      struct netlink_dump_control *c)
{
	int err;

	if (!try_module_get(THIS_MODULE))
		return -EINVAL;

	rcu_read_unlock();
	err = netlink_dump_start(nlsk, skb, nlh, c);
	rcu_read_lock();
	module_put(THIS_MODULE);

	return err;
}

/* called with rcu_read_lock held */
static int nf_tables_gettable(struct sk_buff *skb, const struct nfnl_info *info,
			      const struct nlattr * const nla[])
{
	struct netlink_ext_ack *extack = info->extack;
	u8 genmask = nft_genmask_cur(info->net);
	u8 family = info->nfmsg->nfgen_family;
	const struct nft_table *table;
	struct net *net = info->net;
	struct sk_buff *skb2;
	int err;

	if (info->nlh->nlmsg_flags & NLM_F_DUMP) {
		struct netlink_dump_control c = {
			.dump = nf_tables_dump_tables,
			.module = THIS_MODULE,
		};

		return nft_netlink_dump_start_rcu(info->sk, skb, info->nlh, &c);
	}

	table = nft_table_lookup(net, nla[NFTA_TABLE_NAME], family, genmask, 0);
	if (IS_ERR(table)) {
		NL_SET_BAD_ATTR(extack, nla[NFTA_TABLE_NAME]);
		return PTR_ERR(table);
	}

	skb2 = alloc_skb(NLMSG_GOODSIZE, GFP_ATOMIC);
	if (!skb2)
		return -ENOMEM;

	err = nf_tables_fill_table_info(skb2, net, NETLINK_CB(skb).portid,
					info->nlh->nlmsg_seq, NFT_MSG_NEWTABLE,
					0, family, table);
	if (err < 0)
		goto err_fill_table_info;

	return nfnetlink_unicast(skb2, net, NETLINK_CB(skb).portid);

err_fill_table_info:
	kfree_skb(skb2);
	return err;
}

static void nft_table_disable(struct net *net, struct nft_table *table, u32 cnt)
{
	struct nft_chain *chain;
	u32 i = 0;

	list_for_each_entry(chain, &table->chains, list) {
		if (!nft_is_active_next(net, chain))
			continue;
		if (!nft_is_base_chain(chain))
			continue;

		if (cnt && i++ == cnt)
			break;

		nf_tables_unregister_hook(net, table, chain);
	}
}

static int nf_tables_table_enable(struct net *net, struct nft_table *table)
{
	struct nft_chain *chain;
	int err, i = 0;

	list_for_each_entry(chain, &table->chains, list) {
		if (!nft_is_active_next(net, chain))
			continue;
		if (!nft_is_base_chain(chain))
			continue;

		err = nf_tables_register_hook(net, table, chain);
		if (err < 0)
			goto err_register_hooks;

		i++;
	}
	return 0;

err_register_hooks:
	if (i)
		nft_table_disable(net, table, i);
	return err;
}

static void nf_tables_table_disable(struct net *net, struct nft_table *table)
{
	table->flags &= ~NFT_TABLE_F_DORMANT;
	nft_table_disable(net, table, 0);
	table->flags |= NFT_TABLE_F_DORMANT;
}

#define __NFT_TABLE_F_INTERNAL		(NFT_TABLE_F_MASK + 1)
#define __NFT_TABLE_F_WAS_DORMANT	(__NFT_TABLE_F_INTERNAL << 0)
#define __NFT_TABLE_F_WAS_AWAKEN	(__NFT_TABLE_F_INTERNAL << 1)
#define __NFT_TABLE_F_UPDATE		(__NFT_TABLE_F_WAS_DORMANT | \
					 __NFT_TABLE_F_WAS_AWAKEN)

static int nf_tables_updtable(struct nft_ctx *ctx)
{
	struct nft_trans *trans;
	u32 flags;
	int ret;

	if (!ctx->nla[NFTA_TABLE_FLAGS])
		return 0;

	flags = ntohl(nla_get_be32(ctx->nla[NFTA_TABLE_FLAGS]));
	if (flags & ~NFT_TABLE_F_MASK)
		return -EOPNOTSUPP;

	if (flags == ctx->table->flags)
		return 0;

	if ((nft_table_has_owner(ctx->table) &&
	     !(flags & NFT_TABLE_F_OWNER)) ||
	    (!nft_table_has_owner(ctx->table) &&
	     flags & NFT_TABLE_F_OWNER))
		return -EOPNOTSUPP;

	trans = nft_trans_alloc(ctx, NFT_MSG_NEWTABLE,
				sizeof(struct nft_trans_table));
	if (trans == NULL)
		return -ENOMEM;

	if ((flags & NFT_TABLE_F_DORMANT) &&
	    !(ctx->table->flags & NFT_TABLE_F_DORMANT)) {
		ctx->table->flags |= NFT_TABLE_F_DORMANT;
		if (!(ctx->table->flags & __NFT_TABLE_F_UPDATE))
			ctx->table->flags |= __NFT_TABLE_F_WAS_AWAKEN;
	} else if (!(flags & NFT_TABLE_F_DORMANT) &&
		   ctx->table->flags & NFT_TABLE_F_DORMANT) {
		ctx->table->flags &= ~NFT_TABLE_F_DORMANT;
		if (!(ctx->table->flags & __NFT_TABLE_F_UPDATE)) {
			ret = nf_tables_table_enable(ctx->net, ctx->table);
			if (ret < 0)
				goto err_register_hooks;

			ctx->table->flags |= __NFT_TABLE_F_WAS_DORMANT;
		}
	}

	nft_trans_table_update(trans) = true;
	nft_trans_commit_list_add_tail(ctx->net, trans);

	return 0;

err_register_hooks:
	nft_trans_destroy(trans);
	return ret;
}

static u32 nft_chain_hash(const void *data, u32 len, u32 seed)
{
	const char *name = data;

	return jhash(name, strlen(name), seed);
}

static u32 nft_chain_hash_obj(const void *data, u32 len, u32 seed)
{
	const struct nft_chain *chain = data;

	return nft_chain_hash(chain->name, 0, seed);
}

static int nft_chain_hash_cmp(struct rhashtable_compare_arg *arg,
			      const void *ptr)
{
	const struct nft_chain *chain = ptr;
	const char *name = arg->key;

	return strcmp(chain->name, name);
}

static u32 nft_objname_hash(const void *data, u32 len, u32 seed)
{
	const struct nft_object_hash_key *k = data;

	seed ^= hash_ptr(k->table, 32);

	return jhash(k->name, strlen(k->name), seed);
}

static u32 nft_objname_hash_obj(const void *data, u32 len, u32 seed)
{
	const struct nft_object *obj = data;

	return nft_objname_hash(&obj->key, 0, seed);
}

static int nft_objname_hash_cmp(struct rhashtable_compare_arg *arg,
				const void *ptr)
{
	const struct nft_object_hash_key *k = arg->key;
	const struct nft_object *obj = ptr;

	if (obj->key.table != k->table)
		return -1;

	return strcmp(obj->key.name, k->name);
}

static bool nft_supported_family(u8 family)
{
	return false
#ifdef CONFIG_NF_TABLES_INET
		|| family == NFPROTO_INET
#endif
#ifdef CONFIG_NF_TABLES_IPV4
		|| family == NFPROTO_IPV4
#endif
#ifdef CONFIG_NF_TABLES_ARP
		|| family == NFPROTO_ARP
#endif
#ifdef CONFIG_NF_TABLES_NETDEV
		|| family == NFPROTO_NETDEV
#endif
#if IS_ENABLED(CONFIG_NF_TABLES_BRIDGE)
		|| family == NFPROTO_BRIDGE
#endif
#ifdef CONFIG_NF_TABLES_IPV6
		|| family == NFPROTO_IPV6
#endif
		;
}

static int nf_tables_newtable(struct sk_buff *skb, const struct nfnl_info *info,
			      const struct nlattr * const nla[])
{
	struct nftables_pernet *nft_net = nft_pernet(info->net);
	struct netlink_ext_ack *extack = info->extack;
	u8 genmask = nft_genmask_next(info->net);
	u8 family = info->nfmsg->nfgen_family;
	struct net *net = info->net;
	const struct nlattr *attr;
	struct nft_table *table;
	struct nft_ctx ctx;
	u32 flags = 0;
	int err;

	if (!nft_supported_family(family))
		return -EOPNOTSUPP;

	lockdep_assert_held(&nft_net->commit_mutex);
	attr = nla[NFTA_TABLE_NAME];
	table = nft_table_lookup(net, attr, family, genmask,
				 NETLINK_CB(skb).portid);
	if (IS_ERR(table)) {
		if (PTR_ERR(table) != -ENOENT)
			return PTR_ERR(table);
	} else {
		if (info->nlh->nlmsg_flags & NLM_F_EXCL) {
			NL_SET_BAD_ATTR(extack, attr);
			return -EEXIST;
		}
		if (info->nlh->nlmsg_flags & NLM_F_REPLACE)
			return -EOPNOTSUPP;

		nft_ctx_init(&ctx, net, skb, info->nlh, family, table, NULL, nla);

		return nf_tables_updtable(&ctx);
	}

	if (nla[NFTA_TABLE_FLAGS]) {
		flags = ntohl(nla_get_be32(nla[NFTA_TABLE_FLAGS]));
		if (flags & ~NFT_TABLE_F_MASK)
			return -EOPNOTSUPP;
	}

	err = -ENOMEM;
	table = kzalloc(sizeof(*table), GFP_KERNEL_ACCOUNT);
	if (table == NULL)
		goto err_kzalloc;

	table->validate_state = NFT_VALIDATE_SKIP;
	table->name = nla_strdup(attr, GFP_KERNEL_ACCOUNT);
	if (table->name == NULL)
		goto err_strdup;

	if (nla[NFTA_TABLE_USERDATA]) {
		table->udata = nla_memdup(nla[NFTA_TABLE_USERDATA], GFP_KERNEL_ACCOUNT);
		if (table->udata == NULL)
			goto err_table_udata;

		table->udlen = nla_len(nla[NFTA_TABLE_USERDATA]);
	}

	err = rhltable_init(&table->chains_ht, &nft_chain_ht_params);
	if (err)
		goto err_chain_ht;

	INIT_LIST_HEAD(&table->chains);
	INIT_LIST_HEAD(&table->sets);
	INIT_LIST_HEAD(&table->objects);
	INIT_LIST_HEAD(&table->flowtables);
	table->family = family;
	table->flags = flags;
	table->handle = ++nft_net->table_handle;
	if (table->flags & NFT_TABLE_F_OWNER)
		table->nlpid = NETLINK_CB(skb).portid;

	nft_ctx_init(&ctx, net, skb, info->nlh, family, table, NULL, nla);
	err = nft_trans_table_add(&ctx, NFT_MSG_NEWTABLE);
	if (err < 0)
		goto err_trans;

	list_add_tail_rcu(&table->list, &nft_net->tables);
	return 0;
err_trans:
	rhltable_destroy(&table->chains_ht);
err_chain_ht:
	kfree(table->udata);
err_table_udata:
	kfree(table->name);
err_strdup:
	kfree(table);
err_kzalloc:
	return err;
}

static int nft_flush_table(struct nft_ctx *ctx)
{
	struct nft_flowtable *flowtable, *nft;
	struct nft_chain *chain, *nc;
	struct nft_object *obj, *ne;
	struct nft_set *set, *ns;
	int err;

	list_for_each_entry(chain, &ctx->table->chains, list) {
		if (!nft_is_active_next(ctx->net, chain))
			continue;

		if (nft_chain_is_bound(chain))
			continue;

		ctx->chain = chain;

		err = nft_delrule_by_chain(ctx);
		if (err < 0)
			goto out;
	}

	list_for_each_entry_safe(set, ns, &ctx->table->sets, list) {
		if (!nft_is_active_next(ctx->net, set))
			continue;

		if (nft_set_is_anonymous(set) &&
		    !list_empty(&set->bindings))
			continue;

		err = nft_delset(ctx, set);
		if (err < 0)
			goto out;
	}

	list_for_each_entry_safe(flowtable, nft, &ctx->table->flowtables, list) {
		if (!nft_is_active_next(ctx->net, flowtable))
			continue;

		err = nft_delflowtable(ctx, flowtable);
		if (err < 0)
			goto out;
	}

	list_for_each_entry_safe(obj, ne, &ctx->table->objects, list) {
		if (!nft_is_active_next(ctx->net, obj))
			continue;

		err = nft_delobj(ctx, obj);
		if (err < 0)
			goto out;
	}

	list_for_each_entry_safe(chain, nc, &ctx->table->chains, list) {
		if (!nft_is_active_next(ctx->net, chain))
			continue;

		if (nft_chain_is_bound(chain))
			continue;

		ctx->chain = chain;

		err = nft_delchain(ctx);
		if (err < 0)
			goto out;
	}

	err = nft_deltable(ctx);
out:
	return err;
}

static int nft_flush(struct nft_ctx *ctx, int family)
{
	struct nftables_pernet *nft_net = nft_pernet(ctx->net);
	const struct nlattr * const *nla = ctx->nla;
	struct nft_table *table, *nt;
	int err = 0;

	list_for_each_entry_safe(table, nt, &nft_net->tables, list) {
		if (family != AF_UNSPEC && table->family != family)
			continue;

		ctx->family = table->family;

		if (!nft_is_active_next(ctx->net, table))
			continue;

		if (nft_table_has_owner(table) && table->nlpid != ctx->portid)
			continue;

		if (nla[NFTA_TABLE_NAME] &&
		    nla_strcmp(nla[NFTA_TABLE_NAME], table->name) != 0)
			continue;

		ctx->table = table;

		err = nft_flush_table(ctx);
		if (err < 0)
			goto out;
	}
out:
	return err;
}

static int nf_tables_deltable(struct sk_buff *skb, const struct nfnl_info *info,
			      const struct nlattr * const nla[])
{
	struct netlink_ext_ack *extack = info->extack;
	u8 genmask = nft_genmask_next(info->net);
	u8 family = info->nfmsg->nfgen_family;
	struct net *net = info->net;
	const struct nlattr *attr;
	struct nft_table *table;
	struct nft_ctx ctx;

	nft_ctx_init(&ctx, net, skb, info->nlh, 0, NULL, NULL, nla);
	if (family == AF_UNSPEC ||
	    (!nla[NFTA_TABLE_NAME] && !nla[NFTA_TABLE_HANDLE]))
		return nft_flush(&ctx, family);

	if (nla[NFTA_TABLE_HANDLE]) {
		attr = nla[NFTA_TABLE_HANDLE];
		table = nft_table_lookup_byhandle(net, attr, genmask,
						  NETLINK_CB(skb).portid);
	} else {
		attr = nla[NFTA_TABLE_NAME];
		table = nft_table_lookup(net, attr, family, genmask,
					 NETLINK_CB(skb).portid);
	}

	if (IS_ERR(table)) {
		if (PTR_ERR(table) == -ENOENT &&
		    NFNL_MSG_TYPE(info->nlh->nlmsg_type) == NFT_MSG_DESTROYTABLE)
			return 0;

		NL_SET_BAD_ATTR(extack, attr);
		return PTR_ERR(table);
	}

	if (info->nlh->nlmsg_flags & NLM_F_NONREC &&
	    table->use > 0)
		return -EBUSY;

	ctx.family = family;
	ctx.table = table;

	return nft_flush_table(&ctx);
}

static void nf_tables_table_destroy(struct nft_ctx *ctx)
{
	if (WARN_ON(ctx->table->use > 0))
		return;

	rhltable_destroy(&ctx->table->chains_ht);
	kfree(ctx->table->name);
	kfree(ctx->table->udata);
	kfree(ctx->table);
}

void nft_register_chain_type(const struct nft_chain_type *ctype)
{
	nfnl_lock(NFNL_SUBSYS_NFTABLES);
	if (WARN_ON(__nft_chain_type_get(ctype->family, ctype->type))) {
		nfnl_unlock(NFNL_SUBSYS_NFTABLES);
		return;
	}
	chain_type[ctype->family][ctype->type] = ctype;
	nfnl_unlock(NFNL_SUBSYS_NFTABLES);
}
EXPORT_SYMBOL_GPL(nft_register_chain_type);

void nft_unregister_chain_type(const struct nft_chain_type *ctype)
{
	nfnl_lock(NFNL_SUBSYS_NFTABLES);
	chain_type[ctype->family][ctype->type] = NULL;
	nfnl_unlock(NFNL_SUBSYS_NFTABLES);
}
EXPORT_SYMBOL_GPL(nft_unregister_chain_type);

/*
 * Chains
 */

static struct nft_chain *
nft_chain_lookup_byhandle(const struct nft_table *table, u64 handle, u8 genmask)
{
	struct nft_chain *chain;

	list_for_each_entry(chain, &table->chains, list) {
		if (chain->handle == handle &&
		    nft_active_genmask(chain, genmask))
			return chain;
	}

	return ERR_PTR(-ENOENT);
}

static bool lockdep_commit_lock_is_held(const struct net *net)
{
#ifdef CONFIG_PROVE_LOCKING
	struct nftables_pernet *nft_net = nft_pernet(net);

	return lockdep_is_held(&nft_net->commit_mutex);
#else
	return true;
#endif
}

static struct nft_chain *nft_chain_lookup(struct net *net,
					  struct nft_table *table,
					  const struct nlattr *nla, u8 genmask)
{
	char search[NFT_CHAIN_MAXNAMELEN + 1];
	struct rhlist_head *tmp, *list;
	struct nft_chain *chain;

	if (nla == NULL)
		return ERR_PTR(-EINVAL);

	nla_strscpy(search, nla, sizeof(search));

	WARN_ON(!rcu_read_lock_held() &&
		!lockdep_commit_lock_is_held(net));

	chain = ERR_PTR(-ENOENT);
	rcu_read_lock();
	list = rhltable_lookup(&table->chains_ht, search, nft_chain_ht_params);
	if (!list)
		goto out_unlock;

	rhl_for_each_entry_rcu(chain, tmp, list, rhlhead) {
		if (nft_active_genmask(chain, genmask))
			goto out_unlock;
	}
	chain = ERR_PTR(-ENOENT);
out_unlock:
	rcu_read_unlock();
	return chain;
}

static const struct nla_policy nft_chain_policy[NFTA_CHAIN_MAX + 1] = {
	[NFTA_CHAIN_TABLE]	= { .type = NLA_STRING,
				    .len = NFT_TABLE_MAXNAMELEN - 1 },
	[NFTA_CHAIN_HANDLE]	= { .type = NLA_U64 },
	[NFTA_CHAIN_NAME]	= { .type = NLA_STRING,
				    .len = NFT_CHAIN_MAXNAMELEN - 1 },
	[NFTA_CHAIN_HOOK]	= { .type = NLA_NESTED },
	[NFTA_CHAIN_POLICY]	= { .type = NLA_U32 },
	[NFTA_CHAIN_TYPE]	= { .type = NLA_STRING,
				    .len = NFT_MODULE_AUTOLOAD_LIMIT },
	[NFTA_CHAIN_COUNTERS]	= { .type = NLA_NESTED },
	[NFTA_CHAIN_FLAGS]	= { .type = NLA_U32 },
	[NFTA_CHAIN_ID]		= { .type = NLA_U32 },
	[NFTA_CHAIN_USERDATA]	= { .type = NLA_BINARY,
				    .len = NFT_USERDATA_MAXLEN },
};

static const struct nla_policy nft_hook_policy[NFTA_HOOK_MAX + 1] = {
	[NFTA_HOOK_HOOKNUM]	= { .type = NLA_U32 },
	[NFTA_HOOK_PRIORITY]	= { .type = NLA_U32 },
	[NFTA_HOOK_DEV]		= { .type = NLA_STRING,
				    .len = IFNAMSIZ - 1 },
};

static int nft_dump_stats(struct sk_buff *skb, struct nft_stats __percpu *stats)
{
	struct nft_stats *cpu_stats, total;
	struct nlattr *nest;
	unsigned int seq;
	u64 pkts, bytes;
	int cpu;

	if (!stats)
		return 0;

	memset(&total, 0, sizeof(total));
	for_each_possible_cpu(cpu) {
		cpu_stats = per_cpu_ptr(stats, cpu);
		do {
			seq = u64_stats_fetch_begin(&cpu_stats->syncp);
			pkts = cpu_stats->pkts;
			bytes = cpu_stats->bytes;
		} while (u64_stats_fetch_retry(&cpu_stats->syncp, seq));
		total.pkts += pkts;
		total.bytes += bytes;
	}
	nest = nla_nest_start_noflag(skb, NFTA_CHAIN_COUNTERS);
	if (nest == NULL)
		goto nla_put_failure;

	if (nla_put_be64(skb, NFTA_COUNTER_PACKETS, cpu_to_be64(total.pkts),
			 NFTA_COUNTER_PAD) ||
	    nla_put_be64(skb, NFTA_COUNTER_BYTES, cpu_to_be64(total.bytes),
			 NFTA_COUNTER_PAD))
		goto nla_put_failure;

	nla_nest_end(skb, nest);
	return 0;

nla_put_failure:
	return -ENOSPC;
}

static int nft_dump_basechain_hook(struct sk_buff *skb, int family,
				   const struct nft_base_chain *basechain,
				   const struct list_head *hook_list)
{
	const struct nf_hook_ops *ops = &basechain->ops;
	struct nft_hook *hook, *first = NULL;
	struct nlattr *nest, *nest_devs;
	int n = 0;

	nest = nla_nest_start_noflag(skb, NFTA_CHAIN_HOOK);
	if (nest == NULL)
		goto nla_put_failure;
	if (nla_put_be32(skb, NFTA_HOOK_HOOKNUM, htonl(ops->hooknum)))
		goto nla_put_failure;
	if (nla_put_be32(skb, NFTA_HOOK_PRIORITY, htonl(ops->priority)))
		goto nla_put_failure;

	if (nft_base_chain_netdev(family, ops->hooknum)) {
		nest_devs = nla_nest_start_noflag(skb, NFTA_HOOK_DEVS);
		if (!nest_devs)
			goto nla_put_failure;

		if (!hook_list)
			hook_list = &basechain->hook_list;

		list_for_each_entry(hook, hook_list, list) {
			if (!first)
				first = hook;

			if (nla_put_string(skb, NFTA_DEVICE_NAME,
					   hook->ops.dev->name))
				goto nla_put_failure;
			n++;
		}
		nla_nest_end(skb, nest_devs);

		if (n == 1 &&
		    nla_put_string(skb, NFTA_HOOK_DEV, first->ops.dev->name))
			goto nla_put_failure;
	}
	nla_nest_end(skb, nest);

	return 0;
nla_put_failure:
	return -1;
}

static int nf_tables_fill_chain_info(struct sk_buff *skb, struct net *net,
				     u32 portid, u32 seq, int event, u32 flags,
				     int family, const struct nft_table *table,
				     const struct nft_chain *chain,
				     const struct list_head *hook_list)
{
	struct nlmsghdr *nlh;

	event = nfnl_msg_type(NFNL_SUBSYS_NFTABLES, event);
	nlh = nfnl_msg_put(skb, portid, seq, event, flags, family,
			   NFNETLINK_V0, nft_base_seq(net));
	if (!nlh)
		goto nla_put_failure;

	if (nla_put_string(skb, NFTA_CHAIN_TABLE, table->name) ||
	    nla_put_string(skb, NFTA_CHAIN_NAME, chain->name) ||
	    nla_put_be64(skb, NFTA_CHAIN_HANDLE, cpu_to_be64(chain->handle),
			 NFTA_CHAIN_PAD))
		goto nla_put_failure;

	if (event == NFT_MSG_DELCHAIN && !hook_list) {
		nlmsg_end(skb, nlh);
		return 0;
	}

	if (nft_is_base_chain(chain)) {
		const struct nft_base_chain *basechain = nft_base_chain(chain);
		struct nft_stats __percpu *stats;

		if (nft_dump_basechain_hook(skb, family, basechain, hook_list))
			goto nla_put_failure;

		if (nla_put_be32(skb, NFTA_CHAIN_POLICY,
				 htonl(basechain->policy)))
			goto nla_put_failure;

		if (nla_put_string(skb, NFTA_CHAIN_TYPE, basechain->type->name))
			goto nla_put_failure;

		stats = rcu_dereference_check(basechain->stats,
					      lockdep_commit_lock_is_held(net));
		if (nft_dump_stats(skb, stats))
			goto nla_put_failure;
	}

	if (chain->flags &&
	    nla_put_be32(skb, NFTA_CHAIN_FLAGS, htonl(chain->flags)))
		goto nla_put_failure;

	if (nla_put_be32(skb, NFTA_CHAIN_USE, htonl(chain->use)))
		goto nla_put_failure;

	if (chain->udata &&
	    nla_put(skb, NFTA_CHAIN_USERDATA, chain->udlen, chain->udata))
		goto nla_put_failure;

	nlmsg_end(skb, nlh);
	return 0;

nla_put_failure:
	nlmsg_trim(skb, nlh);
	return -1;
}

static void nf_tables_chain_notify(const struct nft_ctx *ctx, int event,
				   const struct list_head *hook_list)
{
	struct nftables_pernet *nft_net;
	struct sk_buff *skb;
	u16 flags = 0;
	int err;

	if (!ctx->report &&
	    !nfnetlink_has_listeners(ctx->net, NFNLGRP_NFTABLES))
		return;

	skb = nlmsg_new(NLMSG_GOODSIZE, GFP_KERNEL);
	if (skb == NULL)
		goto err;

	if (ctx->flags & (NLM_F_CREATE | NLM_F_EXCL))
		flags |= ctx->flags & (NLM_F_CREATE | NLM_F_EXCL);

	err = nf_tables_fill_chain_info(skb, ctx->net, ctx->portid, ctx->seq,
					event, flags, ctx->family, ctx->table,
					ctx->chain, hook_list);
	if (err < 0) {
		kfree_skb(skb);
		goto err;
	}

	nft_net = nft_pernet(ctx->net);
	nft_notify_enqueue(skb, ctx->report, &nft_net->notify_list);
	return;
err:
	nfnetlink_set_err(ctx->net, ctx->portid, NFNLGRP_NFTABLES, -ENOBUFS);
}

static int nf_tables_dump_chains(struct sk_buff *skb,
				 struct netlink_callback *cb)
{
	const struct nfgenmsg *nfmsg = nlmsg_data(cb->nlh);
	unsigned int idx = 0, s_idx = cb->args[0];
	struct net *net = sock_net(skb->sk);
	int family = nfmsg->nfgen_family;
	struct nftables_pernet *nft_net;
	const struct nft_table *table;
	const struct nft_chain *chain;

	rcu_read_lock();
	nft_net = nft_pernet(net);
	cb->seq = READ_ONCE(nft_net->base_seq);

	list_for_each_entry_rcu(table, &nft_net->tables, list) {
		if (family != NFPROTO_UNSPEC && family != table->family)
			continue;

		list_for_each_entry_rcu(chain, &table->chains, list) {
			if (idx < s_idx)
				goto cont;
			if (idx > s_idx)
				memset(&cb->args[1], 0,
				       sizeof(cb->args) - sizeof(cb->args[0]));
			if (!nft_is_active(net, chain))
				continue;
			if (nf_tables_fill_chain_info(skb, net,
						      NETLINK_CB(cb->skb).portid,
						      cb->nlh->nlmsg_seq,
						      NFT_MSG_NEWCHAIN,
						      NLM_F_MULTI,
						      table->family, table,
						      chain, NULL) < 0)
				goto done;

			nl_dump_check_consistent(cb, nlmsg_hdr(skb));
cont:
			idx++;
		}
	}
done:
	rcu_read_unlock();
	cb->args[0] = idx;
	return skb->len;
}

/* called with rcu_read_lock held */
static int nf_tables_getchain(struct sk_buff *skb, const struct nfnl_info *info,
			      const struct nlattr * const nla[])
{
	struct netlink_ext_ack *extack = info->extack;
	u8 genmask = nft_genmask_cur(info->net);
	u8 family = info->nfmsg->nfgen_family;
	const struct nft_chain *chain;
	struct net *net = info->net;
	struct nft_table *table;
	struct sk_buff *skb2;
	int err;

	if (info->nlh->nlmsg_flags & NLM_F_DUMP) {
		struct netlink_dump_control c = {
			.dump = nf_tables_dump_chains,
			.module = THIS_MODULE,
		};

		return nft_netlink_dump_start_rcu(info->sk, skb, info->nlh, &c);
	}

	table = nft_table_lookup(net, nla[NFTA_CHAIN_TABLE], family, genmask, 0);
	if (IS_ERR(table)) {
		NL_SET_BAD_ATTR(extack, nla[NFTA_CHAIN_TABLE]);
		return PTR_ERR(table);
	}

	chain = nft_chain_lookup(net, table, nla[NFTA_CHAIN_NAME], genmask);
	if (IS_ERR(chain)) {
		NL_SET_BAD_ATTR(extack, nla[NFTA_CHAIN_NAME]);
		return PTR_ERR(chain);
	}

	skb2 = alloc_skb(NLMSG_GOODSIZE, GFP_ATOMIC);
	if (!skb2)
		return -ENOMEM;

	err = nf_tables_fill_chain_info(skb2, net, NETLINK_CB(skb).portid,
					info->nlh->nlmsg_seq, NFT_MSG_NEWCHAIN,
					0, family, table, chain, NULL);
	if (err < 0)
		goto err_fill_chain_info;

	return nfnetlink_unicast(skb2, net, NETLINK_CB(skb).portid);

err_fill_chain_info:
	kfree_skb(skb2);
	return err;
}

static const struct nla_policy nft_counter_policy[NFTA_COUNTER_MAX + 1] = {
	[NFTA_COUNTER_PACKETS]	= { .type = NLA_U64 },
	[NFTA_COUNTER_BYTES]	= { .type = NLA_U64 },
};

static struct nft_stats __percpu *nft_stats_alloc(const struct nlattr *attr)
{
	struct nlattr *tb[NFTA_COUNTER_MAX+1];
	struct nft_stats __percpu *newstats;
	struct nft_stats *stats;
	int err;

	err = nla_parse_nested_deprecated(tb, NFTA_COUNTER_MAX, attr,
					  nft_counter_policy, NULL);
	if (err < 0)
		return ERR_PTR(err);

	if (!tb[NFTA_COUNTER_BYTES] || !tb[NFTA_COUNTER_PACKETS])
		return ERR_PTR(-EINVAL);

	newstats = netdev_alloc_pcpu_stats(struct nft_stats);
	if (newstats == NULL)
		return ERR_PTR(-ENOMEM);

	/* Restore old counters on this cpu, no problem. Per-cpu statistics
	 * are not exposed to userspace.
	 */
	preempt_disable();
	stats = this_cpu_ptr(newstats);
	stats->bytes = be64_to_cpu(nla_get_be64(tb[NFTA_COUNTER_BYTES]));
	stats->pkts = be64_to_cpu(nla_get_be64(tb[NFTA_COUNTER_PACKETS]));
	preempt_enable();

	return newstats;
}

static void nft_chain_stats_replace(struct nft_trans *trans)
{
	struct nft_base_chain *chain = nft_base_chain(trans->ctx.chain);

	if (!nft_trans_chain_stats(trans))
		return;

	nft_trans_chain_stats(trans) =
		rcu_replace_pointer(chain->stats, nft_trans_chain_stats(trans),
				    lockdep_commit_lock_is_held(trans->ctx.net));

	if (!nft_trans_chain_stats(trans))
		static_branch_inc(&nft_counters_enabled);
}

static void nf_tables_chain_free_chain_rules(struct nft_chain *chain)
{
	struct nft_rule_blob *g0 = rcu_dereference_raw(chain->blob_gen_0);
	struct nft_rule_blob *g1 = rcu_dereference_raw(chain->blob_gen_1);

	if (g0 != g1)
		kvfree(g1);
	kvfree(g0);

	/* should be NULL either via abort or via successful commit */
	WARN_ON_ONCE(chain->blob_next);
	kvfree(chain->blob_next);
}

void nf_tables_chain_destroy(struct nft_ctx *ctx)
{
	struct nft_chain *chain = ctx->chain;
	struct nft_hook *hook, *next;

	if (WARN_ON(chain->use > 0))
		return;

	/* no concurrent access possible anymore */
	nf_tables_chain_free_chain_rules(chain);

	if (nft_is_base_chain(chain)) {
		struct nft_base_chain *basechain = nft_base_chain(chain);

		if (nft_base_chain_netdev(ctx->family, basechain->ops.hooknum)) {
			list_for_each_entry_safe(hook, next,
						 &basechain->hook_list, list) {
				list_del_rcu(&hook->list);
				kfree_rcu(hook, rcu);
			}
		}
		module_put(basechain->type->owner);
		if (rcu_access_pointer(basechain->stats)) {
			static_branch_dec(&nft_counters_enabled);
			free_percpu(rcu_dereference_raw(basechain->stats));
		}
		kfree(chain->name);
		kfree(chain->udata);
		kfree(basechain);
	} else {
		kfree(chain->name);
		kfree(chain->udata);
		kfree(chain);
	}
}

static struct nft_hook *nft_netdev_hook_alloc(struct net *net,
					      const struct nlattr *attr)
{
	struct net_device *dev;
	char ifname[IFNAMSIZ];
	struct nft_hook *hook;
	int err;

	hook = kmalloc(sizeof(struct nft_hook), GFP_KERNEL_ACCOUNT);
	if (!hook) {
		err = -ENOMEM;
		goto err_hook_alloc;
	}

	nla_strscpy(ifname, attr, IFNAMSIZ);
	/* nf_tables_netdev_event() is called under rtnl_mutex, this is
	 * indirectly serializing all the other holders of the commit_mutex with
	 * the rtnl_mutex.
	 */
	dev = __dev_get_by_name(net, ifname);
	if (!dev) {
		err = -ENOENT;
		goto err_hook_dev;
	}
	hook->ops.dev = dev;

	return hook;

err_hook_dev:
	kfree(hook);
err_hook_alloc:
	return ERR_PTR(err);
}

static struct nft_hook *nft_hook_list_find(struct list_head *hook_list,
					   const struct nft_hook *this)
{
	struct nft_hook *hook;

	list_for_each_entry(hook, hook_list, list) {
		if (this->ops.dev == hook->ops.dev)
			return hook;
	}

	return NULL;
}

static int nf_tables_parse_netdev_hooks(struct net *net,
					const struct nlattr *attr,
					struct list_head *hook_list,
					struct netlink_ext_ack *extack)
{
	struct nft_hook *hook, *next;
	const struct nlattr *tmp;
	int rem, n = 0, err;

	nla_for_each_nested(tmp, attr, rem) {
		if (nla_type(tmp) != NFTA_DEVICE_NAME) {
			err = -EINVAL;
			goto err_hook;
		}

		hook = nft_netdev_hook_alloc(net, tmp);
		if (IS_ERR(hook)) {
			NL_SET_BAD_ATTR(extack, tmp);
			err = PTR_ERR(hook);
			goto err_hook;
		}
		if (nft_hook_list_find(hook_list, hook)) {
			NL_SET_BAD_ATTR(extack, tmp);
			kfree(hook);
			err = -EEXIST;
			goto err_hook;
		}
		list_add_tail(&hook->list, hook_list);
		n++;

		if (n == NFT_NETDEVICE_MAX) {
			err = -EFBIG;
			goto err_hook;
		}
	}

	return 0;

err_hook:
	list_for_each_entry_safe(hook, next, hook_list, list) {
		list_del(&hook->list);
		kfree(hook);
	}
	return err;
}

struct nft_chain_hook {
	u32				num;
	s32				priority;
	const struct nft_chain_type	*type;
	struct list_head		list;
};

<<<<<<< HEAD
static int nft_chain_parse_netdev(struct net *net,
				  struct nlattr *tb[],
				  struct list_head *hook_list,
				  struct netlink_ext_ack *extack)
=======
static int nft_chain_parse_netdev(struct net *net, struct nlattr *tb[],
				  struct list_head *hook_list,
				  struct netlink_ext_ack *extack, u32 flags)
>>>>>>> 38ca6978
{
	struct nft_hook *hook;
	int err;

	if (tb[NFTA_HOOK_DEV]) {
		hook = nft_netdev_hook_alloc(net, tb[NFTA_HOOK_DEV]);
		if (IS_ERR(hook)) {
			NL_SET_BAD_ATTR(extack, tb[NFTA_HOOK_DEV]);
			return PTR_ERR(hook);
		}

		list_add_tail(&hook->list, hook_list);
	} else if (tb[NFTA_HOOK_DEVS]) {
		err = nf_tables_parse_netdev_hooks(net, tb[NFTA_HOOK_DEVS],
						   hook_list, extack);
		if (err < 0)
			return err;

	}

	if (flags & NFT_CHAIN_HW_OFFLOAD &&
	    list_empty(hook_list))
		return -EINVAL;

	return 0;
}

static int nft_chain_parse_hook(struct net *net,
				struct nft_base_chain *basechain,
				const struct nlattr * const nla[],
				struct nft_chain_hook *hook, u8 family,
<<<<<<< HEAD
				struct netlink_ext_ack *extack)
=======
				u32 flags, struct netlink_ext_ack *extack)
>>>>>>> 38ca6978
{
	struct nftables_pernet *nft_net = nft_pernet(net);
	struct nlattr *ha[NFTA_HOOK_MAX + 1];
	const struct nft_chain_type *type;
	int err;

	lockdep_assert_held(&nft_net->commit_mutex);
	lockdep_nfnl_nft_mutex_not_held();

	err = nla_parse_nested_deprecated(ha, NFTA_HOOK_MAX,
					  nla[NFTA_CHAIN_HOOK],
					  nft_hook_policy, NULL);
	if (err < 0)
		return err;

	if (!basechain) {
		if (!ha[NFTA_HOOK_HOOKNUM] ||
		    !ha[NFTA_HOOK_PRIORITY]) {
			NL_SET_BAD_ATTR(extack, nla[NFTA_CHAIN_NAME]);
			return -ENOENT;
		}

		hook->num = ntohl(nla_get_be32(ha[NFTA_HOOK_HOOKNUM]));
		hook->priority = ntohl(nla_get_be32(ha[NFTA_HOOK_PRIORITY]));

		type = __nft_chain_type_get(family, NFT_CHAIN_T_DEFAULT);
		if (!type)
			return -EOPNOTSUPP;

		if (nla[NFTA_CHAIN_TYPE]) {
			type = nf_tables_chain_type_lookup(net, nla[NFTA_CHAIN_TYPE],
							   family, true);
			if (IS_ERR(type)) {
				NL_SET_BAD_ATTR(extack, nla[NFTA_CHAIN_TYPE]);
				return PTR_ERR(type);
			}
		}
		if (hook->num >= NFT_MAX_HOOKS || !(type->hook_mask & (1 << hook->num)))
			return -EOPNOTSUPP;

		if (type->type == NFT_CHAIN_T_NAT &&
		    hook->priority <= NF_IP_PRI_CONNTRACK)
			return -EOPNOTSUPP;
	} else {
		if (ha[NFTA_HOOK_HOOKNUM]) {
			hook->num = ntohl(nla_get_be32(ha[NFTA_HOOK_HOOKNUM]));
			if (hook->num != basechain->ops.hooknum)
				return -EOPNOTSUPP;
		}
		if (ha[NFTA_HOOK_PRIORITY]) {
			hook->priority = ntohl(nla_get_be32(ha[NFTA_HOOK_PRIORITY]));
			if (hook->priority != basechain->ops.priority)
				return -EOPNOTSUPP;
		}

		type = basechain->type;
	}

	if (!try_module_get(type->owner)) {
		if (nla[NFTA_CHAIN_TYPE])
			NL_SET_BAD_ATTR(extack, nla[NFTA_CHAIN_TYPE]);
		return -ENOENT;
	}

	hook->type = type;

	INIT_LIST_HEAD(&hook->list);
	if (nft_base_chain_netdev(family, hook->num)) {
<<<<<<< HEAD
		err = nft_chain_parse_netdev(net, ha, &hook->list, extack);
=======
		err = nft_chain_parse_netdev(net, ha, &hook->list, extack, flags);
>>>>>>> 38ca6978
		if (err < 0) {
			module_put(type->owner);
			return err;
		}
	} else if (ha[NFTA_HOOK_DEV] || ha[NFTA_HOOK_DEVS]) {
		module_put(type->owner);
		return -EOPNOTSUPP;
	}

	return 0;
}

static void nft_chain_release_hook(struct nft_chain_hook *hook)
{
	struct nft_hook *h, *next;

	list_for_each_entry_safe(h, next, &hook->list, list) {
		list_del(&h->list);
		kfree(h);
	}
	module_put(hook->type->owner);
}

static void nft_last_rule(const struct nft_chain *chain, const void *ptr)
{
	struct nft_rule_dp_last *lrule;

	BUILD_BUG_ON(offsetof(struct nft_rule_dp_last, end) != 0);

	lrule = (struct nft_rule_dp_last *)ptr;
	lrule->end.is_last = 1;
	lrule->chain = chain;
	/* blob size does not include the trailer rule */
}

static struct nft_rule_blob *nf_tables_chain_alloc_rules(const struct nft_chain *chain,
							 unsigned int size)
{
	struct nft_rule_blob *blob;

	if (size > INT_MAX)
		return NULL;

	size += sizeof(struct nft_rule_blob) + sizeof(struct nft_rule_dp_last);

	blob = kvmalloc(size, GFP_KERNEL_ACCOUNT);
	if (!blob)
		return NULL;

	blob->size = 0;
	nft_last_rule(chain, blob->data);

	return blob;
}

static void nft_basechain_hook_init(struct nf_hook_ops *ops, u8 family,
				    const struct nft_chain_hook *hook,
				    struct nft_chain *chain)
{
	ops->pf			= family;
	ops->hooknum		= hook->num;
	ops->priority		= hook->priority;
	ops->priv		= chain;
	ops->hook		= hook->type->hooks[ops->hooknum];
	ops->hook_ops_type	= NF_HOOK_OP_NF_TABLES;
}

static int nft_basechain_init(struct nft_base_chain *basechain, u8 family,
			      struct nft_chain_hook *hook, u32 flags)
{
	struct nft_chain *chain;
	struct nft_hook *h;

	basechain->type = hook->type;
	INIT_LIST_HEAD(&basechain->hook_list);
	chain = &basechain->chain;

	if (nft_base_chain_netdev(family, hook->num)) {
		list_splice_init(&hook->list, &basechain->hook_list);
		list_for_each_entry(h, &basechain->hook_list, list)
			nft_basechain_hook_init(&h->ops, family, hook, chain);
	}
	nft_basechain_hook_init(&basechain->ops, family, hook, chain);

	chain->flags |= NFT_CHAIN_BASE | flags;
	basechain->policy = NF_ACCEPT;
	if (chain->flags & NFT_CHAIN_HW_OFFLOAD &&
	    !nft_chain_offload_support(basechain)) {
		list_splice_init(&basechain->hook_list, &hook->list);
		return -EOPNOTSUPP;
	}

	flow_block_init(&basechain->flow_block);

	return 0;
}

int nft_chain_add(struct nft_table *table, struct nft_chain *chain)
{
	int err;

	err = rhltable_insert_key(&table->chains_ht, chain->name,
				  &chain->rhlhead, nft_chain_ht_params);
	if (err)
		return err;

	list_add_tail_rcu(&chain->list, &table->chains);

	return 0;
}

static u64 chain_id;

static int nf_tables_addchain(struct nft_ctx *ctx, u8 family, u8 genmask,
			      u8 policy, u32 flags,
			      struct netlink_ext_ack *extack)
{
	const struct nlattr * const *nla = ctx->nla;
	struct nft_table *table = ctx->table;
	struct nft_base_chain *basechain;
	struct net *net = ctx->net;
	char name[NFT_NAME_MAXLEN];
	struct nft_rule_blob *blob;
	struct nft_trans *trans;
	struct nft_chain *chain;
	int err;

	if (nla[NFTA_CHAIN_HOOK]) {
		struct nft_stats __percpu *stats = NULL;
		struct nft_chain_hook hook = {};

		if (flags & NFT_CHAIN_BINDING)
			return -EOPNOTSUPP;

<<<<<<< HEAD
		err = nft_chain_parse_hook(net, NULL, nla, &hook, family,
=======
		err = nft_chain_parse_hook(net, NULL, nla, &hook, family, flags,
>>>>>>> 38ca6978
					   extack);
		if (err < 0)
			return err;

		basechain = kzalloc(sizeof(*basechain), GFP_KERNEL_ACCOUNT);
		if (basechain == NULL) {
			nft_chain_release_hook(&hook);
			return -ENOMEM;
		}
		chain = &basechain->chain;

		if (nla[NFTA_CHAIN_COUNTERS]) {
			stats = nft_stats_alloc(nla[NFTA_CHAIN_COUNTERS]);
			if (IS_ERR(stats)) {
				nft_chain_release_hook(&hook);
				kfree(basechain);
				return PTR_ERR(stats);
			}
			rcu_assign_pointer(basechain->stats, stats);
		}

		err = nft_basechain_init(basechain, family, &hook, flags);
		if (err < 0) {
			nft_chain_release_hook(&hook);
			kfree(basechain);
			free_percpu(stats);
			return err;
		}
		if (stats)
			static_branch_inc(&nft_counters_enabled);
	} else {
		if (flags & NFT_CHAIN_BASE)
			return -EINVAL;
		if (flags & NFT_CHAIN_HW_OFFLOAD)
			return -EOPNOTSUPP;

		chain = kzalloc(sizeof(*chain), GFP_KERNEL_ACCOUNT);
		if (chain == NULL)
			return -ENOMEM;

		chain->flags = flags;
	}
	ctx->chain = chain;

	INIT_LIST_HEAD(&chain->rules);
	chain->handle = nf_tables_alloc_handle(table);
	chain->table = table;

	if (nla[NFTA_CHAIN_NAME]) {
		chain->name = nla_strdup(nla[NFTA_CHAIN_NAME], GFP_KERNEL_ACCOUNT);
	} else {
		if (!(flags & NFT_CHAIN_BINDING)) {
			err = -EINVAL;
			goto err_destroy_chain;
		}

		snprintf(name, sizeof(name), "__chain%llu", ++chain_id);
		chain->name = kstrdup(name, GFP_KERNEL_ACCOUNT);
	}

	if (!chain->name) {
		err = -ENOMEM;
		goto err_destroy_chain;
	}

	if (nla[NFTA_CHAIN_USERDATA]) {
		chain->udata = nla_memdup(nla[NFTA_CHAIN_USERDATA], GFP_KERNEL_ACCOUNT);
		if (chain->udata == NULL) {
			err = -ENOMEM;
			goto err_destroy_chain;
		}
		chain->udlen = nla_len(nla[NFTA_CHAIN_USERDATA]);
	}

	blob = nf_tables_chain_alloc_rules(chain, 0);
	if (!blob) {
		err = -ENOMEM;
		goto err_destroy_chain;
	}

	RCU_INIT_POINTER(chain->blob_gen_0, blob);
	RCU_INIT_POINTER(chain->blob_gen_1, blob);

	err = nf_tables_register_hook(net, table, chain);
	if (err < 0)
		goto err_destroy_chain;

	if (!nft_use_inc(&table->use)) {
		err = -EMFILE;
		goto err_use;
	}

	trans = nft_trans_chain_add(ctx, NFT_MSG_NEWCHAIN);
	if (IS_ERR(trans)) {
		err = PTR_ERR(trans);
		goto err_unregister_hook;
	}

	nft_trans_chain_policy(trans) = NFT_CHAIN_POLICY_UNSET;
	if (nft_is_base_chain(chain))
		nft_trans_chain_policy(trans) = policy;

	err = nft_chain_add(table, chain);
	if (err < 0) {
		nft_trans_destroy(trans);
		goto err_unregister_hook;
	}

	return 0;

err_unregister_hook:
	nft_use_dec_restore(&table->use);
err_use:
	nf_tables_unregister_hook(net, table, chain);
err_destroy_chain:
	nf_tables_chain_destroy(ctx);

	return err;
}

static int nf_tables_updchain(struct nft_ctx *ctx, u8 genmask, u8 policy,
			      u32 flags, const struct nlattr *attr,
			      struct netlink_ext_ack *extack)
{
	const struct nlattr * const *nla = ctx->nla;
	struct nft_base_chain *basechain = NULL;
	struct nft_table *table = ctx->table;
	struct nft_chain *chain = ctx->chain;
	struct nft_chain_hook hook = {};
	struct nft_stats *stats = NULL;
	struct nft_hook *h, *next;
	struct nf_hook_ops *ops;
	struct nft_trans *trans;
	bool unregister = false;
	int err;

	if (chain->flags ^ flags)
		return -EOPNOTSUPP;

	INIT_LIST_HEAD(&hook.list);

	if (nla[NFTA_CHAIN_HOOK]) {
		if (!nft_is_base_chain(chain)) {
			NL_SET_BAD_ATTR(extack, attr);
			return -EEXIST;
		}

		basechain = nft_base_chain(chain);
		err = nft_chain_parse_hook(ctx->net, basechain, nla, &hook,
<<<<<<< HEAD
					   ctx->family, extack);
=======
					   ctx->family, flags, extack);
>>>>>>> 38ca6978
		if (err < 0)
			return err;

		if (basechain->type != hook.type) {
			nft_chain_release_hook(&hook);
			NL_SET_BAD_ATTR(extack, attr);
			return -EEXIST;
		}

		if (nft_base_chain_netdev(ctx->family, basechain->ops.hooknum)) {
			list_for_each_entry_safe(h, next, &hook.list, list) {
				h->ops.pf	= basechain->ops.pf;
				h->ops.hooknum	= basechain->ops.hooknum;
				h->ops.priority	= basechain->ops.priority;
				h->ops.priv	= basechain->ops.priv;
				h->ops.hook	= basechain->ops.hook;

				if (nft_hook_list_find(&basechain->hook_list, h)) {
					list_del(&h->list);
					kfree(h);
				}
			}
		} else {
			ops = &basechain->ops;
			if (ops->hooknum != hook.num ||
			    ops->priority != hook.priority) {
				nft_chain_release_hook(&hook);
				NL_SET_BAD_ATTR(extack, attr);
				return -EEXIST;
			}
		}
	}

	if (nla[NFTA_CHAIN_HANDLE] &&
	    nla[NFTA_CHAIN_NAME]) {
		struct nft_chain *chain2;

		chain2 = nft_chain_lookup(ctx->net, table,
					  nla[NFTA_CHAIN_NAME], genmask);
		if (!IS_ERR(chain2)) {
			NL_SET_BAD_ATTR(extack, nla[NFTA_CHAIN_NAME]);
			err = -EEXIST;
			goto err_hooks;
		}
	}

	if (nla[NFTA_CHAIN_COUNTERS]) {
		if (!nft_is_base_chain(chain)) {
			err = -EOPNOTSUPP;
			goto err_hooks;
		}

		stats = nft_stats_alloc(nla[NFTA_CHAIN_COUNTERS]);
		if (IS_ERR(stats)) {
			err = PTR_ERR(stats);
			goto err_hooks;
		}
<<<<<<< HEAD
	}

	if (!(table->flags & NFT_TABLE_F_DORMANT) &&
	    nft_is_base_chain(chain) &&
	    !list_empty(&hook.list)) {
		basechain = nft_base_chain(chain);
		ops = &basechain->ops;

		if (nft_base_chain_netdev(table->family, basechain->ops.hooknum)) {
			err = nft_netdev_register_hooks(ctx->net, &hook.list);
			if (err < 0)
				goto err_hooks;
		}
	}

=======
	}

	if (!(table->flags & NFT_TABLE_F_DORMANT) &&
	    nft_is_base_chain(chain) &&
	    !list_empty(&hook.list)) {
		basechain = nft_base_chain(chain);
		ops = &basechain->ops;

		if (nft_base_chain_netdev(table->family, basechain->ops.hooknum)) {
			err = nft_netdev_register_hooks(ctx->net, &hook.list);
			if (err < 0)
				goto err_hooks;
		}
	}

>>>>>>> 38ca6978
	unregister = true;
	err = -ENOMEM;
	trans = nft_trans_alloc(ctx, NFT_MSG_NEWCHAIN,
				sizeof(struct nft_trans_chain));
	if (trans == NULL)
		goto err_trans;

	nft_trans_chain_stats(trans) = stats;
	nft_trans_chain_update(trans) = true;

	if (nla[NFTA_CHAIN_POLICY])
		nft_trans_chain_policy(trans) = policy;
	else
		nft_trans_chain_policy(trans) = -1;

	if (nla[NFTA_CHAIN_HANDLE] &&
	    nla[NFTA_CHAIN_NAME]) {
		struct nftables_pernet *nft_net = nft_pernet(ctx->net);
		struct nft_trans *tmp;
		char *name;

		err = -ENOMEM;
		name = nla_strdup(nla[NFTA_CHAIN_NAME], GFP_KERNEL_ACCOUNT);
		if (!name)
			goto err_trans;

		err = -EEXIST;
		list_for_each_entry(tmp, &nft_net->commit_list, list) {
			if (tmp->msg_type == NFT_MSG_NEWCHAIN &&
			    tmp->ctx.table == table &&
			    nft_trans_chain_update(tmp) &&
			    nft_trans_chain_name(tmp) &&
			    strcmp(name, nft_trans_chain_name(tmp)) == 0) {
				NL_SET_BAD_ATTR(extack, nla[NFTA_CHAIN_NAME]);
				kfree(name);
				goto err_trans;
			}
		}

		nft_trans_chain_name(trans) = name;
	}

	nft_trans_basechain(trans) = basechain;
	INIT_LIST_HEAD(&nft_trans_chain_hooks(trans));
	list_splice(&hook.list, &nft_trans_chain_hooks(trans));
	if (nla[NFTA_CHAIN_HOOK])
		module_put(hook.type->owner);

	nft_trans_commit_list_add_tail(ctx->net, trans);

	return 0;

err_trans:
	free_percpu(stats);
	kfree(trans);
err_hooks:
	if (nla[NFTA_CHAIN_HOOK]) {
		list_for_each_entry_safe(h, next, &hook.list, list) {
			if (unregister)
				nf_unregister_net_hook(ctx->net, &h->ops);
			list_del(&h->list);
			kfree_rcu(h, rcu);
		}
		module_put(hook.type->owner);
	}

	return err;
}

static struct nft_chain *nft_chain_lookup_byid(const struct net *net,
					       const struct nft_table *table,
					       const struct nlattr *nla, u8 genmask)
{
	struct nftables_pernet *nft_net = nft_pernet(net);
	u32 id = ntohl(nla_get_be32(nla));
	struct nft_trans *trans;

	list_for_each_entry(trans, &nft_net->commit_list, list) {
		struct nft_chain *chain = trans->ctx.chain;

		if (trans->msg_type == NFT_MSG_NEWCHAIN &&
		    chain->table == table &&
		    id == nft_trans_chain_id(trans) &&
		    nft_active_genmask(chain, genmask))
			return chain;
	}
	return ERR_PTR(-ENOENT);
}

static int nf_tables_newchain(struct sk_buff *skb, const struct nfnl_info *info,
			      const struct nlattr * const nla[])
{
	struct nftables_pernet *nft_net = nft_pernet(info->net);
	struct netlink_ext_ack *extack = info->extack;
	u8 genmask = nft_genmask_next(info->net);
	u8 family = info->nfmsg->nfgen_family;
	struct nft_chain *chain = NULL;
	struct net *net = info->net;
	const struct nlattr *attr;
	struct nft_table *table;
	u8 policy = NF_ACCEPT;
	struct nft_ctx ctx;
	u64 handle = 0;
	u32 flags = 0;

	lockdep_assert_held(&nft_net->commit_mutex);

	table = nft_table_lookup(net, nla[NFTA_CHAIN_TABLE], family, genmask,
				 NETLINK_CB(skb).portid);
	if (IS_ERR(table)) {
		NL_SET_BAD_ATTR(extack, nla[NFTA_CHAIN_TABLE]);
		return PTR_ERR(table);
	}

	chain = NULL;
	attr = nla[NFTA_CHAIN_NAME];

	if (nla[NFTA_CHAIN_HANDLE]) {
		handle = be64_to_cpu(nla_get_be64(nla[NFTA_CHAIN_HANDLE]));
		chain = nft_chain_lookup_byhandle(table, handle, genmask);
		if (IS_ERR(chain)) {
			NL_SET_BAD_ATTR(extack, nla[NFTA_CHAIN_HANDLE]);
			return PTR_ERR(chain);
		}
		attr = nla[NFTA_CHAIN_HANDLE];
	} else if (nla[NFTA_CHAIN_NAME]) {
		chain = nft_chain_lookup(net, table, attr, genmask);
		if (IS_ERR(chain)) {
			if (PTR_ERR(chain) != -ENOENT) {
				NL_SET_BAD_ATTR(extack, attr);
				return PTR_ERR(chain);
			}
			chain = NULL;
		}
	} else if (!nla[NFTA_CHAIN_ID]) {
		return -EINVAL;
	}

	if (nla[NFTA_CHAIN_POLICY]) {
		if (chain != NULL &&
		    !nft_is_base_chain(chain)) {
			NL_SET_BAD_ATTR(extack, nla[NFTA_CHAIN_POLICY]);
			return -EOPNOTSUPP;
		}

		if (chain == NULL &&
		    nla[NFTA_CHAIN_HOOK] == NULL) {
			NL_SET_BAD_ATTR(extack, nla[NFTA_CHAIN_POLICY]);
			return -EOPNOTSUPP;
		}

		policy = ntohl(nla_get_be32(nla[NFTA_CHAIN_POLICY]));
		switch (policy) {
		case NF_DROP:
		case NF_ACCEPT:
			break;
		default:
			return -EINVAL;
		}
	}

	if (nla[NFTA_CHAIN_FLAGS])
		flags = ntohl(nla_get_be32(nla[NFTA_CHAIN_FLAGS]));
	else if (chain)
		flags = chain->flags;

	if (flags & ~NFT_CHAIN_FLAGS)
		return -EOPNOTSUPP;

	nft_ctx_init(&ctx, net, skb, info->nlh, family, table, chain, nla);

	if (chain != NULL) {
		if (chain->flags & NFT_CHAIN_BINDING)
			return -EINVAL;

		if (info->nlh->nlmsg_flags & NLM_F_EXCL) {
			NL_SET_BAD_ATTR(extack, attr);
			return -EEXIST;
		}
		if (info->nlh->nlmsg_flags & NLM_F_REPLACE)
			return -EOPNOTSUPP;

		flags |= chain->flags & NFT_CHAIN_BASE;
		return nf_tables_updchain(&ctx, genmask, policy, flags, attr,
					  extack);
	}

	return nf_tables_addchain(&ctx, family, genmask, policy, flags, extack);
}

static int nft_delchain_hook(struct nft_ctx *ctx,
			     struct nft_base_chain *basechain,
			     struct netlink_ext_ack *extack)
{
	const struct nft_chain *chain = &basechain->chain;
	const struct nlattr * const *nla = ctx->nla;
	struct nft_chain_hook chain_hook = {};
	struct nft_hook *this, *hook;
	LIST_HEAD(chain_del_list);
	struct nft_trans *trans;
	int err;

	err = nft_chain_parse_hook(ctx->net, basechain, nla, &chain_hook,
				   ctx->family, chain->flags, extack);
	if (err < 0)
		return err;

	list_for_each_entry(this, &chain_hook.list, list) {
		hook = nft_hook_list_find(&basechain->hook_list, this);
		if (!hook) {
			err = -ENOENT;
			goto err_chain_del_hook;
		}
		list_move(&hook->list, &chain_del_list);
	}

	trans = nft_trans_alloc(ctx, NFT_MSG_DELCHAIN,
				sizeof(struct nft_trans_chain));
	if (!trans) {
		err = -ENOMEM;
		goto err_chain_del_hook;
	}

	nft_trans_basechain(trans) = basechain;
	nft_trans_chain_update(trans) = true;
	INIT_LIST_HEAD(&nft_trans_chain_hooks(trans));
	list_splice(&chain_del_list, &nft_trans_chain_hooks(trans));
	nft_chain_release_hook(&chain_hook);

	nft_trans_commit_list_add_tail(ctx->net, trans);

	return 0;

err_chain_del_hook:
	list_splice(&chain_del_list, &basechain->hook_list);
	nft_chain_release_hook(&chain_hook);

	return err;
}

static int nf_tables_delchain(struct sk_buff *skb, const struct nfnl_info *info,
			      const struct nlattr * const nla[])
{
	struct netlink_ext_ack *extack = info->extack;
	u8 genmask = nft_genmask_next(info->net);
	u8 family = info->nfmsg->nfgen_family;
	struct net *net = info->net;
	const struct nlattr *attr;
	struct nft_table *table;
	struct nft_chain *chain;
	struct nft_rule *rule;
	struct nft_ctx ctx;
	u64 handle;
	u32 use;
	int err;

	table = nft_table_lookup(net, nla[NFTA_CHAIN_TABLE], family, genmask,
				 NETLINK_CB(skb).portid);
	if (IS_ERR(table)) {
		NL_SET_BAD_ATTR(extack, nla[NFTA_CHAIN_TABLE]);
		return PTR_ERR(table);
	}

	if (nla[NFTA_CHAIN_HANDLE]) {
		attr = nla[NFTA_CHAIN_HANDLE];
		handle = be64_to_cpu(nla_get_be64(attr));
		chain = nft_chain_lookup_byhandle(table, handle, genmask);
	} else {
		attr = nla[NFTA_CHAIN_NAME];
		chain = nft_chain_lookup(net, table, attr, genmask);
	}
	if (IS_ERR(chain)) {
		if (PTR_ERR(chain) == -ENOENT &&
		    NFNL_MSG_TYPE(info->nlh->nlmsg_type) == NFT_MSG_DESTROYCHAIN)
			return 0;

		NL_SET_BAD_ATTR(extack, attr);
		return PTR_ERR(chain);
	}

	nft_ctx_init(&ctx, net, skb, info->nlh, family, table, chain, nla);

	if (nla[NFTA_CHAIN_HOOK]) {
		if (chain->flags & NFT_CHAIN_HW_OFFLOAD)
			return -EOPNOTSUPP;

		if (nft_is_base_chain(chain)) {
			struct nft_base_chain *basechain = nft_base_chain(chain);

			if (nft_base_chain_netdev(table->family, basechain->ops.hooknum))
				return nft_delchain_hook(&ctx, basechain, extack);
		}
	}

	if (info->nlh->nlmsg_flags & NLM_F_NONREC &&
	    chain->use > 0)
		return -EBUSY;

	use = chain->use;
	list_for_each_entry(rule, &chain->rules, list) {
		if (!nft_is_active_next(net, rule))
			continue;
		use--;

		err = nft_delrule(&ctx, rule);
		if (err < 0)
			return err;
	}

	/* There are rules and elements that are still holding references to us,
	 * we cannot do a recursive removal in this case.
	 */
	if (use > 0) {
		NL_SET_BAD_ATTR(extack, attr);
		return -EBUSY;
	}

	return nft_delchain(&ctx);
}

/*
 * Expressions
 */

/**
 *	nft_register_expr - register nf_tables expr type
 *	@type: expr type
 *
 *	Registers the expr type for use with nf_tables. Returns zero on
 *	success or a negative errno code otherwise.
 */
int nft_register_expr(struct nft_expr_type *type)
{
	nfnl_lock(NFNL_SUBSYS_NFTABLES);
	if (type->family == NFPROTO_UNSPEC)
		list_add_tail_rcu(&type->list, &nf_tables_expressions);
	else
		list_add_rcu(&type->list, &nf_tables_expressions);
	nfnl_unlock(NFNL_SUBSYS_NFTABLES);
	return 0;
}
EXPORT_SYMBOL_GPL(nft_register_expr);

/**
 *	nft_unregister_expr - unregister nf_tables expr type
 *	@type: expr type
 *
 * 	Unregisters the expr typefor use with nf_tables.
 */
void nft_unregister_expr(struct nft_expr_type *type)
{
	nfnl_lock(NFNL_SUBSYS_NFTABLES);
	list_del_rcu(&type->list);
	nfnl_unlock(NFNL_SUBSYS_NFTABLES);
}
EXPORT_SYMBOL_GPL(nft_unregister_expr);

static const struct nft_expr_type *__nft_expr_type_get(u8 family,
						       struct nlattr *nla)
{
	const struct nft_expr_type *type, *candidate = NULL;

	list_for_each_entry(type, &nf_tables_expressions, list) {
		if (!nla_strcmp(nla, type->name)) {
			if (!type->family && !candidate)
				candidate = type;
			else if (type->family == family)
				candidate = type;
		}
	}
	return candidate;
}

#ifdef CONFIG_MODULES
static int nft_expr_type_request_module(struct net *net, u8 family,
					struct nlattr *nla)
{
	if (nft_request_module(net, "nft-expr-%u-%.*s", family,
			       nla_len(nla), (char *)nla_data(nla)) == -EAGAIN)
		return -EAGAIN;

	return 0;
}
#endif

static const struct nft_expr_type *nft_expr_type_get(struct net *net,
						     u8 family,
						     struct nlattr *nla)
{
	const struct nft_expr_type *type;

	if (nla == NULL)
		return ERR_PTR(-EINVAL);

	type = __nft_expr_type_get(family, nla);
	if (type != NULL && try_module_get(type->owner))
		return type;

	lockdep_nfnl_nft_mutex_not_held();
#ifdef CONFIG_MODULES
	if (type == NULL) {
		if (nft_expr_type_request_module(net, family, nla) == -EAGAIN)
			return ERR_PTR(-EAGAIN);

		if (nft_request_module(net, "nft-expr-%.*s",
				       nla_len(nla),
				       (char *)nla_data(nla)) == -EAGAIN)
			return ERR_PTR(-EAGAIN);
	}
#endif
	return ERR_PTR(-ENOENT);
}

static const struct nla_policy nft_expr_policy[NFTA_EXPR_MAX + 1] = {
	[NFTA_EXPR_NAME]	= { .type = NLA_STRING,
				    .len = NFT_MODULE_AUTOLOAD_LIMIT },
	[NFTA_EXPR_DATA]	= { .type = NLA_NESTED },
};

static int nf_tables_fill_expr_info(struct sk_buff *skb,
				    const struct nft_expr *expr, bool reset)
{
	if (nla_put_string(skb, NFTA_EXPR_NAME, expr->ops->type->name))
		goto nla_put_failure;

	if (expr->ops->dump) {
		struct nlattr *data = nla_nest_start_noflag(skb,
							    NFTA_EXPR_DATA);
		if (data == NULL)
			goto nla_put_failure;
		if (expr->ops->dump(skb, expr, reset) < 0)
			goto nla_put_failure;
		nla_nest_end(skb, data);
	}

	return skb->len;

nla_put_failure:
	return -1;
};

int nft_expr_dump(struct sk_buff *skb, unsigned int attr,
		  const struct nft_expr *expr, bool reset)
{
	struct nlattr *nest;

	nest = nla_nest_start_noflag(skb, attr);
	if (!nest)
		goto nla_put_failure;
	if (nf_tables_fill_expr_info(skb, expr, reset) < 0)
		goto nla_put_failure;
	nla_nest_end(skb, nest);
	return 0;

nla_put_failure:
	return -1;
}

struct nft_expr_info {
	const struct nft_expr_ops	*ops;
	const struct nlattr		*attr;
	struct nlattr			*tb[NFT_EXPR_MAXATTR + 1];
};

static int nf_tables_expr_parse(const struct nft_ctx *ctx,
				const struct nlattr *nla,
				struct nft_expr_info *info)
{
	const struct nft_expr_type *type;
	const struct nft_expr_ops *ops;
	struct nlattr *tb[NFTA_EXPR_MAX + 1];
	int err;

	err = nla_parse_nested_deprecated(tb, NFTA_EXPR_MAX, nla,
					  nft_expr_policy, NULL);
	if (err < 0)
		return err;

	type = nft_expr_type_get(ctx->net, ctx->family, tb[NFTA_EXPR_NAME]);
	if (IS_ERR(type))
		return PTR_ERR(type);

	if (tb[NFTA_EXPR_DATA]) {
		err = nla_parse_nested_deprecated(info->tb, type->maxattr,
						  tb[NFTA_EXPR_DATA],
						  type->policy, NULL);
		if (err < 0)
			goto err1;
	} else
		memset(info->tb, 0, sizeof(info->tb[0]) * (type->maxattr + 1));

	if (type->select_ops != NULL) {
		ops = type->select_ops(ctx,
				       (const struct nlattr * const *)info->tb);
		if (IS_ERR(ops)) {
			err = PTR_ERR(ops);
#ifdef CONFIG_MODULES
			if (err == -EAGAIN)
				if (nft_expr_type_request_module(ctx->net,
								 ctx->family,
								 tb[NFTA_EXPR_NAME]) != -EAGAIN)
					err = -ENOENT;
#endif
			goto err1;
		}
	} else
		ops = type->ops;

	info->attr = nla;
	info->ops = ops;

	return 0;

err1:
	module_put(type->owner);
	return err;
}

int nft_expr_inner_parse(const struct nft_ctx *ctx, const struct nlattr *nla,
			 struct nft_expr_info *info)
{
	struct nlattr *tb[NFTA_EXPR_MAX + 1];
	const struct nft_expr_type *type;
	int err;

	err = nla_parse_nested_deprecated(tb, NFTA_EXPR_MAX, nla,
					  nft_expr_policy, NULL);
	if (err < 0)
		return err;

	if (!tb[NFTA_EXPR_DATA])
		return -EINVAL;

	type = __nft_expr_type_get(ctx->family, tb[NFTA_EXPR_NAME]);
	if (!type)
		return -ENOENT;

	if (!type->inner_ops)
		return -EOPNOTSUPP;

	err = nla_parse_nested_deprecated(info->tb, type->maxattr,
					  tb[NFTA_EXPR_DATA],
					  type->policy, NULL);
	if (err < 0)
		goto err_nla_parse;

	info->attr = nla;
	info->ops = type->inner_ops;

	return 0;

err_nla_parse:
	return err;
}

static int nf_tables_newexpr(const struct nft_ctx *ctx,
			     const struct nft_expr_info *expr_info,
			     struct nft_expr *expr)
{
	const struct nft_expr_ops *ops = expr_info->ops;
	int err;

	expr->ops = ops;
	if (ops->init) {
		err = ops->init(ctx, expr, (const struct nlattr **)expr_info->tb);
		if (err < 0)
			goto err1;
	}

	return 0;
err1:
	expr->ops = NULL;
	return err;
}

static void nf_tables_expr_destroy(const struct nft_ctx *ctx,
				   struct nft_expr *expr)
{
	const struct nft_expr_type *type = expr->ops->type;

	if (expr->ops->destroy)
		expr->ops->destroy(ctx, expr);
	module_put(type->owner);
}

static struct nft_expr *nft_expr_init(const struct nft_ctx *ctx,
				      const struct nlattr *nla)
{
	struct nft_expr_info expr_info;
	struct nft_expr *expr;
	struct module *owner;
	int err;

	err = nf_tables_expr_parse(ctx, nla, &expr_info);
	if (err < 0)
		goto err_expr_parse;

	err = -EOPNOTSUPP;
	if (!(expr_info.ops->type->flags & NFT_EXPR_STATEFUL))
		goto err_expr_stateful;

	err = -ENOMEM;
	expr = kzalloc(expr_info.ops->size, GFP_KERNEL_ACCOUNT);
	if (expr == NULL)
		goto err_expr_stateful;

	err = nf_tables_newexpr(ctx, &expr_info, expr);
	if (err < 0)
		goto err_expr_new;

	return expr;
err_expr_new:
	kfree(expr);
err_expr_stateful:
	owner = expr_info.ops->type->owner;
	if (expr_info.ops->type->release_ops)
		expr_info.ops->type->release_ops(expr_info.ops);

	module_put(owner);
err_expr_parse:
	return ERR_PTR(err);
}

int nft_expr_clone(struct nft_expr *dst, struct nft_expr *src)
{
	int err;

	if (src->ops->clone) {
		dst->ops = src->ops;
		err = src->ops->clone(dst, src);
		if (err < 0)
			return err;
	} else {
		memcpy(dst, src, src->ops->size);
	}

	__module_get(src->ops->type->owner);

	return 0;
}

void nft_expr_destroy(const struct nft_ctx *ctx, struct nft_expr *expr)
{
	nf_tables_expr_destroy(ctx, expr);
	kfree(expr);
}

/*
 * Rules
 */

static struct nft_rule *__nft_rule_lookup(const struct nft_chain *chain,
					  u64 handle)
{
	struct nft_rule *rule;

	// FIXME: this sucks
	list_for_each_entry_rcu(rule, &chain->rules, list) {
		if (handle == rule->handle)
			return rule;
	}

	return ERR_PTR(-ENOENT);
}

static struct nft_rule *nft_rule_lookup(const struct nft_chain *chain,
					const struct nlattr *nla)
{
	if (nla == NULL)
		return ERR_PTR(-EINVAL);

	return __nft_rule_lookup(chain, be64_to_cpu(nla_get_be64(nla)));
}

static const struct nla_policy nft_rule_policy[NFTA_RULE_MAX + 1] = {
	[NFTA_RULE_TABLE]	= { .type = NLA_STRING,
				    .len = NFT_TABLE_MAXNAMELEN - 1 },
	[NFTA_RULE_CHAIN]	= { .type = NLA_STRING,
				    .len = NFT_CHAIN_MAXNAMELEN - 1 },
	[NFTA_RULE_HANDLE]	= { .type = NLA_U64 },
	[NFTA_RULE_EXPRESSIONS]	= { .type = NLA_NESTED },
	[NFTA_RULE_COMPAT]	= { .type = NLA_NESTED },
	[NFTA_RULE_POSITION]	= { .type = NLA_U64 },
	[NFTA_RULE_USERDATA]	= { .type = NLA_BINARY,
				    .len = NFT_USERDATA_MAXLEN },
	[NFTA_RULE_ID]		= { .type = NLA_U32 },
	[NFTA_RULE_POSITION_ID]	= { .type = NLA_U32 },
	[NFTA_RULE_CHAIN_ID]	= { .type = NLA_U32 },
};

static int nf_tables_fill_rule_info(struct sk_buff *skb, struct net *net,
				    u32 portid, u32 seq, int event,
				    u32 flags, int family,
				    const struct nft_table *table,
				    const struct nft_chain *chain,
				    const struct nft_rule *rule, u64 handle,
				    bool reset)
{
	struct nlmsghdr *nlh;
	const struct nft_expr *expr, *next;
	struct nlattr *list;
	u16 type = nfnl_msg_type(NFNL_SUBSYS_NFTABLES, event);

	nlh = nfnl_msg_put(skb, portid, seq, type, flags, family, NFNETLINK_V0,
			   nft_base_seq(net));
	if (!nlh)
		goto nla_put_failure;

	if (nla_put_string(skb, NFTA_RULE_TABLE, table->name))
		goto nla_put_failure;
	if (nla_put_string(skb, NFTA_RULE_CHAIN, chain->name))
		goto nla_put_failure;
	if (nla_put_be64(skb, NFTA_RULE_HANDLE, cpu_to_be64(rule->handle),
			 NFTA_RULE_PAD))
		goto nla_put_failure;

	if (event != NFT_MSG_DELRULE && handle) {
		if (nla_put_be64(skb, NFTA_RULE_POSITION, cpu_to_be64(handle),
				 NFTA_RULE_PAD))
			goto nla_put_failure;
	}

	if (chain->flags & NFT_CHAIN_HW_OFFLOAD)
		nft_flow_rule_stats(chain, rule);

	list = nla_nest_start_noflag(skb, NFTA_RULE_EXPRESSIONS);
	if (list == NULL)
		goto nla_put_failure;
	nft_rule_for_each_expr(expr, next, rule) {
		if (nft_expr_dump(skb, NFTA_LIST_ELEM, expr, reset) < 0)
			goto nla_put_failure;
	}
	nla_nest_end(skb, list);

	if (rule->udata) {
		struct nft_userdata *udata = nft_userdata(rule);
		if (nla_put(skb, NFTA_RULE_USERDATA, udata->len + 1,
			    udata->data) < 0)
			goto nla_put_failure;
	}

	nlmsg_end(skb, nlh);
	return 0;

nla_put_failure:
	nlmsg_trim(skb, nlh);
	return -1;
}

static void nf_tables_rule_notify(const struct nft_ctx *ctx,
				  const struct nft_rule *rule, int event)
{
	struct nftables_pernet *nft_net = nft_pernet(ctx->net);
	const struct nft_rule *prule;
	struct sk_buff *skb;
	u64 handle = 0;
	u16 flags = 0;
	int err;

	if (!ctx->report &&
	    !nfnetlink_has_listeners(ctx->net, NFNLGRP_NFTABLES))
		return;

	skb = nlmsg_new(NLMSG_GOODSIZE, GFP_KERNEL);
	if (skb == NULL)
		goto err;

	if (event == NFT_MSG_NEWRULE &&
	    !list_is_first(&rule->list, &ctx->chain->rules) &&
	    !list_is_last(&rule->list, &ctx->chain->rules)) {
		prule = list_prev_entry(rule, list);
		handle = prule->handle;
	}
	if (ctx->flags & (NLM_F_APPEND | NLM_F_REPLACE))
		flags |= NLM_F_APPEND;
	if (ctx->flags & (NLM_F_CREATE | NLM_F_EXCL))
		flags |= ctx->flags & (NLM_F_CREATE | NLM_F_EXCL);

	err = nf_tables_fill_rule_info(skb, ctx->net, ctx->portid, ctx->seq,
				       event, flags, ctx->family, ctx->table,
				       ctx->chain, rule, handle, false);
	if (err < 0) {
		kfree_skb(skb);
		goto err;
	}

	nft_notify_enqueue(skb, ctx->report, &nft_net->notify_list);
	return;
err:
	nfnetlink_set_err(ctx->net, ctx->portid, NFNLGRP_NFTABLES, -ENOBUFS);
}

struct nft_rule_dump_ctx {
	char *table;
	char *chain;
};

static int __nf_tables_dump_rules(struct sk_buff *skb,
				  unsigned int *idx,
				  struct netlink_callback *cb,
				  const struct nft_table *table,
				  const struct nft_chain *chain,
				  bool reset)
{
	struct net *net = sock_net(skb->sk);
	const struct nft_rule *rule, *prule;
	unsigned int s_idx = cb->args[0];
	u64 handle;

	prule = NULL;
	list_for_each_entry_rcu(rule, &chain->rules, list) {
		if (!nft_is_active(net, rule))
			goto cont_skip;
		if (*idx < s_idx)
			goto cont;
		if (*idx > s_idx) {
			memset(&cb->args[1], 0,
					sizeof(cb->args) - sizeof(cb->args[0]));
		}
		if (prule)
			handle = prule->handle;
		else
			handle = 0;

		if (nf_tables_fill_rule_info(skb, net, NETLINK_CB(cb->skb).portid,
					cb->nlh->nlmsg_seq,
					NFT_MSG_NEWRULE,
					NLM_F_MULTI | NLM_F_APPEND,
					table->family,
					table, chain, rule, handle, reset) < 0)
			return 1;

		nl_dump_check_consistent(cb, nlmsg_hdr(skb));
cont:
		prule = rule;
cont_skip:
		(*idx)++;
	}
	return 0;
}

static int nf_tables_dump_rules(struct sk_buff *skb,
				struct netlink_callback *cb)
{
	const struct nfgenmsg *nfmsg = nlmsg_data(cb->nlh);
	const struct nft_rule_dump_ctx *ctx = cb->data;
	struct nft_table *table;
	const struct nft_chain *chain;
	unsigned int idx = 0;
	struct net *net = sock_net(skb->sk);
	int family = nfmsg->nfgen_family;
	struct nftables_pernet *nft_net;
	bool reset = false;

	if (NFNL_MSG_TYPE(cb->nlh->nlmsg_type) == NFT_MSG_GETRULE_RESET)
		reset = true;

	rcu_read_lock();
	nft_net = nft_pernet(net);
	cb->seq = READ_ONCE(nft_net->base_seq);

	list_for_each_entry_rcu(table, &nft_net->tables, list) {
		if (family != NFPROTO_UNSPEC && family != table->family)
			continue;

		if (ctx && ctx->table && strcmp(ctx->table, table->name) != 0)
			continue;

		if (ctx && ctx->table && ctx->chain) {
			struct rhlist_head *list, *tmp;

			list = rhltable_lookup(&table->chains_ht, ctx->chain,
					       nft_chain_ht_params);
			if (!list)
				goto done;

			rhl_for_each_entry_rcu(chain, tmp, list, rhlhead) {
				if (!nft_is_active(net, chain))
					continue;
				__nf_tables_dump_rules(skb, &idx,
						       cb, table, chain, reset);
				break;
			}
			goto done;
		}

		list_for_each_entry_rcu(chain, &table->chains, list) {
			if (__nf_tables_dump_rules(skb, &idx,
						   cb, table, chain, reset))
				goto done;
		}

		if (ctx && ctx->table)
			break;
	}
done:
	rcu_read_unlock();

	cb->args[0] = idx;
	return skb->len;
}

static int nf_tables_dump_rules_start(struct netlink_callback *cb)
{
	const struct nlattr * const *nla = cb->data;
	struct nft_rule_dump_ctx *ctx = NULL;

	if (nla[NFTA_RULE_TABLE] || nla[NFTA_RULE_CHAIN]) {
		ctx = kzalloc(sizeof(*ctx), GFP_ATOMIC);
		if (!ctx)
			return -ENOMEM;

		if (nla[NFTA_RULE_TABLE]) {
			ctx->table = nla_strdup(nla[NFTA_RULE_TABLE],
							GFP_ATOMIC);
			if (!ctx->table) {
				kfree(ctx);
				return -ENOMEM;
			}
		}
		if (nla[NFTA_RULE_CHAIN]) {
			ctx->chain = nla_strdup(nla[NFTA_RULE_CHAIN],
						GFP_ATOMIC);
			if (!ctx->chain) {
				kfree(ctx->table);
				kfree(ctx);
				return -ENOMEM;
			}
		}
	}

	cb->data = ctx;
	return 0;
}

static int nf_tables_dump_rules_done(struct netlink_callback *cb)
{
	struct nft_rule_dump_ctx *ctx = cb->data;

	if (ctx) {
		kfree(ctx->table);
		kfree(ctx->chain);
		kfree(ctx);
	}
	return 0;
}

/* called with rcu_read_lock held */
static int nf_tables_getrule(struct sk_buff *skb, const struct nfnl_info *info,
			     const struct nlattr * const nla[])
{
	struct netlink_ext_ack *extack = info->extack;
	u8 genmask = nft_genmask_cur(info->net);
	u8 family = info->nfmsg->nfgen_family;
	const struct nft_chain *chain;
	const struct nft_rule *rule;
	struct net *net = info->net;
	struct nft_table *table;
	struct sk_buff *skb2;
	bool reset = false;
	int err;

	if (info->nlh->nlmsg_flags & NLM_F_DUMP) {
		struct netlink_dump_control c = {
			.start= nf_tables_dump_rules_start,
			.dump = nf_tables_dump_rules,
			.done = nf_tables_dump_rules_done,
			.module = THIS_MODULE,
			.data = (void *)nla,
		};

		return nft_netlink_dump_start_rcu(info->sk, skb, info->nlh, &c);
	}

	table = nft_table_lookup(net, nla[NFTA_RULE_TABLE], family, genmask, 0);
	if (IS_ERR(table)) {
		NL_SET_BAD_ATTR(extack, nla[NFTA_RULE_TABLE]);
		return PTR_ERR(table);
	}

	chain = nft_chain_lookup(net, table, nla[NFTA_RULE_CHAIN], genmask);
	if (IS_ERR(chain)) {
		NL_SET_BAD_ATTR(extack, nla[NFTA_RULE_CHAIN]);
		return PTR_ERR(chain);
	}

	rule = nft_rule_lookup(chain, nla[NFTA_RULE_HANDLE]);
	if (IS_ERR(rule)) {
		NL_SET_BAD_ATTR(extack, nla[NFTA_RULE_HANDLE]);
		return PTR_ERR(rule);
	}

	skb2 = alloc_skb(NLMSG_GOODSIZE, GFP_ATOMIC);
	if (!skb2)
		return -ENOMEM;

	if (NFNL_MSG_TYPE(info->nlh->nlmsg_type) == NFT_MSG_GETRULE_RESET)
		reset = true;

	err = nf_tables_fill_rule_info(skb2, net, NETLINK_CB(skb).portid,
				       info->nlh->nlmsg_seq, NFT_MSG_NEWRULE, 0,
				       family, table, chain, rule, 0, reset);
	if (err < 0)
		goto err_fill_rule_info;

	return nfnetlink_unicast(skb2, net, NETLINK_CB(skb).portid);

err_fill_rule_info:
	kfree_skb(skb2);
	return err;
}

void nf_tables_rule_destroy(const struct nft_ctx *ctx, struct nft_rule *rule)
{
	struct nft_expr *expr, *next;

	/*
	 * Careful: some expressions might not be initialized in case this
	 * is called on error from nf_tables_newrule().
	 */
	expr = nft_expr_first(rule);
	while (nft_expr_more(rule, expr)) {
		next = nft_expr_next(expr);
		nf_tables_expr_destroy(ctx, expr);
		expr = next;
	}
	kfree(rule);
}

static void nf_tables_rule_release(const struct nft_ctx *ctx, struct nft_rule *rule)
{
	nft_rule_expr_deactivate(ctx, rule, NFT_TRANS_RELEASE);
	nf_tables_rule_destroy(ctx, rule);
}

int nft_chain_validate(const struct nft_ctx *ctx, const struct nft_chain *chain)
{
	struct nft_expr *expr, *last;
	const struct nft_data *data;
	struct nft_rule *rule;
	int err;

	if (ctx->level == NFT_JUMP_STACK_SIZE)
		return -EMLINK;

	list_for_each_entry(rule, &chain->rules, list) {
		if (!nft_is_active_next(ctx->net, rule))
			continue;

		nft_rule_for_each_expr(expr, last, rule) {
			if (!expr->ops->validate)
				continue;

			err = expr->ops->validate(ctx, expr, &data);
			if (err < 0)
				return err;
		}
	}

	return 0;
}
EXPORT_SYMBOL_GPL(nft_chain_validate);

static int nft_table_validate(struct net *net, const struct nft_table *table)
{
	struct nft_chain *chain;
	struct nft_ctx ctx = {
		.net	= net,
		.family	= table->family,
	};
	int err;

	list_for_each_entry(chain, &table->chains, list) {
		if (!nft_is_base_chain(chain))
			continue;

		ctx.chain = chain;
		err = nft_chain_validate(&ctx, chain);
		if (err < 0)
			return err;

		cond_resched();
	}

	return 0;
}

int nft_setelem_validate(const struct nft_ctx *ctx, struct nft_set *set,
			 const struct nft_set_iter *iter,
			 struct nft_set_elem *elem)
{
	const struct nft_set_ext *ext = nft_set_elem_ext(set, elem->priv);
	struct nft_ctx *pctx = (struct nft_ctx *)ctx;
	const struct nft_data *data;
	int err;

	if (nft_set_ext_exists(ext, NFT_SET_EXT_FLAGS) &&
	    *nft_set_ext_flags(ext) & NFT_SET_ELEM_INTERVAL_END)
		return 0;

	data = nft_set_ext_data(ext);
	switch (data->verdict.code) {
	case NFT_JUMP:
	case NFT_GOTO:
		pctx->level++;
		err = nft_chain_validate(ctx, data->verdict.chain);
		if (err < 0)
			return err;
		pctx->level--;
		break;
	default:
		break;
	}

	return 0;
}

int nft_set_catchall_validate(const struct nft_ctx *ctx, struct nft_set *set)
{
	u8 genmask = nft_genmask_next(ctx->net);
	struct nft_set_elem_catchall *catchall;
	struct nft_set_elem elem;
	struct nft_set_ext *ext;
	int ret = 0;

	list_for_each_entry_rcu(catchall, &set->catchall_list, list) {
		ext = nft_set_elem_ext(set, catchall->elem);
		if (!nft_set_elem_active(ext, genmask))
			continue;

		elem.priv = catchall->elem;
		ret = nft_setelem_validate(ctx, set, NULL, &elem);
		if (ret < 0)
			return ret;
	}

	return ret;
}

static struct nft_rule *nft_rule_lookup_byid(const struct net *net,
					     const struct nft_chain *chain,
					     const struct nlattr *nla);

#define NFT_RULE_MAXEXPRS	128

static int nf_tables_newrule(struct sk_buff *skb, const struct nfnl_info *info,
			     const struct nlattr * const nla[])
{
	struct nftables_pernet *nft_net = nft_pernet(info->net);
	struct netlink_ext_ack *extack = info->extack;
	unsigned int size, i, n, ulen = 0, usize = 0;
	u8 genmask = nft_genmask_next(info->net);
	struct nft_rule *rule, *old_rule = NULL;
	struct nft_expr_info *expr_info = NULL;
	u8 family = info->nfmsg->nfgen_family;
	struct nft_flow_rule *flow = NULL;
	struct net *net = info->net;
	struct nft_userdata *udata;
	struct nft_table *table;
	struct nft_chain *chain;
	struct nft_trans *trans;
	u64 handle, pos_handle;
	struct nft_expr *expr;
	struct nft_ctx ctx;
	struct nlattr *tmp;
	int err, rem;

	lockdep_assert_held(&nft_net->commit_mutex);

	table = nft_table_lookup(net, nla[NFTA_RULE_TABLE], family, genmask,
				 NETLINK_CB(skb).portid);
	if (IS_ERR(table)) {
		NL_SET_BAD_ATTR(extack, nla[NFTA_RULE_TABLE]);
		return PTR_ERR(table);
	}

	if (nla[NFTA_RULE_CHAIN]) {
		chain = nft_chain_lookup(net, table, nla[NFTA_RULE_CHAIN],
					 genmask);
		if (IS_ERR(chain)) {
			NL_SET_BAD_ATTR(extack, nla[NFTA_RULE_CHAIN]);
			return PTR_ERR(chain);
		}

	} else if (nla[NFTA_RULE_CHAIN_ID]) {
		chain = nft_chain_lookup_byid(net, table, nla[NFTA_RULE_CHAIN_ID],
					      genmask);
		if (IS_ERR(chain)) {
			NL_SET_BAD_ATTR(extack, nla[NFTA_RULE_CHAIN_ID]);
			return PTR_ERR(chain);
		}
	} else {
		return -EINVAL;
	}

	if (nft_chain_is_bound(chain))
		return -EOPNOTSUPP;

	if (nla[NFTA_RULE_HANDLE]) {
		handle = be64_to_cpu(nla_get_be64(nla[NFTA_RULE_HANDLE]));
		rule = __nft_rule_lookup(chain, handle);
		if (IS_ERR(rule)) {
			NL_SET_BAD_ATTR(extack, nla[NFTA_RULE_HANDLE]);
			return PTR_ERR(rule);
		}

		if (info->nlh->nlmsg_flags & NLM_F_EXCL) {
			NL_SET_BAD_ATTR(extack, nla[NFTA_RULE_HANDLE]);
			return -EEXIST;
		}
		if (info->nlh->nlmsg_flags & NLM_F_REPLACE)
			old_rule = rule;
		else
			return -EOPNOTSUPP;
	} else {
		if (!(info->nlh->nlmsg_flags & NLM_F_CREATE) ||
		    info->nlh->nlmsg_flags & NLM_F_REPLACE)
			return -EINVAL;
		handle = nf_tables_alloc_handle(table);

		if (nla[NFTA_RULE_POSITION]) {
			pos_handle = be64_to_cpu(nla_get_be64(nla[NFTA_RULE_POSITION]));
			old_rule = __nft_rule_lookup(chain, pos_handle);
			if (IS_ERR(old_rule)) {
				NL_SET_BAD_ATTR(extack, nla[NFTA_RULE_POSITION]);
				return PTR_ERR(old_rule);
			}
		} else if (nla[NFTA_RULE_POSITION_ID]) {
			old_rule = nft_rule_lookup_byid(net, chain, nla[NFTA_RULE_POSITION_ID]);
			if (IS_ERR(old_rule)) {
				NL_SET_BAD_ATTR(extack, nla[NFTA_RULE_POSITION_ID]);
				return PTR_ERR(old_rule);
			}
		}
	}

	nft_ctx_init(&ctx, net, skb, info->nlh, family, table, chain, nla);

	n = 0;
	size = 0;
	if (nla[NFTA_RULE_EXPRESSIONS]) {
		expr_info = kvmalloc_array(NFT_RULE_MAXEXPRS,
					   sizeof(struct nft_expr_info),
					   GFP_KERNEL);
		if (!expr_info)
			return -ENOMEM;

		nla_for_each_nested(tmp, nla[NFTA_RULE_EXPRESSIONS], rem) {
			err = -EINVAL;
			if (nla_type(tmp) != NFTA_LIST_ELEM)
				goto err_release_expr;
			if (n == NFT_RULE_MAXEXPRS)
				goto err_release_expr;
			err = nf_tables_expr_parse(&ctx, tmp, &expr_info[n]);
			if (err < 0) {
				NL_SET_BAD_ATTR(extack, tmp);
				goto err_release_expr;
			}
			size += expr_info[n].ops->size;
			n++;
		}
	}
	/* Check for overflow of dlen field */
	err = -EFBIG;
	if (size >= 1 << 12)
		goto err_release_expr;

	if (nla[NFTA_RULE_USERDATA]) {
		ulen = nla_len(nla[NFTA_RULE_USERDATA]);
		if (ulen > 0)
			usize = sizeof(struct nft_userdata) + ulen;
	}

	err = -ENOMEM;
	rule = kzalloc(sizeof(*rule) + size + usize, GFP_KERNEL_ACCOUNT);
	if (rule == NULL)
		goto err_release_expr;

	nft_activate_next(net, rule);

	rule->handle = handle;
	rule->dlen   = size;
	rule->udata  = ulen ? 1 : 0;

	if (ulen) {
		udata = nft_userdata(rule);
		udata->len = ulen - 1;
		nla_memcpy(udata->data, nla[NFTA_RULE_USERDATA], ulen);
	}

	expr = nft_expr_first(rule);
	for (i = 0; i < n; i++) {
		err = nf_tables_newexpr(&ctx, &expr_info[i], expr);
		if (err < 0) {
			NL_SET_BAD_ATTR(extack, expr_info[i].attr);
			goto err_release_rule;
		}

		if (expr_info[i].ops->validate)
			nft_validate_state_update(table, NFT_VALIDATE_NEED);

		expr_info[i].ops = NULL;
		expr = nft_expr_next(expr);
	}

	if (chain->flags & NFT_CHAIN_HW_OFFLOAD) {
		flow = nft_flow_rule_create(net, rule);
		if (IS_ERR(flow)) {
			err = PTR_ERR(flow);
			goto err_release_rule;
		}
	}

	if (!nft_use_inc(&chain->use)) {
		err = -EMFILE;
		goto err_release_rule;
	}

	if (info->nlh->nlmsg_flags & NLM_F_REPLACE) {
		err = nft_delrule(&ctx, old_rule);
		if (err < 0)
			goto err_destroy_flow_rule;

		trans = nft_trans_rule_add(&ctx, NFT_MSG_NEWRULE, rule);
		if (trans == NULL) {
			err = -ENOMEM;
			goto err_destroy_flow_rule;
		}
		list_add_tail_rcu(&rule->list, &old_rule->list);
	} else {
		trans = nft_trans_rule_add(&ctx, NFT_MSG_NEWRULE, rule);
		if (!trans) {
			err = -ENOMEM;
			goto err_destroy_flow_rule;
		}

		if (info->nlh->nlmsg_flags & NLM_F_APPEND) {
			if (old_rule)
				list_add_rcu(&rule->list, &old_rule->list);
			else
				list_add_tail_rcu(&rule->list, &chain->rules);
		 } else {
			if (old_rule)
				list_add_tail_rcu(&rule->list, &old_rule->list);
			else
				list_add_rcu(&rule->list, &chain->rules);
		}
	}
	kvfree(expr_info);

	if (flow)
		nft_trans_flow_rule(trans) = flow;

	if (table->validate_state == NFT_VALIDATE_DO)
		return nft_table_validate(net, table);

	return 0;

err_destroy_flow_rule:
	nft_use_dec_restore(&chain->use);
	if (flow)
		nft_flow_rule_destroy(flow);
err_release_rule:
	nft_rule_expr_deactivate(&ctx, rule, NFT_TRANS_PREPARE_ERROR);
	nf_tables_rule_destroy(&ctx, rule);
err_release_expr:
	for (i = 0; i < n; i++) {
		if (expr_info[i].ops) {
			module_put(expr_info[i].ops->type->owner);
			if (expr_info[i].ops->type->release_ops)
				expr_info[i].ops->type->release_ops(expr_info[i].ops);
		}
	}
	kvfree(expr_info);

	return err;
}

static struct nft_rule *nft_rule_lookup_byid(const struct net *net,
					     const struct nft_chain *chain,
					     const struct nlattr *nla)
{
	struct nftables_pernet *nft_net = nft_pernet(net);
	u32 id = ntohl(nla_get_be32(nla));
	struct nft_trans *trans;

	list_for_each_entry(trans, &nft_net->commit_list, list) {
		if (trans->msg_type == NFT_MSG_NEWRULE &&
		    trans->ctx.chain == chain &&
		    id == nft_trans_rule_id(trans))
			return nft_trans_rule(trans);
	}
	return ERR_PTR(-ENOENT);
}

static int nf_tables_delrule(struct sk_buff *skb, const struct nfnl_info *info,
			     const struct nlattr * const nla[])
{
	struct netlink_ext_ack *extack = info->extack;
	u8 genmask = nft_genmask_next(info->net);
	u8 family = info->nfmsg->nfgen_family;
	struct nft_chain *chain = NULL;
	struct net *net = info->net;
	struct nft_table *table;
	struct nft_rule *rule;
	struct nft_ctx ctx;
	int err = 0;

	table = nft_table_lookup(net, nla[NFTA_RULE_TABLE], family, genmask,
				 NETLINK_CB(skb).portid);
	if (IS_ERR(table)) {
		NL_SET_BAD_ATTR(extack, nla[NFTA_RULE_TABLE]);
		return PTR_ERR(table);
	}

	if (nla[NFTA_RULE_CHAIN]) {
		chain = nft_chain_lookup(net, table, nla[NFTA_RULE_CHAIN],
					 genmask);
		if (IS_ERR(chain)) {
			if (PTR_ERR(chain) == -ENOENT &&
			    NFNL_MSG_TYPE(info->nlh->nlmsg_type) == NFT_MSG_DESTROYRULE)
				return 0;

			NL_SET_BAD_ATTR(extack, nla[NFTA_RULE_CHAIN]);
			return PTR_ERR(chain);
		}
		if (nft_chain_is_bound(chain))
			return -EOPNOTSUPP;
	}

	nft_ctx_init(&ctx, net, skb, info->nlh, family, table, chain, nla);

	if (chain) {
		if (nla[NFTA_RULE_HANDLE]) {
			rule = nft_rule_lookup(chain, nla[NFTA_RULE_HANDLE]);
			if (IS_ERR(rule)) {
				if (PTR_ERR(rule) == -ENOENT &&
				    NFNL_MSG_TYPE(info->nlh->nlmsg_type) == NFT_MSG_DESTROYRULE)
					return 0;

				NL_SET_BAD_ATTR(extack, nla[NFTA_RULE_HANDLE]);
				return PTR_ERR(rule);
			}

			err = nft_delrule(&ctx, rule);
		} else if (nla[NFTA_RULE_ID]) {
			rule = nft_rule_lookup_byid(net, chain, nla[NFTA_RULE_ID]);
			if (IS_ERR(rule)) {
				NL_SET_BAD_ATTR(extack, nla[NFTA_RULE_ID]);
				return PTR_ERR(rule);
			}

			err = nft_delrule(&ctx, rule);
		} else {
			err = nft_delrule_by_chain(&ctx);
		}
	} else {
		list_for_each_entry(chain, &table->chains, list) {
			if (!nft_is_active_next(net, chain))
				continue;
			if (nft_chain_is_bound(chain))
				continue;

			ctx.chain = chain;
			err = nft_delrule_by_chain(&ctx);
			if (err < 0)
				break;
		}
	}

	return err;
}

/*
 * Sets
 */
static const struct nft_set_type *nft_set_types[] = {
	&nft_set_hash_fast_type,
	&nft_set_hash_type,
	&nft_set_rhash_type,
	&nft_set_bitmap_type,
	&nft_set_rbtree_type,
#if defined(CONFIG_X86_64) && !defined(CONFIG_UML)
	&nft_set_pipapo_avx2_type,
#endif
	&nft_set_pipapo_type,
};

#define NFT_SET_FEATURES	(NFT_SET_INTERVAL | NFT_SET_MAP | \
				 NFT_SET_TIMEOUT | NFT_SET_OBJECT | \
				 NFT_SET_EVAL)

static bool nft_set_ops_candidate(const struct nft_set_type *type, u32 flags)
{
	return (flags & type->features) == (flags & NFT_SET_FEATURES);
}

/*
 * Select a set implementation based on the data characteristics and the
 * given policy. The total memory use might not be known if no size is
 * given, in that case the amount of memory per element is used.
 */
static const struct nft_set_ops *
nft_select_set_ops(const struct nft_ctx *ctx,
		   const struct nlattr * const nla[],
		   const struct nft_set_desc *desc)
{
	struct nftables_pernet *nft_net = nft_pernet(ctx->net);
	const struct nft_set_ops *ops, *bops;
	struct nft_set_estimate est, best;
	const struct nft_set_type *type;
	u32 flags = 0;
	int i;

	lockdep_assert_held(&nft_net->commit_mutex);
	lockdep_nfnl_nft_mutex_not_held();

	if (nla[NFTA_SET_FLAGS] != NULL)
		flags = ntohl(nla_get_be32(nla[NFTA_SET_FLAGS]));

	bops	    = NULL;
	best.size   = ~0;
	best.lookup = ~0;
	best.space  = ~0;

	for (i = 0; i < ARRAY_SIZE(nft_set_types); i++) {
		type = nft_set_types[i];
		ops = &type->ops;

		if (!nft_set_ops_candidate(type, flags))
			continue;
		if (!ops->estimate(desc, flags, &est))
			continue;

		switch (desc->policy) {
		case NFT_SET_POL_PERFORMANCE:
			if (est.lookup < best.lookup)
				break;
			if (est.lookup == best.lookup &&
			    est.space < best.space)
				break;
			continue;
		case NFT_SET_POL_MEMORY:
			if (!desc->size) {
				if (est.space < best.space)
					break;
				if (est.space == best.space &&
				    est.lookup < best.lookup)
					break;
			} else if (est.size < best.size || !bops) {
				break;
			}
			continue;
		default:
			break;
		}

		bops = ops;
		best = est;
	}

	if (bops != NULL)
		return bops;

	return ERR_PTR(-EOPNOTSUPP);
}

static const struct nla_policy nft_set_policy[NFTA_SET_MAX + 1] = {
	[NFTA_SET_TABLE]		= { .type = NLA_STRING,
					    .len = NFT_TABLE_MAXNAMELEN - 1 },
	[NFTA_SET_NAME]			= { .type = NLA_STRING,
					    .len = NFT_SET_MAXNAMELEN - 1 },
	[NFTA_SET_FLAGS]		= { .type = NLA_U32 },
	[NFTA_SET_KEY_TYPE]		= { .type = NLA_U32 },
	[NFTA_SET_KEY_LEN]		= { .type = NLA_U32 },
	[NFTA_SET_DATA_TYPE]		= { .type = NLA_U32 },
	[NFTA_SET_DATA_LEN]		= { .type = NLA_U32 },
	[NFTA_SET_POLICY]		= { .type = NLA_U32 },
	[NFTA_SET_DESC]			= { .type = NLA_NESTED },
	[NFTA_SET_ID]			= { .type = NLA_U32 },
	[NFTA_SET_TIMEOUT]		= { .type = NLA_U64 },
	[NFTA_SET_GC_INTERVAL]		= { .type = NLA_U32 },
	[NFTA_SET_USERDATA]		= { .type = NLA_BINARY,
					    .len  = NFT_USERDATA_MAXLEN },
	[NFTA_SET_OBJ_TYPE]		= { .type = NLA_U32 },
	[NFTA_SET_HANDLE]		= { .type = NLA_U64 },
	[NFTA_SET_EXPR]			= { .type = NLA_NESTED },
	[NFTA_SET_EXPRESSIONS]		= { .type = NLA_NESTED },
};

static const struct nla_policy nft_set_desc_policy[NFTA_SET_DESC_MAX + 1] = {
	[NFTA_SET_DESC_SIZE]		= { .type = NLA_U32 },
	[NFTA_SET_DESC_CONCAT]		= { .type = NLA_NESTED },
};

static struct nft_set *nft_set_lookup(const struct nft_table *table,
				      const struct nlattr *nla, u8 genmask)
{
	struct nft_set *set;

	if (nla == NULL)
		return ERR_PTR(-EINVAL);

	list_for_each_entry_rcu(set, &table->sets, list) {
		if (!nla_strcmp(nla, set->name) &&
		    nft_active_genmask(set, genmask))
			return set;
	}
	return ERR_PTR(-ENOENT);
}

static struct nft_set *nft_set_lookup_byhandle(const struct nft_table *table,
					       const struct nlattr *nla,
					       u8 genmask)
{
	struct nft_set *set;

	list_for_each_entry(set, &table->sets, list) {
		if (be64_to_cpu(nla_get_be64(nla)) == set->handle &&
		    nft_active_genmask(set, genmask))
			return set;
	}
	return ERR_PTR(-ENOENT);
}

static struct nft_set *nft_set_lookup_byid(const struct net *net,
					   const struct nft_table *table,
					   const struct nlattr *nla, u8 genmask)
{
	struct nftables_pernet *nft_net = nft_pernet(net);
	u32 id = ntohl(nla_get_be32(nla));
	struct nft_trans *trans;

	list_for_each_entry(trans, &nft_net->commit_list, list) {
		if (trans->msg_type == NFT_MSG_NEWSET) {
			struct nft_set *set = nft_trans_set(trans);

			if (id == nft_trans_set_id(trans) &&
			    set->table == table &&
			    nft_active_genmask(set, genmask))
				return set;
		}
	}
	return ERR_PTR(-ENOENT);
}

struct nft_set *nft_set_lookup_global(const struct net *net,
				      const struct nft_table *table,
				      const struct nlattr *nla_set_name,
				      const struct nlattr *nla_set_id,
				      u8 genmask)
{
	struct nft_set *set;

	set = nft_set_lookup(table, nla_set_name, genmask);
	if (IS_ERR(set)) {
		if (!nla_set_id)
			return set;

		set = nft_set_lookup_byid(net, table, nla_set_id, genmask);
	}
	return set;
}
EXPORT_SYMBOL_GPL(nft_set_lookup_global);

static int nf_tables_set_alloc_name(struct nft_ctx *ctx, struct nft_set *set,
				    const char *name)
{
	const struct nft_set *i;
	const char *p;
	unsigned long *inuse;
	unsigned int n = 0, min = 0;

	p = strchr(name, '%');
	if (p != NULL) {
		if (p[1] != 'd' || strchr(p + 2, '%'))
			return -EINVAL;

		inuse = (unsigned long *)get_zeroed_page(GFP_KERNEL);
		if (inuse == NULL)
			return -ENOMEM;
cont:
		list_for_each_entry(i, &ctx->table->sets, list) {
			int tmp;

			if (!nft_is_active_next(ctx->net, i))
				continue;
			if (!sscanf(i->name, name, &tmp))
				continue;
			if (tmp < min || tmp >= min + BITS_PER_BYTE * PAGE_SIZE)
				continue;

			set_bit(tmp - min, inuse);
		}

		n = find_first_zero_bit(inuse, BITS_PER_BYTE * PAGE_SIZE);
		if (n >= BITS_PER_BYTE * PAGE_SIZE) {
			min += BITS_PER_BYTE * PAGE_SIZE;
			memset(inuse, 0, PAGE_SIZE);
			goto cont;
		}
		free_page((unsigned long)inuse);
	}

	set->name = kasprintf(GFP_KERNEL_ACCOUNT, name, min + n);
	if (!set->name)
		return -ENOMEM;

	list_for_each_entry(i, &ctx->table->sets, list) {
		if (!nft_is_active_next(ctx->net, i))
			continue;
		if (!strcmp(set->name, i->name)) {
			kfree(set->name);
			set->name = NULL;
			return -ENFILE;
		}
	}
	return 0;
}

int nf_msecs_to_jiffies64(const struct nlattr *nla, u64 *result)
{
	u64 ms = be64_to_cpu(nla_get_be64(nla));
	u64 max = (u64)(~((u64)0));

	max = div_u64(max, NSEC_PER_MSEC);
	if (ms >= max)
		return -ERANGE;

	ms *= NSEC_PER_MSEC;
	*result = nsecs_to_jiffies64(ms);
	return 0;
}

__be64 nf_jiffies64_to_msecs(u64 input)
{
	return cpu_to_be64(jiffies64_to_msecs(input));
}

static int nf_tables_fill_set_concat(struct sk_buff *skb,
				     const struct nft_set *set)
{
	struct nlattr *concat, *field;
	int i;

	concat = nla_nest_start_noflag(skb, NFTA_SET_DESC_CONCAT);
	if (!concat)
		return -ENOMEM;

	for (i = 0; i < set->field_count; i++) {
		field = nla_nest_start_noflag(skb, NFTA_LIST_ELEM);
		if (!field)
			return -ENOMEM;

		if (nla_put_be32(skb, NFTA_SET_FIELD_LEN,
				 htonl(set->field_len[i])))
			return -ENOMEM;

		nla_nest_end(skb, field);
	}

	nla_nest_end(skb, concat);

	return 0;
}

static int nf_tables_fill_set(struct sk_buff *skb, const struct nft_ctx *ctx,
			      const struct nft_set *set, u16 event, u16 flags)
{
	u64 timeout = READ_ONCE(set->timeout);
	u32 gc_int = READ_ONCE(set->gc_int);
	u32 portid = ctx->portid;
	struct nlmsghdr *nlh;
	struct nlattr *nest;
	u32 seq = ctx->seq;
	int i;

	event = nfnl_msg_type(NFNL_SUBSYS_NFTABLES, event);
	nlh = nfnl_msg_put(skb, portid, seq, event, flags, ctx->family,
			   NFNETLINK_V0, nft_base_seq(ctx->net));
	if (!nlh)
		goto nla_put_failure;

	if (nla_put_string(skb, NFTA_SET_TABLE, ctx->table->name))
		goto nla_put_failure;
	if (nla_put_string(skb, NFTA_SET_NAME, set->name))
		goto nla_put_failure;
	if (nla_put_be64(skb, NFTA_SET_HANDLE, cpu_to_be64(set->handle),
			 NFTA_SET_PAD))
		goto nla_put_failure;

	if (event == NFT_MSG_DELSET) {
		nlmsg_end(skb, nlh);
		return 0;
	}

	if (set->flags != 0)
		if (nla_put_be32(skb, NFTA_SET_FLAGS, htonl(set->flags)))
			goto nla_put_failure;

	if (nla_put_be32(skb, NFTA_SET_KEY_TYPE, htonl(set->ktype)))
		goto nla_put_failure;
	if (nla_put_be32(skb, NFTA_SET_KEY_LEN, htonl(set->klen)))
		goto nla_put_failure;
	if (set->flags & NFT_SET_MAP) {
		if (nla_put_be32(skb, NFTA_SET_DATA_TYPE, htonl(set->dtype)))
			goto nla_put_failure;
		if (nla_put_be32(skb, NFTA_SET_DATA_LEN, htonl(set->dlen)))
			goto nla_put_failure;
	}
	if (set->flags & NFT_SET_OBJECT &&
	    nla_put_be32(skb, NFTA_SET_OBJ_TYPE, htonl(set->objtype)))
		goto nla_put_failure;

	if (timeout &&
	    nla_put_be64(skb, NFTA_SET_TIMEOUT,
			 nf_jiffies64_to_msecs(timeout),
			 NFTA_SET_PAD))
		goto nla_put_failure;
	if (gc_int &&
	    nla_put_be32(skb, NFTA_SET_GC_INTERVAL, htonl(gc_int)))
		goto nla_put_failure;

	if (set->policy != NFT_SET_POL_PERFORMANCE) {
		if (nla_put_be32(skb, NFTA_SET_POLICY, htonl(set->policy)))
			goto nla_put_failure;
	}

	if (set->udata &&
	    nla_put(skb, NFTA_SET_USERDATA, set->udlen, set->udata))
		goto nla_put_failure;

	nest = nla_nest_start_noflag(skb, NFTA_SET_DESC);
	if (!nest)
		goto nla_put_failure;
	if (set->size &&
	    nla_put_be32(skb, NFTA_SET_DESC_SIZE, htonl(set->size)))
		goto nla_put_failure;

	if (set->field_count > 1 &&
	    nf_tables_fill_set_concat(skb, set))
		goto nla_put_failure;

	nla_nest_end(skb, nest);

	if (set->num_exprs == 1) {
		nest = nla_nest_start_noflag(skb, NFTA_SET_EXPR);
		if (nf_tables_fill_expr_info(skb, set->exprs[0], false) < 0)
			goto nla_put_failure;

		nla_nest_end(skb, nest);
	} else if (set->num_exprs > 1) {
		nest = nla_nest_start_noflag(skb, NFTA_SET_EXPRESSIONS);
		if (nest == NULL)
			goto nla_put_failure;

		for (i = 0; i < set->num_exprs; i++) {
			if (nft_expr_dump(skb, NFTA_LIST_ELEM,
					  set->exprs[i], false) < 0)
				goto nla_put_failure;
		}
		nla_nest_end(skb, nest);
	}

	nlmsg_end(skb, nlh);
	return 0;

nla_put_failure:
	nlmsg_trim(skb, nlh);
	return -1;
}

static void nf_tables_set_notify(const struct nft_ctx *ctx,
				 const struct nft_set *set, int event,
			         gfp_t gfp_flags)
{
	struct nftables_pernet *nft_net = nft_pernet(ctx->net);
	u32 portid = ctx->portid;
	struct sk_buff *skb;
	u16 flags = 0;
	int err;

	if (!ctx->report &&
	    !nfnetlink_has_listeners(ctx->net, NFNLGRP_NFTABLES))
		return;

	skb = nlmsg_new(NLMSG_GOODSIZE, gfp_flags);
	if (skb == NULL)
		goto err;

	if (ctx->flags & (NLM_F_CREATE | NLM_F_EXCL))
		flags |= ctx->flags & (NLM_F_CREATE | NLM_F_EXCL);

	err = nf_tables_fill_set(skb, ctx, set, event, flags);
	if (err < 0) {
		kfree_skb(skb);
		goto err;
	}

	nft_notify_enqueue(skb, ctx->report, &nft_net->notify_list);
	return;
err:
	nfnetlink_set_err(ctx->net, portid, NFNLGRP_NFTABLES, -ENOBUFS);
}

static int nf_tables_dump_sets(struct sk_buff *skb, struct netlink_callback *cb)
{
	const struct nft_set *set;
	unsigned int idx, s_idx = cb->args[0];
	struct nft_table *table, *cur_table = (struct nft_table *)cb->args[2];
	struct net *net = sock_net(skb->sk);
	struct nft_ctx *ctx = cb->data, ctx_set;
	struct nftables_pernet *nft_net;

	if (cb->args[1])
		return skb->len;

	rcu_read_lock();
	nft_net = nft_pernet(net);
	cb->seq = READ_ONCE(nft_net->base_seq);

	list_for_each_entry_rcu(table, &nft_net->tables, list) {
		if (ctx->family != NFPROTO_UNSPEC &&
		    ctx->family != table->family)
			continue;

		if (ctx->table && ctx->table != table)
			continue;

		if (cur_table) {
			if (cur_table != table)
				continue;

			cur_table = NULL;
		}
		idx = 0;
		list_for_each_entry_rcu(set, &table->sets, list) {
			if (idx < s_idx)
				goto cont;
			if (!nft_is_active(net, set))
				goto cont;

			ctx_set = *ctx;
			ctx_set.table = table;
			ctx_set.family = table->family;

			if (nf_tables_fill_set(skb, &ctx_set, set,
					       NFT_MSG_NEWSET,
					       NLM_F_MULTI) < 0) {
				cb->args[0] = idx;
				cb->args[2] = (unsigned long) table;
				goto done;
			}
			nl_dump_check_consistent(cb, nlmsg_hdr(skb));
cont:
			idx++;
		}
		if (s_idx)
			s_idx = 0;
	}
	cb->args[1] = 1;
done:
	rcu_read_unlock();
	return skb->len;
}

static int nf_tables_dump_sets_start(struct netlink_callback *cb)
{
	struct nft_ctx *ctx_dump = NULL;

	ctx_dump = kmemdup(cb->data, sizeof(*ctx_dump), GFP_ATOMIC);
	if (ctx_dump == NULL)
		return -ENOMEM;

	cb->data = ctx_dump;
	return 0;
}

static int nf_tables_dump_sets_done(struct netlink_callback *cb)
{
	kfree(cb->data);
	return 0;
}

/* called with rcu_read_lock held */
static int nf_tables_getset(struct sk_buff *skb, const struct nfnl_info *info,
			    const struct nlattr * const nla[])
{
	struct netlink_ext_ack *extack = info->extack;
	u8 genmask = nft_genmask_cur(info->net);
	u8 family = info->nfmsg->nfgen_family;
	struct nft_table *table = NULL;
	struct net *net = info->net;
	const struct nft_set *set;
	struct sk_buff *skb2;
	struct nft_ctx ctx;
	int err;

	if (nla[NFTA_SET_TABLE]) {
		table = nft_table_lookup(net, nla[NFTA_SET_TABLE], family,
					 genmask, 0);
		if (IS_ERR(table)) {
			NL_SET_BAD_ATTR(extack, nla[NFTA_SET_TABLE]);
			return PTR_ERR(table);
		}
	}

	nft_ctx_init(&ctx, net, skb, info->nlh, family, table, NULL, nla);

	if (info->nlh->nlmsg_flags & NLM_F_DUMP) {
		struct netlink_dump_control c = {
			.start = nf_tables_dump_sets_start,
			.dump = nf_tables_dump_sets,
			.done = nf_tables_dump_sets_done,
			.data = &ctx,
			.module = THIS_MODULE,
		};

		return nft_netlink_dump_start_rcu(info->sk, skb, info->nlh, &c);
	}

	/* Only accept unspec with dump */
	if (info->nfmsg->nfgen_family == NFPROTO_UNSPEC)
		return -EAFNOSUPPORT;
	if (!nla[NFTA_SET_TABLE])
		return -EINVAL;

	set = nft_set_lookup(table, nla[NFTA_SET_NAME], genmask);
	if (IS_ERR(set))
		return PTR_ERR(set);

	skb2 = alloc_skb(NLMSG_GOODSIZE, GFP_ATOMIC);
	if (skb2 == NULL)
		return -ENOMEM;

	err = nf_tables_fill_set(skb2, &ctx, set, NFT_MSG_NEWSET, 0);
	if (err < 0)
		goto err_fill_set_info;

	return nfnetlink_unicast(skb2, net, NETLINK_CB(skb).portid);

err_fill_set_info:
	kfree_skb(skb2);
	return err;
}

static const struct nla_policy nft_concat_policy[NFTA_SET_FIELD_MAX + 1] = {
	[NFTA_SET_FIELD_LEN]	= { .type = NLA_U32 },
};

static int nft_set_desc_concat_parse(const struct nlattr *attr,
				     struct nft_set_desc *desc)
{
	struct nlattr *tb[NFTA_SET_FIELD_MAX + 1];
	u32 len;
	int err;

	if (desc->field_count >= ARRAY_SIZE(desc->field_len))
		return -E2BIG;

	err = nla_parse_nested_deprecated(tb, NFTA_SET_FIELD_MAX, attr,
					  nft_concat_policy, NULL);
	if (err < 0)
		return err;

	if (!tb[NFTA_SET_FIELD_LEN])
		return -EINVAL;

	len = ntohl(nla_get_be32(tb[NFTA_SET_FIELD_LEN]));
	if (!len || len > U8_MAX)
		return -EINVAL;

	desc->field_len[desc->field_count++] = len;

	return 0;
}

static int nft_set_desc_concat(struct nft_set_desc *desc,
			       const struct nlattr *nla)
{
	struct nlattr *attr;
	u32 num_regs = 0;
	int rem, err, i;

	nla_for_each_nested(attr, nla, rem) {
		if (nla_type(attr) != NFTA_LIST_ELEM)
			return -EINVAL;

		err = nft_set_desc_concat_parse(attr, desc);
		if (err < 0)
			return err;
	}

	for (i = 0; i < desc->field_count; i++)
		num_regs += DIV_ROUND_UP(desc->field_len[i], sizeof(u32));

	if (num_regs > NFT_REG32_COUNT)
		return -E2BIG;

	return 0;
}

static int nf_tables_set_desc_parse(struct nft_set_desc *desc,
				    const struct nlattr *nla)
{
	struct nlattr *da[NFTA_SET_DESC_MAX + 1];
	int err;

	err = nla_parse_nested_deprecated(da, NFTA_SET_DESC_MAX, nla,
					  nft_set_desc_policy, NULL);
	if (err < 0)
		return err;

	if (da[NFTA_SET_DESC_SIZE] != NULL)
		desc->size = ntohl(nla_get_be32(da[NFTA_SET_DESC_SIZE]));
	if (da[NFTA_SET_DESC_CONCAT])
		err = nft_set_desc_concat(desc, da[NFTA_SET_DESC_CONCAT]);

	return err;
}

static int nft_set_expr_alloc(struct nft_ctx *ctx, struct nft_set *set,
			      const struct nlattr * const *nla,
			      struct nft_expr **exprs, int *num_exprs,
			      u32 flags)
{
	struct nft_expr *expr;
	int err, i;

	if (nla[NFTA_SET_EXPR]) {
		expr = nft_set_elem_expr_alloc(ctx, set, nla[NFTA_SET_EXPR]);
		if (IS_ERR(expr)) {
			err = PTR_ERR(expr);
			goto err_set_expr_alloc;
		}
		exprs[0] = expr;
		(*num_exprs)++;
	} else if (nla[NFTA_SET_EXPRESSIONS]) {
		struct nlattr *tmp;
		int left;

		if (!(flags & NFT_SET_EXPR)) {
			err = -EINVAL;
			goto err_set_expr_alloc;
		}
		i = 0;
		nla_for_each_nested(tmp, nla[NFTA_SET_EXPRESSIONS], left) {
			if (i == NFT_SET_EXPR_MAX) {
				err = -E2BIG;
				goto err_set_expr_alloc;
			}
			if (nla_type(tmp) != NFTA_LIST_ELEM) {
				err = -EINVAL;
				goto err_set_expr_alloc;
			}
			expr = nft_set_elem_expr_alloc(ctx, set, tmp);
			if (IS_ERR(expr)) {
				err = PTR_ERR(expr);
				goto err_set_expr_alloc;
			}
			exprs[i++] = expr;
			(*num_exprs)++;
		}
	}

	return 0;

err_set_expr_alloc:
	for (i = 0; i < *num_exprs; i++)
		nft_expr_destroy(ctx, exprs[i]);

	return err;
}

static bool nft_set_is_same(const struct nft_set *set,
			    const struct nft_set_desc *desc,
			    struct nft_expr *exprs[], u32 num_exprs, u32 flags)
{
	int i;

	if (set->ktype != desc->ktype ||
	    set->dtype != desc->dtype ||
	    set->flags != flags ||
	    set->klen != desc->klen ||
	    set->dlen != desc->dlen ||
	    set->field_count != desc->field_count ||
	    set->num_exprs != num_exprs)
		return false;

	for (i = 0; i < desc->field_count; i++) {
		if (set->field_len[i] != desc->field_len[i])
			return false;
	}

	for (i = 0; i < num_exprs; i++) {
		if (set->exprs[i]->ops != exprs[i]->ops)
			return false;
	}

	return true;
}

static int nf_tables_newset(struct sk_buff *skb, const struct nfnl_info *info,
			    const struct nlattr * const nla[])
{
	struct netlink_ext_ack *extack = info->extack;
	u8 genmask = nft_genmask_next(info->net);
	u8 family = info->nfmsg->nfgen_family;
	const struct nft_set_ops *ops;
	struct net *net = info->net;
	struct nft_set_desc desc;
	struct nft_table *table;
	unsigned char *udata;
	struct nft_set *set;
	struct nft_ctx ctx;
	size_t alloc_size;
	int num_exprs = 0;
	char *name;
	int err, i;
	u16 udlen;
	u32 flags;
	u64 size;

	if (nla[NFTA_SET_TABLE] == NULL ||
	    nla[NFTA_SET_NAME] == NULL ||
	    nla[NFTA_SET_KEY_LEN] == NULL ||
	    nla[NFTA_SET_ID] == NULL)
		return -EINVAL;

	memset(&desc, 0, sizeof(desc));

	desc.ktype = NFT_DATA_VALUE;
	if (nla[NFTA_SET_KEY_TYPE] != NULL) {
		desc.ktype = ntohl(nla_get_be32(nla[NFTA_SET_KEY_TYPE]));
		if ((desc.ktype & NFT_DATA_RESERVED_MASK) == NFT_DATA_RESERVED_MASK)
			return -EINVAL;
	}

	desc.klen = ntohl(nla_get_be32(nla[NFTA_SET_KEY_LEN]));
	if (desc.klen == 0 || desc.klen > NFT_DATA_VALUE_MAXLEN)
		return -EINVAL;

	flags = 0;
	if (nla[NFTA_SET_FLAGS] != NULL) {
		flags = ntohl(nla_get_be32(nla[NFTA_SET_FLAGS]));
		if (flags & ~(NFT_SET_ANONYMOUS | NFT_SET_CONSTANT |
			      NFT_SET_INTERVAL | NFT_SET_TIMEOUT |
			      NFT_SET_MAP | NFT_SET_EVAL |
			      NFT_SET_OBJECT | NFT_SET_CONCAT | NFT_SET_EXPR))
			return -EOPNOTSUPP;
		/* Only one of these operations is supported */
		if ((flags & (NFT_SET_MAP | NFT_SET_OBJECT)) ==
			     (NFT_SET_MAP | NFT_SET_OBJECT))
			return -EOPNOTSUPP;
		if ((flags & (NFT_SET_EVAL | NFT_SET_OBJECT)) ==
			     (NFT_SET_EVAL | NFT_SET_OBJECT))
			return -EOPNOTSUPP;
	}

	desc.dtype = 0;
	if (nla[NFTA_SET_DATA_TYPE] != NULL) {
		if (!(flags & NFT_SET_MAP))
			return -EINVAL;

		desc.dtype = ntohl(nla_get_be32(nla[NFTA_SET_DATA_TYPE]));
		if ((desc.dtype & NFT_DATA_RESERVED_MASK) == NFT_DATA_RESERVED_MASK &&
		    desc.dtype != NFT_DATA_VERDICT)
			return -EINVAL;

		if (desc.dtype != NFT_DATA_VERDICT) {
			if (nla[NFTA_SET_DATA_LEN] == NULL)
				return -EINVAL;
			desc.dlen = ntohl(nla_get_be32(nla[NFTA_SET_DATA_LEN]));
			if (desc.dlen == 0 || desc.dlen > NFT_DATA_VALUE_MAXLEN)
				return -EINVAL;
		} else
			desc.dlen = sizeof(struct nft_verdict);
	} else if (flags & NFT_SET_MAP)
		return -EINVAL;

	if (nla[NFTA_SET_OBJ_TYPE] != NULL) {
		if (!(flags & NFT_SET_OBJECT))
			return -EINVAL;

		desc.objtype = ntohl(nla_get_be32(nla[NFTA_SET_OBJ_TYPE]));
		if (desc.objtype == NFT_OBJECT_UNSPEC ||
		    desc.objtype > NFT_OBJECT_MAX)
			return -EOPNOTSUPP;
	} else if (flags & NFT_SET_OBJECT)
		return -EINVAL;
	else
		desc.objtype = NFT_OBJECT_UNSPEC;

	desc.timeout = 0;
	if (nla[NFTA_SET_TIMEOUT] != NULL) {
		if (!(flags & NFT_SET_TIMEOUT))
			return -EINVAL;

		if (flags & NFT_SET_ANONYMOUS)
			return -EOPNOTSUPP;

		err = nf_msecs_to_jiffies64(nla[NFTA_SET_TIMEOUT], &desc.timeout);
		if (err)
			return err;
	}
	desc.gc_int = 0;
	if (nla[NFTA_SET_GC_INTERVAL] != NULL) {
		if (!(flags & NFT_SET_TIMEOUT))
			return -EINVAL;

		if (flags & NFT_SET_ANONYMOUS)
			return -EOPNOTSUPP;

		desc.gc_int = ntohl(nla_get_be32(nla[NFTA_SET_GC_INTERVAL]));
	}

	desc.policy = NFT_SET_POL_PERFORMANCE;
	if (nla[NFTA_SET_POLICY] != NULL)
		desc.policy = ntohl(nla_get_be32(nla[NFTA_SET_POLICY]));

	if (nla[NFTA_SET_DESC] != NULL) {
		err = nf_tables_set_desc_parse(&desc, nla[NFTA_SET_DESC]);
		if (err < 0)
			return err;

		if (desc.field_count > 1 && !(flags & NFT_SET_CONCAT))
			return -EINVAL;
	} else if (flags & NFT_SET_CONCAT) {
		return -EINVAL;
	}

	if (nla[NFTA_SET_EXPR] || nla[NFTA_SET_EXPRESSIONS])
		desc.expr = true;

	table = nft_table_lookup(net, nla[NFTA_SET_TABLE], family, genmask,
				 NETLINK_CB(skb).portid);
	if (IS_ERR(table)) {
		NL_SET_BAD_ATTR(extack, nla[NFTA_SET_TABLE]);
		return PTR_ERR(table);
	}

	nft_ctx_init(&ctx, net, skb, info->nlh, family, table, NULL, nla);

	set = nft_set_lookup(table, nla[NFTA_SET_NAME], genmask);
	if (IS_ERR(set)) {
		if (PTR_ERR(set) != -ENOENT) {
			NL_SET_BAD_ATTR(extack, nla[NFTA_SET_NAME]);
			return PTR_ERR(set);
		}
	} else {
		struct nft_expr *exprs[NFT_SET_EXPR_MAX] = {};

		if (info->nlh->nlmsg_flags & NLM_F_EXCL) {
			NL_SET_BAD_ATTR(extack, nla[NFTA_SET_NAME]);
			return -EEXIST;
		}
		if (info->nlh->nlmsg_flags & NLM_F_REPLACE)
			return -EOPNOTSUPP;

		if (nft_set_is_anonymous(set))
			return -EOPNOTSUPP;

		err = nft_set_expr_alloc(&ctx, set, nla, exprs, &num_exprs, flags);
		if (err < 0)
			return err;

		err = 0;
		if (!nft_set_is_same(set, &desc, exprs, num_exprs, flags)) {
			NL_SET_BAD_ATTR(extack, nla[NFTA_SET_NAME]);
			err = -EEXIST;
		}

		for (i = 0; i < num_exprs; i++)
			nft_expr_destroy(&ctx, exprs[i]);

		if (err < 0)
			return err;

		return __nft_trans_set_add(&ctx, NFT_MSG_NEWSET, set, &desc);
	}

	if (!(info->nlh->nlmsg_flags & NLM_F_CREATE))
		return -ENOENT;

	ops = nft_select_set_ops(&ctx, nla, &desc);
	if (IS_ERR(ops))
		return PTR_ERR(ops);

	udlen = 0;
	if (nla[NFTA_SET_USERDATA])
		udlen = nla_len(nla[NFTA_SET_USERDATA]);

	size = 0;
	if (ops->privsize != NULL)
		size = ops->privsize(nla, &desc);
	alloc_size = sizeof(*set) + size + udlen;
	if (alloc_size < size || alloc_size > INT_MAX)
		return -ENOMEM;

	if (!nft_use_inc(&table->use))
		return -EMFILE;

	set = kvzalloc(alloc_size, GFP_KERNEL_ACCOUNT);
	if (!set) {
		err = -ENOMEM;
		goto err_alloc;
	}

	name = nla_strdup(nla[NFTA_SET_NAME], GFP_KERNEL_ACCOUNT);
	if (!name) {
		err = -ENOMEM;
		goto err_set_name;
	}

	err = nf_tables_set_alloc_name(&ctx, set, name);
	kfree(name);
	if (err < 0)
		goto err_set_name;

	udata = NULL;
	if (udlen) {
		udata = set->data + size;
		nla_memcpy(udata, nla[NFTA_SET_USERDATA], udlen);
	}

	INIT_LIST_HEAD(&set->bindings);
	INIT_LIST_HEAD(&set->catchall_list);
	set->table = table;
	write_pnet(&set->net, net);
	set->ops = ops;
	set->ktype = desc.ktype;
	set->klen = desc.klen;
	set->dtype = desc.dtype;
	set->objtype = desc.objtype;
	set->dlen = desc.dlen;
	set->flags = flags;
	set->size = desc.size;
	set->policy = desc.policy;
	set->udlen = udlen;
	set->udata = udata;
	set->timeout = desc.timeout;
	set->gc_int = desc.gc_int;

	set->field_count = desc.field_count;
	for (i = 0; i < desc.field_count; i++)
		set->field_len[i] = desc.field_len[i];

	err = ops->init(set, &desc, nla);
	if (err < 0)
		goto err_set_init;

	err = nft_set_expr_alloc(&ctx, set, nla, set->exprs, &num_exprs, flags);
	if (err < 0)
		goto err_set_destroy;

	set->num_exprs = num_exprs;
	set->handle = nf_tables_alloc_handle(table);
	INIT_LIST_HEAD(&set->pending_update);

	err = nft_trans_set_add(&ctx, NFT_MSG_NEWSET, set);
	if (err < 0)
		goto err_set_expr_alloc;

	list_add_tail_rcu(&set->list, &table->sets);

	return 0;

err_set_expr_alloc:
	for (i = 0; i < set->num_exprs; i++)
		nft_expr_destroy(&ctx, set->exprs[i]);
err_set_destroy:
	ops->destroy(&ctx, set);
err_set_init:
	kfree(set->name);
err_set_name:
	kvfree(set);
err_alloc:
	nft_use_dec_restore(&table->use);

	return err;
}

static void nft_set_catchall_destroy(const struct nft_ctx *ctx,
				     struct nft_set *set)
{
	struct nft_set_elem_catchall *next, *catchall;

	list_for_each_entry_safe(catchall, next, &set->catchall_list, list) {
		list_del_rcu(&catchall->list);
		nf_tables_set_elem_destroy(ctx, set, catchall->elem);
		kfree_rcu(catchall, rcu);
	}
}

static void nft_set_destroy(const struct nft_ctx *ctx, struct nft_set *set)
{
	int i;

	if (WARN_ON(set->use > 0))
		return;

	for (i = 0; i < set->num_exprs; i++)
		nft_expr_destroy(ctx, set->exprs[i]);

	set->ops->destroy(ctx, set);
	nft_set_catchall_destroy(ctx, set);
	kfree(set->name);
	kvfree(set);
}

static int nf_tables_delset(struct sk_buff *skb, const struct nfnl_info *info,
			    const struct nlattr * const nla[])
{
	struct netlink_ext_ack *extack = info->extack;
	u8 genmask = nft_genmask_next(info->net);
	u8 family = info->nfmsg->nfgen_family;
	struct net *net = info->net;
	const struct nlattr *attr;
	struct nft_table *table;
	struct nft_set *set;
	struct nft_ctx ctx;

	if (info->nfmsg->nfgen_family == NFPROTO_UNSPEC)
		return -EAFNOSUPPORT;

	table = nft_table_lookup(net, nla[NFTA_SET_TABLE], family,
				 genmask, NETLINK_CB(skb).portid);
	if (IS_ERR(table)) {
		NL_SET_BAD_ATTR(extack, nla[NFTA_SET_TABLE]);
		return PTR_ERR(table);
	}

	if (nla[NFTA_SET_HANDLE]) {
		attr = nla[NFTA_SET_HANDLE];
		set = nft_set_lookup_byhandle(table, attr, genmask);
	} else {
		attr = nla[NFTA_SET_NAME];
		set = nft_set_lookup(table, attr, genmask);
	}

	if (IS_ERR(set)) {
		if (PTR_ERR(set) == -ENOENT &&
		    NFNL_MSG_TYPE(info->nlh->nlmsg_type) == NFT_MSG_DESTROYSET)
			return 0;

		NL_SET_BAD_ATTR(extack, attr);
		return PTR_ERR(set);
	}
	if (set->use ||
	    (info->nlh->nlmsg_flags & NLM_F_NONREC &&
	     atomic_read(&set->nelems) > 0)) {
		NL_SET_BAD_ATTR(extack, attr);
		return -EBUSY;
	}

	nft_ctx_init(&ctx, net, skb, info->nlh, family, table, NULL, nla);

	return nft_delset(&ctx, set);
}

static int nft_validate_register_store(const struct nft_ctx *ctx,
				       enum nft_registers reg,
				       const struct nft_data *data,
				       enum nft_data_types type,
				       unsigned int len);

static int nft_setelem_data_validate(const struct nft_ctx *ctx,
				     struct nft_set *set,
				     struct nft_set_elem *elem)
{
	const struct nft_set_ext *ext = nft_set_elem_ext(set, elem->priv);
	enum nft_registers dreg;

	dreg = nft_type_to_reg(set->dtype);
	return nft_validate_register_store(ctx, dreg, nft_set_ext_data(ext),
					   set->dtype == NFT_DATA_VERDICT ?
					   NFT_DATA_VERDICT : NFT_DATA_VALUE,
					   set->dlen);
}

static int nf_tables_bind_check_setelem(const struct nft_ctx *ctx,
					struct nft_set *set,
					const struct nft_set_iter *iter,
					struct nft_set_elem *elem)
{
	return nft_setelem_data_validate(ctx, set, elem);
}

static int nft_set_catchall_bind_check(const struct nft_ctx *ctx,
				       struct nft_set *set)
{
	u8 genmask = nft_genmask_next(ctx->net);
	struct nft_set_elem_catchall *catchall;
	struct nft_set_elem elem;
	struct nft_set_ext *ext;
	int ret = 0;

	list_for_each_entry_rcu(catchall, &set->catchall_list, list) {
		ext = nft_set_elem_ext(set, catchall->elem);
		if (!nft_set_elem_active(ext, genmask))
			continue;

		elem.priv = catchall->elem;
		ret = nft_setelem_data_validate(ctx, set, &elem);
		if (ret < 0)
			break;
	}

	return ret;
}

int nf_tables_bind_set(const struct nft_ctx *ctx, struct nft_set *set,
		       struct nft_set_binding *binding)
{
	struct nft_set_binding *i;
	struct nft_set_iter iter;

	if (!list_empty(&set->bindings) && nft_set_is_anonymous(set))
		return -EBUSY;

	if (binding->flags & NFT_SET_MAP) {
		/* If the set is already bound to the same chain all
		 * jumps are already validated for that chain.
		 */
		list_for_each_entry(i, &set->bindings, list) {
			if (i->flags & NFT_SET_MAP &&
			    i->chain == binding->chain)
				goto bind;
		}

		iter.genmask	= nft_genmask_next(ctx->net);
		iter.skip 	= 0;
		iter.count	= 0;
		iter.err	= 0;
		iter.fn		= nf_tables_bind_check_setelem;

		set->ops->walk(ctx, set, &iter);
		if (!iter.err)
			iter.err = nft_set_catchall_bind_check(ctx, set);

		if (iter.err < 0)
			return iter.err;
	}
bind:
	if (!nft_use_inc(&set->use))
		return -EMFILE;

	binding->chain = ctx->chain;
	list_add_tail_rcu(&binding->list, &set->bindings);
	nft_set_trans_bind(ctx, set);

	return 0;
}
EXPORT_SYMBOL_GPL(nf_tables_bind_set);

static void nf_tables_unbind_set(const struct nft_ctx *ctx, struct nft_set *set,
				 struct nft_set_binding *binding, bool event)
{
	list_del_rcu(&binding->list);

	if (list_empty(&set->bindings) && nft_set_is_anonymous(set)) {
		list_del_rcu(&set->list);
		if (event)
			nf_tables_set_notify(ctx, set, NFT_MSG_DELSET,
					     GFP_KERNEL);
	}
}

static void nft_setelem_data_activate(const struct net *net,
				      const struct nft_set *set,
				      struct nft_set_elem *elem);

static int nft_mapelem_activate(const struct nft_ctx *ctx,
				struct nft_set *set,
				const struct nft_set_iter *iter,
				struct nft_set_elem *elem)
{
	nft_setelem_data_activate(ctx->net, set, elem);

	return 0;
}

static void nft_map_catchall_activate(const struct nft_ctx *ctx,
				      struct nft_set *set)
{
	u8 genmask = nft_genmask_next(ctx->net);
	struct nft_set_elem_catchall *catchall;
	struct nft_set_elem elem;
	struct nft_set_ext *ext;

	list_for_each_entry(catchall, &set->catchall_list, list) {
		ext = nft_set_elem_ext(set, catchall->elem);
		if (!nft_set_elem_active(ext, genmask))
			continue;

		elem.priv = catchall->elem;
		nft_setelem_data_activate(ctx->net, set, &elem);
		break;
	}
}

static void nft_map_activate(const struct nft_ctx *ctx, struct nft_set *set)
{
	struct nft_set_iter iter = {
		.genmask	= nft_genmask_next(ctx->net),
		.fn		= nft_mapelem_activate,
	};

	set->ops->walk(ctx, set, &iter);
	WARN_ON_ONCE(iter.err);

	nft_map_catchall_activate(ctx, set);
}

void nf_tables_activate_set(const struct nft_ctx *ctx, struct nft_set *set)
{
	if (nft_set_is_anonymous(set)) {
		if (set->flags & (NFT_SET_MAP | NFT_SET_OBJECT))
			nft_map_activate(ctx, set);

		nft_clear(ctx->net, set);
	}

<<<<<<< HEAD
	set->use++;
=======
	nft_use_inc_restore(&set->use);
>>>>>>> 38ca6978
}
EXPORT_SYMBOL_GPL(nf_tables_activate_set);

void nf_tables_deactivate_set(const struct nft_ctx *ctx, struct nft_set *set,
			      struct nft_set_binding *binding,
			      enum nft_trans_phase phase)
{
	switch (phase) {
	case NFT_TRANS_PREPARE_ERROR:
		nft_set_trans_unbind(ctx, set);
		if (nft_set_is_anonymous(set))
			nft_deactivate_next(ctx->net, set);
<<<<<<< HEAD

		set->use--;
=======
		else
			list_del_rcu(&binding->list);

		nft_use_dec(&set->use);
>>>>>>> 38ca6978
		break;
	case NFT_TRANS_PREPARE:
		if (nft_set_is_anonymous(set)) {
			if (set->flags & (NFT_SET_MAP | NFT_SET_OBJECT))
				nft_map_deactivate(ctx, set);

			nft_deactivate_next(ctx->net, set);
		}
<<<<<<< HEAD
		set->use--;
=======
		nft_use_dec(&set->use);
>>>>>>> 38ca6978
		return;
	case NFT_TRANS_ABORT:
	case NFT_TRANS_RELEASE:
		if (nft_set_is_anonymous(set) &&
		    set->flags & (NFT_SET_MAP | NFT_SET_OBJECT))
			nft_map_deactivate(ctx, set);

<<<<<<< HEAD
		set->use--;
=======
		nft_use_dec(&set->use);
>>>>>>> 38ca6978
		fallthrough;
	default:
		nf_tables_unbind_set(ctx, set, binding,
				     phase == NFT_TRANS_COMMIT);
	}
}
EXPORT_SYMBOL_GPL(nf_tables_deactivate_set);

void nf_tables_destroy_set(const struct nft_ctx *ctx, struct nft_set *set)
{
	if (list_empty(&set->bindings) && nft_set_is_anonymous(set))
		nft_set_destroy(ctx, set);
}
EXPORT_SYMBOL_GPL(nf_tables_destroy_set);

const struct nft_set_ext_type nft_set_ext_types[] = {
	[NFT_SET_EXT_KEY]		= {
		.align	= __alignof__(u32),
	},
	[NFT_SET_EXT_DATA]		= {
		.align	= __alignof__(u32),
	},
	[NFT_SET_EXT_EXPRESSIONS]	= {
		.align	= __alignof__(struct nft_set_elem_expr),
	},
	[NFT_SET_EXT_OBJREF]		= {
		.len	= sizeof(struct nft_object *),
		.align	= __alignof__(struct nft_object *),
	},
	[NFT_SET_EXT_FLAGS]		= {
		.len	= sizeof(u8),
		.align	= __alignof__(u8),
	},
	[NFT_SET_EXT_TIMEOUT]		= {
		.len	= sizeof(u64),
		.align	= __alignof__(u64),
	},
	[NFT_SET_EXT_EXPIRATION]	= {
		.len	= sizeof(u64),
		.align	= __alignof__(u64),
	},
	[NFT_SET_EXT_USERDATA]		= {
		.len	= sizeof(struct nft_userdata),
		.align	= __alignof__(struct nft_userdata),
	},
	[NFT_SET_EXT_KEY_END]		= {
		.align	= __alignof__(u32),
	},
};

/*
 * Set elements
 */

static const struct nla_policy nft_set_elem_policy[NFTA_SET_ELEM_MAX + 1] = {
	[NFTA_SET_ELEM_KEY]		= { .type = NLA_NESTED },
	[NFTA_SET_ELEM_DATA]		= { .type = NLA_NESTED },
	[NFTA_SET_ELEM_FLAGS]		= { .type = NLA_U32 },
	[NFTA_SET_ELEM_TIMEOUT]		= { .type = NLA_U64 },
	[NFTA_SET_ELEM_EXPIRATION]	= { .type = NLA_U64 },
	[NFTA_SET_ELEM_USERDATA]	= { .type = NLA_BINARY,
					    .len = NFT_USERDATA_MAXLEN },
	[NFTA_SET_ELEM_EXPR]		= { .type = NLA_NESTED },
	[NFTA_SET_ELEM_OBJREF]		= { .type = NLA_STRING,
					    .len = NFT_OBJ_MAXNAMELEN - 1 },
	[NFTA_SET_ELEM_KEY_END]		= { .type = NLA_NESTED },
	[NFTA_SET_ELEM_EXPRESSIONS]	= { .type = NLA_NESTED },
};

static const struct nla_policy nft_set_elem_list_policy[NFTA_SET_ELEM_LIST_MAX + 1] = {
	[NFTA_SET_ELEM_LIST_TABLE]	= { .type = NLA_STRING,
					    .len = NFT_TABLE_MAXNAMELEN - 1 },
	[NFTA_SET_ELEM_LIST_SET]	= { .type = NLA_STRING,
					    .len = NFT_SET_MAXNAMELEN - 1 },
	[NFTA_SET_ELEM_LIST_ELEMENTS]	= { .type = NLA_NESTED },
	[NFTA_SET_ELEM_LIST_SET_ID]	= { .type = NLA_U32 },
};

static int nft_set_elem_expr_dump(struct sk_buff *skb,
				  const struct nft_set *set,
				  const struct nft_set_ext *ext)
{
	struct nft_set_elem_expr *elem_expr;
	u32 size, num_exprs = 0;
	struct nft_expr *expr;
	struct nlattr *nest;

	elem_expr = nft_set_ext_expr(ext);
	nft_setelem_expr_foreach(expr, elem_expr, size)
		num_exprs++;

	if (num_exprs == 1) {
		expr = nft_setelem_expr_at(elem_expr, 0);
		if (nft_expr_dump(skb, NFTA_SET_ELEM_EXPR, expr, false) < 0)
			return -1;

		return 0;
	} else if (num_exprs > 1) {
		nest = nla_nest_start_noflag(skb, NFTA_SET_ELEM_EXPRESSIONS);
		if (nest == NULL)
			goto nla_put_failure;

		nft_setelem_expr_foreach(expr, elem_expr, size) {
			expr = nft_setelem_expr_at(elem_expr, size);
			if (nft_expr_dump(skb, NFTA_LIST_ELEM, expr, false) < 0)
				goto nla_put_failure;
		}
		nla_nest_end(skb, nest);
	}
	return 0;

nla_put_failure:
	return -1;
}

static int nf_tables_fill_setelem(struct sk_buff *skb,
				  const struct nft_set *set,
				  const struct nft_set_elem *elem)
{
	const struct nft_set_ext *ext = nft_set_elem_ext(set, elem->priv);
	unsigned char *b = skb_tail_pointer(skb);
	struct nlattr *nest;

	nest = nla_nest_start_noflag(skb, NFTA_LIST_ELEM);
	if (nest == NULL)
		goto nla_put_failure;

	if (nft_set_ext_exists(ext, NFT_SET_EXT_KEY) &&
	    nft_data_dump(skb, NFTA_SET_ELEM_KEY, nft_set_ext_key(ext),
			  NFT_DATA_VALUE, set->klen) < 0)
		goto nla_put_failure;

	if (nft_set_ext_exists(ext, NFT_SET_EXT_KEY_END) &&
	    nft_data_dump(skb, NFTA_SET_ELEM_KEY_END, nft_set_ext_key_end(ext),
			  NFT_DATA_VALUE, set->klen) < 0)
		goto nla_put_failure;

	if (nft_set_ext_exists(ext, NFT_SET_EXT_DATA) &&
	    nft_data_dump(skb, NFTA_SET_ELEM_DATA, nft_set_ext_data(ext),
			  set->dtype == NFT_DATA_VERDICT ? NFT_DATA_VERDICT : NFT_DATA_VALUE,
			  set->dlen) < 0)
		goto nla_put_failure;

	if (nft_set_ext_exists(ext, NFT_SET_EXT_EXPRESSIONS) &&
	    nft_set_elem_expr_dump(skb, set, ext))
		goto nla_put_failure;

	if (nft_set_ext_exists(ext, NFT_SET_EXT_OBJREF) &&
	    nla_put_string(skb, NFTA_SET_ELEM_OBJREF,
			   (*nft_set_ext_obj(ext))->key.name) < 0)
		goto nla_put_failure;

	if (nft_set_ext_exists(ext, NFT_SET_EXT_FLAGS) &&
	    nla_put_be32(skb, NFTA_SET_ELEM_FLAGS,
		         htonl(*nft_set_ext_flags(ext))))
		goto nla_put_failure;

	if (nft_set_ext_exists(ext, NFT_SET_EXT_TIMEOUT) &&
	    nla_put_be64(skb, NFTA_SET_ELEM_TIMEOUT,
			 nf_jiffies64_to_msecs(*nft_set_ext_timeout(ext)),
			 NFTA_SET_ELEM_PAD))
		goto nla_put_failure;

	if (nft_set_ext_exists(ext, NFT_SET_EXT_EXPIRATION)) {
		u64 expires, now = get_jiffies_64();

		expires = *nft_set_ext_expiration(ext);
		if (time_before64(now, expires))
			expires -= now;
		else
			expires = 0;

		if (nla_put_be64(skb, NFTA_SET_ELEM_EXPIRATION,
				 nf_jiffies64_to_msecs(expires),
				 NFTA_SET_ELEM_PAD))
			goto nla_put_failure;
	}

	if (nft_set_ext_exists(ext, NFT_SET_EXT_USERDATA)) {
		struct nft_userdata *udata;

		udata = nft_set_ext_userdata(ext);
		if (nla_put(skb, NFTA_SET_ELEM_USERDATA,
			    udata->len + 1, udata->data))
			goto nla_put_failure;
	}

	nla_nest_end(skb, nest);
	return 0;

nla_put_failure:
	nlmsg_trim(skb, b);
	return -EMSGSIZE;
}

struct nft_set_dump_args {
	const struct netlink_callback	*cb;
	struct nft_set_iter		iter;
	struct sk_buff			*skb;
};

static int nf_tables_dump_setelem(const struct nft_ctx *ctx,
				  struct nft_set *set,
				  const struct nft_set_iter *iter,
				  struct nft_set_elem *elem)
{
	struct nft_set_dump_args *args;

	args = container_of(iter, struct nft_set_dump_args, iter);
	return nf_tables_fill_setelem(args->skb, set, elem);
}

struct nft_set_dump_ctx {
	const struct nft_set	*set;
	struct nft_ctx		ctx;
};

static int nft_set_catchall_dump(struct net *net, struct sk_buff *skb,
				 const struct nft_set *set)
{
	struct nft_set_elem_catchall *catchall;
	u8 genmask = nft_genmask_cur(net);
	struct nft_set_elem elem;
	struct nft_set_ext *ext;
	int ret = 0;

	list_for_each_entry_rcu(catchall, &set->catchall_list, list) {
		ext = nft_set_elem_ext(set, catchall->elem);
		if (!nft_set_elem_active(ext, genmask) ||
		    nft_set_elem_expired(ext))
			continue;

		elem.priv = catchall->elem;
		ret = nf_tables_fill_setelem(skb, set, &elem);
		break;
	}

	return ret;
}

static int nf_tables_dump_set(struct sk_buff *skb, struct netlink_callback *cb)
{
	struct nft_set_dump_ctx *dump_ctx = cb->data;
	struct net *net = sock_net(skb->sk);
	struct nftables_pernet *nft_net;
	struct nft_table *table;
	struct nft_set *set;
	struct nft_set_dump_args args;
	bool set_found = false;
	struct nlmsghdr *nlh;
	struct nlattr *nest;
	u32 portid, seq;
	int event;

	rcu_read_lock();
	nft_net = nft_pernet(net);
	cb->seq = READ_ONCE(nft_net->base_seq);

	list_for_each_entry_rcu(table, &nft_net->tables, list) {
		if (dump_ctx->ctx.family != NFPROTO_UNSPEC &&
		    dump_ctx->ctx.family != table->family)
			continue;

		if (table != dump_ctx->ctx.table)
			continue;

		list_for_each_entry_rcu(set, &table->sets, list) {
			if (set == dump_ctx->set) {
				set_found = true;
				break;
			}
		}
		break;
	}

	if (!set_found) {
		rcu_read_unlock();
		return -ENOENT;
	}

	event  = nfnl_msg_type(NFNL_SUBSYS_NFTABLES, NFT_MSG_NEWSETELEM);
	portid = NETLINK_CB(cb->skb).portid;
	seq    = cb->nlh->nlmsg_seq;

	nlh = nfnl_msg_put(skb, portid, seq, event, NLM_F_MULTI,
			   table->family, NFNETLINK_V0, nft_base_seq(net));
	if (!nlh)
		goto nla_put_failure;

	if (nla_put_string(skb, NFTA_SET_ELEM_LIST_TABLE, table->name))
		goto nla_put_failure;
	if (nla_put_string(skb, NFTA_SET_ELEM_LIST_SET, set->name))
		goto nla_put_failure;

	nest = nla_nest_start_noflag(skb, NFTA_SET_ELEM_LIST_ELEMENTS);
	if (nest == NULL)
		goto nla_put_failure;

	args.cb			= cb;
	args.skb		= skb;
	args.iter.genmask	= nft_genmask_cur(net);
	args.iter.skip		= cb->args[0];
	args.iter.count		= 0;
	args.iter.err		= 0;
	args.iter.fn		= nf_tables_dump_setelem;
	set->ops->walk(&dump_ctx->ctx, set, &args.iter);

	if (!args.iter.err && args.iter.count == cb->args[0])
		args.iter.err = nft_set_catchall_dump(net, skb, set);
	rcu_read_unlock();

	nla_nest_end(skb, nest);
	nlmsg_end(skb, nlh);

	if (args.iter.err && args.iter.err != -EMSGSIZE)
		return args.iter.err;
	if (args.iter.count == cb->args[0])
		return 0;

	cb->args[0] = args.iter.count;
	return skb->len;

nla_put_failure:
	rcu_read_unlock();
	return -ENOSPC;
}

static int nf_tables_dump_set_start(struct netlink_callback *cb)
{
	struct nft_set_dump_ctx *dump_ctx = cb->data;

	cb->data = kmemdup(dump_ctx, sizeof(*dump_ctx), GFP_ATOMIC);

	return cb->data ? 0 : -ENOMEM;
}

static int nf_tables_dump_set_done(struct netlink_callback *cb)
{
	kfree(cb->data);
	return 0;
}

static int nf_tables_fill_setelem_info(struct sk_buff *skb,
				       const struct nft_ctx *ctx, u32 seq,
				       u32 portid, int event, u16 flags,
				       const struct nft_set *set,
				       const struct nft_set_elem *elem)
{
	struct nlmsghdr *nlh;
	struct nlattr *nest;
	int err;

	event = nfnl_msg_type(NFNL_SUBSYS_NFTABLES, event);
	nlh = nfnl_msg_put(skb, portid, seq, event, flags, ctx->family,
			   NFNETLINK_V0, nft_base_seq(ctx->net));
	if (!nlh)
		goto nla_put_failure;

	if (nla_put_string(skb, NFTA_SET_TABLE, ctx->table->name))
		goto nla_put_failure;
	if (nla_put_string(skb, NFTA_SET_NAME, set->name))
		goto nla_put_failure;

	nest = nla_nest_start_noflag(skb, NFTA_SET_ELEM_LIST_ELEMENTS);
	if (nest == NULL)
		goto nla_put_failure;

	err = nf_tables_fill_setelem(skb, set, elem);
	if (err < 0)
		goto nla_put_failure;

	nla_nest_end(skb, nest);

	nlmsg_end(skb, nlh);
	return 0;

nla_put_failure:
	nlmsg_trim(skb, nlh);
	return -1;
}

static int nft_setelem_parse_flags(const struct nft_set *set,
				   const struct nlattr *attr, u32 *flags)
{
	if (attr == NULL)
		return 0;

	*flags = ntohl(nla_get_be32(attr));
	if (*flags & ~(NFT_SET_ELEM_INTERVAL_END | NFT_SET_ELEM_CATCHALL))
		return -EOPNOTSUPP;
	if (!(set->flags & NFT_SET_INTERVAL) &&
	    *flags & NFT_SET_ELEM_INTERVAL_END)
		return -EINVAL;
	if ((*flags & (NFT_SET_ELEM_INTERVAL_END | NFT_SET_ELEM_CATCHALL)) ==
	    (NFT_SET_ELEM_INTERVAL_END | NFT_SET_ELEM_CATCHALL))
		return -EINVAL;

	return 0;
}

static int nft_setelem_parse_key(struct nft_ctx *ctx, struct nft_set *set,
				 struct nft_data *key, struct nlattr *attr)
{
	struct nft_data_desc desc = {
		.type	= NFT_DATA_VALUE,
		.size	= NFT_DATA_VALUE_MAXLEN,
		.len	= set->klen,
	};

	return nft_data_init(ctx, key, &desc, attr);
}

static int nft_setelem_parse_data(struct nft_ctx *ctx, struct nft_set *set,
				  struct nft_data_desc *desc,
				  struct nft_data *data,
				  struct nlattr *attr)
{
	u32 dtype;

	if (set->dtype == NFT_DATA_VERDICT)
		dtype = NFT_DATA_VERDICT;
	else
		dtype = NFT_DATA_VALUE;

	desc->type = dtype;
	desc->size = NFT_DATA_VALUE_MAXLEN;
	desc->len = set->dlen;
	desc->flags = NFT_DATA_DESC_SETELEM;

	return nft_data_init(ctx, data, desc, attr);
}

static void *nft_setelem_catchall_get(const struct net *net,
				      const struct nft_set *set)
{
	struct nft_set_elem_catchall *catchall;
	u8 genmask = nft_genmask_cur(net);
	struct nft_set_ext *ext;
	void *priv = NULL;

	list_for_each_entry_rcu(catchall, &set->catchall_list, list) {
		ext = nft_set_elem_ext(set, catchall->elem);
		if (!nft_set_elem_active(ext, genmask) ||
		    nft_set_elem_expired(ext))
			continue;

		priv = catchall->elem;
		break;
	}

	return priv;
}

static int nft_setelem_get(struct nft_ctx *ctx, struct nft_set *set,
			   struct nft_set_elem *elem, u32 flags)
{
	void *priv;

	if (!(flags & NFT_SET_ELEM_CATCHALL)) {
		priv = set->ops->get(ctx->net, set, elem, flags);
		if (IS_ERR(priv))
			return PTR_ERR(priv);
	} else {
		priv = nft_setelem_catchall_get(ctx->net, set);
		if (!priv)
			return -ENOENT;
	}
	elem->priv = priv;

	return 0;
}

static int nft_get_set_elem(struct nft_ctx *ctx, struct nft_set *set,
			    const struct nlattr *attr)
{
	struct nlattr *nla[NFTA_SET_ELEM_MAX + 1];
	struct nft_set_elem elem;
	struct sk_buff *skb;
	uint32_t flags = 0;
	int err;

	err = nla_parse_nested_deprecated(nla, NFTA_SET_ELEM_MAX, attr,
					  nft_set_elem_policy, NULL);
	if (err < 0)
		return err;

	err = nft_setelem_parse_flags(set, nla[NFTA_SET_ELEM_FLAGS], &flags);
	if (err < 0)
		return err;

	if (!nla[NFTA_SET_ELEM_KEY] && !(flags & NFT_SET_ELEM_CATCHALL))
		return -EINVAL;

	if (nla[NFTA_SET_ELEM_KEY]) {
		err = nft_setelem_parse_key(ctx, set, &elem.key.val,
					    nla[NFTA_SET_ELEM_KEY]);
		if (err < 0)
			return err;
	}

	if (nla[NFTA_SET_ELEM_KEY_END]) {
		err = nft_setelem_parse_key(ctx, set, &elem.key_end.val,
					    nla[NFTA_SET_ELEM_KEY_END]);
		if (err < 0)
			return err;
	}

	err = nft_setelem_get(ctx, set, &elem, flags);
	if (err < 0)
		return err;

	err = -ENOMEM;
	skb = nlmsg_new(NLMSG_GOODSIZE, GFP_ATOMIC);
	if (skb == NULL)
		return err;

	err = nf_tables_fill_setelem_info(skb, ctx, ctx->seq, ctx->portid,
					  NFT_MSG_NEWSETELEM, 0, set, &elem);
	if (err < 0)
		goto err_fill_setelem;

	return nfnetlink_unicast(skb, ctx->net, ctx->portid);

err_fill_setelem:
	kfree_skb(skb);
	return err;
}

/* called with rcu_read_lock held */
static int nf_tables_getsetelem(struct sk_buff *skb,
				const struct nfnl_info *info,
				const struct nlattr * const nla[])
{
	struct netlink_ext_ack *extack = info->extack;
	u8 genmask = nft_genmask_cur(info->net);
	u8 family = info->nfmsg->nfgen_family;
	struct net *net = info->net;
	struct nft_table *table;
	struct nft_set *set;
	struct nlattr *attr;
	struct nft_ctx ctx;
	int rem, err = 0;

	table = nft_table_lookup(net, nla[NFTA_SET_ELEM_LIST_TABLE], family,
				 genmask, 0);
	if (IS_ERR(table)) {
		NL_SET_BAD_ATTR(extack, nla[NFTA_SET_ELEM_LIST_TABLE]);
		return PTR_ERR(table);
	}

	set = nft_set_lookup(table, nla[NFTA_SET_ELEM_LIST_SET], genmask);
	if (IS_ERR(set))
		return PTR_ERR(set);

	nft_ctx_init(&ctx, net, skb, info->nlh, family, table, NULL, nla);

	if (info->nlh->nlmsg_flags & NLM_F_DUMP) {
		struct netlink_dump_control c = {
			.start = nf_tables_dump_set_start,
			.dump = nf_tables_dump_set,
			.done = nf_tables_dump_set_done,
			.module = THIS_MODULE,
		};
		struct nft_set_dump_ctx dump_ctx = {
			.set = set,
			.ctx = ctx,
		};

		c.data = &dump_ctx;
		return nft_netlink_dump_start_rcu(info->sk, skb, info->nlh, &c);
	}

	if (!nla[NFTA_SET_ELEM_LIST_ELEMENTS])
		return -EINVAL;

	nla_for_each_nested(attr, nla[NFTA_SET_ELEM_LIST_ELEMENTS], rem) {
		err = nft_get_set_elem(&ctx, set, attr);
		if (err < 0) {
			NL_SET_BAD_ATTR(extack, attr);
			break;
		}
	}

	return err;
}

static void nf_tables_setelem_notify(const struct nft_ctx *ctx,
				     const struct nft_set *set,
				     const struct nft_set_elem *elem,
				     int event)
{
	struct nftables_pernet *nft_net;
	struct net *net = ctx->net;
	u32 portid = ctx->portid;
	struct sk_buff *skb;
	u16 flags = 0;
	int err;

	if (!ctx->report && !nfnetlink_has_listeners(net, NFNLGRP_NFTABLES))
		return;

	skb = nlmsg_new(NLMSG_GOODSIZE, GFP_KERNEL);
	if (skb == NULL)
		goto err;

	if (ctx->flags & (NLM_F_CREATE | NLM_F_EXCL))
		flags |= ctx->flags & (NLM_F_CREATE | NLM_F_EXCL);

	err = nf_tables_fill_setelem_info(skb, ctx, 0, portid, event, flags,
					  set, elem);
	if (err < 0) {
		kfree_skb(skb);
		goto err;
	}

	nft_net = nft_pernet(net);
	nft_notify_enqueue(skb, ctx->report, &nft_net->notify_list);
	return;
err:
	nfnetlink_set_err(net, portid, NFNLGRP_NFTABLES, -ENOBUFS);
}

static struct nft_trans *nft_trans_elem_alloc(struct nft_ctx *ctx,
					      int msg_type,
					      struct nft_set *set)
{
	struct nft_trans *trans;

	trans = nft_trans_alloc(ctx, msg_type, sizeof(struct nft_trans_elem));
	if (trans == NULL)
		return NULL;

	nft_trans_elem_set(trans) = set;
	return trans;
}

struct nft_expr *nft_set_elem_expr_alloc(const struct nft_ctx *ctx,
					 const struct nft_set *set,
					 const struct nlattr *attr)
{
	struct nft_expr *expr;
	int err;

	expr = nft_expr_init(ctx, attr);
	if (IS_ERR(expr))
		return expr;

	err = -EOPNOTSUPP;
	if (expr->ops->type->flags & NFT_EXPR_GC) {
		if (set->flags & NFT_SET_TIMEOUT)
			goto err_set_elem_expr;
		if (!set->ops->gc_init)
			goto err_set_elem_expr;
		set->ops->gc_init(set);
	}

	return expr;

err_set_elem_expr:
	nft_expr_destroy(ctx, expr);
	return ERR_PTR(err);
}

static int nft_set_ext_check(const struct nft_set_ext_tmpl *tmpl, u8 id, u32 len)
{
	len += nft_set_ext_types[id].len;
	if (len > tmpl->ext_len[id] ||
	    len > U8_MAX)
		return -1;

	return 0;
}

static int nft_set_ext_memcpy(const struct nft_set_ext_tmpl *tmpl, u8 id,
			      void *to, const void *from, u32 len)
{
	if (nft_set_ext_check(tmpl, id, len) < 0)
		return -1;

	memcpy(to, from, len);

	return 0;
}

void *nft_set_elem_init(const struct nft_set *set,
			const struct nft_set_ext_tmpl *tmpl,
			const u32 *key, const u32 *key_end,
			const u32 *data, u64 timeout, u64 expiration, gfp_t gfp)
{
	struct nft_set_ext *ext;
	void *elem;

	elem = kzalloc(set->ops->elemsize + tmpl->len, gfp);
	if (elem == NULL)
		return ERR_PTR(-ENOMEM);

	ext = nft_set_elem_ext(set, elem);
	nft_set_ext_init(ext, tmpl);

	if (nft_set_ext_exists(ext, NFT_SET_EXT_KEY) &&
	    nft_set_ext_memcpy(tmpl, NFT_SET_EXT_KEY,
			       nft_set_ext_key(ext), key, set->klen) < 0)
		goto err_ext_check;

	if (nft_set_ext_exists(ext, NFT_SET_EXT_KEY_END) &&
	    nft_set_ext_memcpy(tmpl, NFT_SET_EXT_KEY_END,
			       nft_set_ext_key_end(ext), key_end, set->klen) < 0)
		goto err_ext_check;

	if (nft_set_ext_exists(ext, NFT_SET_EXT_DATA) &&
	    nft_set_ext_memcpy(tmpl, NFT_SET_EXT_DATA,
			       nft_set_ext_data(ext), data, set->dlen) < 0)
		goto err_ext_check;

	if (nft_set_ext_exists(ext, NFT_SET_EXT_EXPIRATION)) {
		*nft_set_ext_expiration(ext) = get_jiffies_64() + expiration;
		if (expiration == 0)
			*nft_set_ext_expiration(ext) += timeout;
	}
	if (nft_set_ext_exists(ext, NFT_SET_EXT_TIMEOUT))
		*nft_set_ext_timeout(ext) = timeout;

	return elem;

err_ext_check:
	kfree(elem);

	return ERR_PTR(-EINVAL);
}

static void __nft_set_elem_expr_destroy(const struct nft_ctx *ctx,
					struct nft_expr *expr)
{
	if (expr->ops->destroy_clone) {
		expr->ops->destroy_clone(ctx, expr);
		module_put(expr->ops->type->owner);
	} else {
		nf_tables_expr_destroy(ctx, expr);
	}
}

static void nft_set_elem_expr_destroy(const struct nft_ctx *ctx,
				      struct nft_set_elem_expr *elem_expr)
{
	struct nft_expr *expr;
	u32 size;

	nft_setelem_expr_foreach(expr, elem_expr, size)
		__nft_set_elem_expr_destroy(ctx, expr);
}

/* Drop references and destroy. Called from gc, dynset and abort path. */
void nft_set_elem_destroy(const struct nft_set *set, void *elem,
			  bool destroy_expr)
{
	struct nft_set_ext *ext = nft_set_elem_ext(set, elem);
	struct nft_ctx ctx = {
		.net	= read_pnet(&set->net),
		.family	= set->table->family,
	};

	nft_data_release(nft_set_ext_key(ext), NFT_DATA_VALUE);
	if (nft_set_ext_exists(ext, NFT_SET_EXT_DATA))
		nft_data_release(nft_set_ext_data(ext), set->dtype);
	if (destroy_expr && nft_set_ext_exists(ext, NFT_SET_EXT_EXPRESSIONS))
		nft_set_elem_expr_destroy(&ctx, nft_set_ext_expr(ext));

	if (nft_set_ext_exists(ext, NFT_SET_EXT_OBJREF))
		nft_use_dec(&(*nft_set_ext_obj(ext))->use);
	kfree(elem);
}
EXPORT_SYMBOL_GPL(nft_set_elem_destroy);

/* Destroy element. References have been already dropped in the preparation
 * path via nft_setelem_data_deactivate().
 */
void nf_tables_set_elem_destroy(const struct nft_ctx *ctx,
				const struct nft_set *set, void *elem)
{
	struct nft_set_ext *ext = nft_set_elem_ext(set, elem);

	if (nft_set_ext_exists(ext, NFT_SET_EXT_EXPRESSIONS))
		nft_set_elem_expr_destroy(ctx, nft_set_ext_expr(ext));

	kfree(elem);
}

int nft_set_elem_expr_clone(const struct nft_ctx *ctx, struct nft_set *set,
			    struct nft_expr *expr_array[])
{
	struct nft_expr *expr;
	int err, i, k;

	for (i = 0; i < set->num_exprs; i++) {
		expr = kzalloc(set->exprs[i]->ops->size, GFP_KERNEL_ACCOUNT);
		if (!expr)
			goto err_expr;

		err = nft_expr_clone(expr, set->exprs[i]);
		if (err < 0) {
			kfree(expr);
			goto err_expr;
		}
		expr_array[i] = expr;
	}

	return 0;

err_expr:
	for (k = i - 1; k >= 0; k--)
		nft_expr_destroy(ctx, expr_array[k]);

	return -ENOMEM;
}

static int nft_set_elem_expr_setup(struct nft_ctx *ctx,
				   const struct nft_set_ext_tmpl *tmpl,
				   const struct nft_set_ext *ext,
				   struct nft_expr *expr_array[],
				   u32 num_exprs)
{
	struct nft_set_elem_expr *elem_expr = nft_set_ext_expr(ext);
	u32 len = sizeof(struct nft_set_elem_expr);
	struct nft_expr *expr;
	int i, err;

	if (num_exprs == 0)
		return 0;

	for (i = 0; i < num_exprs; i++)
		len += expr_array[i]->ops->size;

	if (nft_set_ext_check(tmpl, NFT_SET_EXT_EXPRESSIONS, len) < 0)
		return -EINVAL;

	for (i = 0; i < num_exprs; i++) {
		expr = nft_setelem_expr_at(elem_expr, elem_expr->size);
		err = nft_expr_clone(expr, expr_array[i]);
		if (err < 0)
			goto err_elem_expr_setup;

		elem_expr->size += expr_array[i]->ops->size;
		nft_expr_destroy(ctx, expr_array[i]);
		expr_array[i] = NULL;
	}

	return 0;

err_elem_expr_setup:
	for (; i < num_exprs; i++) {
		nft_expr_destroy(ctx, expr_array[i]);
		expr_array[i] = NULL;
	}

	return -ENOMEM;
}

struct nft_set_ext *nft_set_catchall_lookup(const struct net *net,
					    const struct nft_set *set)
{
	struct nft_set_elem_catchall *catchall;
	u8 genmask = nft_genmask_cur(net);
	struct nft_set_ext *ext;

	list_for_each_entry_rcu(catchall, &set->catchall_list, list) {
		ext = nft_set_elem_ext(set, catchall->elem);
		if (nft_set_elem_active(ext, genmask) &&
		    !nft_set_elem_expired(ext))
			return ext;
	}

	return NULL;
}
EXPORT_SYMBOL_GPL(nft_set_catchall_lookup);

void *nft_set_catchall_gc(const struct nft_set *set)
{
	struct nft_set_elem_catchall *catchall, *next;
	struct nft_set_ext *ext;
	void *elem = NULL;

	list_for_each_entry_safe(catchall, next, &set->catchall_list, list) {
		ext = nft_set_elem_ext(set, catchall->elem);

		if (!nft_set_elem_expired(ext) ||
		    nft_set_elem_mark_busy(ext))
			continue;

		elem = catchall->elem;
		list_del_rcu(&catchall->list);
		kfree_rcu(catchall, rcu);
		break;
	}

	return elem;
}
EXPORT_SYMBOL_GPL(nft_set_catchall_gc);

static int nft_setelem_catchall_insert(const struct net *net,
				       struct nft_set *set,
				       const struct nft_set_elem *elem,
				       struct nft_set_ext **pext)
{
	struct nft_set_elem_catchall *catchall;
	u8 genmask = nft_genmask_next(net);
	struct nft_set_ext *ext;

	list_for_each_entry(catchall, &set->catchall_list, list) {
		ext = nft_set_elem_ext(set, catchall->elem);
		if (nft_set_elem_active(ext, genmask)) {
			*pext = ext;
			return -EEXIST;
		}
	}

	catchall = kmalloc(sizeof(*catchall), GFP_KERNEL);
	if (!catchall)
		return -ENOMEM;

	catchall->elem = elem->priv;
	list_add_tail_rcu(&catchall->list, &set->catchall_list);

	return 0;
}

static int nft_setelem_insert(const struct net *net,
			      struct nft_set *set,
			      const struct nft_set_elem *elem,
			      struct nft_set_ext **ext, unsigned int flags)
{
	int ret;

	if (flags & NFT_SET_ELEM_CATCHALL)
		ret = nft_setelem_catchall_insert(net, set, elem, ext);
	else
		ret = set->ops->insert(net, set, elem, ext);

	return ret;
}

static bool nft_setelem_is_catchall(const struct nft_set *set,
				    const struct nft_set_elem *elem)
{
	struct nft_set_ext *ext = nft_set_elem_ext(set, elem->priv);

	if (nft_set_ext_exists(ext, NFT_SET_EXT_FLAGS) &&
	    *nft_set_ext_flags(ext) & NFT_SET_ELEM_CATCHALL)
		return true;

	return false;
}

static void nft_setelem_activate(struct net *net, struct nft_set *set,
				 struct nft_set_elem *elem)
{
	struct nft_set_ext *ext = nft_set_elem_ext(set, elem->priv);

	if (nft_setelem_is_catchall(set, elem)) {
		nft_set_elem_change_active(net, set, ext);
		nft_set_elem_clear_busy(ext);
	} else {
		set->ops->activate(net, set, elem);
	}
}

static int nft_setelem_catchall_deactivate(const struct net *net,
					   struct nft_set *set,
					   struct nft_set_elem *elem)
{
	struct nft_set_elem_catchall *catchall;
	struct nft_set_ext *ext;

	list_for_each_entry(catchall, &set->catchall_list, list) {
		ext = nft_set_elem_ext(set, catchall->elem);
		if (!nft_is_active(net, ext) ||
		    nft_set_elem_mark_busy(ext))
			continue;

		kfree(elem->priv);
		elem->priv = catchall->elem;
		nft_set_elem_change_active(net, set, ext);
		return 0;
	}

	return -ENOENT;
}

static int __nft_setelem_deactivate(const struct net *net,
				    struct nft_set *set,
				    struct nft_set_elem *elem)
{
	void *priv;

	priv = set->ops->deactivate(net, set, elem);
	if (!priv)
		return -ENOENT;

	kfree(elem->priv);
	elem->priv = priv;
	set->ndeact++;

	return 0;
}

static int nft_setelem_deactivate(const struct net *net,
				  struct nft_set *set,
				  struct nft_set_elem *elem, u32 flags)
{
	int ret;

	if (flags & NFT_SET_ELEM_CATCHALL)
		ret = nft_setelem_catchall_deactivate(net, set, elem);
	else
		ret = __nft_setelem_deactivate(net, set, elem);

	return ret;
}

static void nft_setelem_catchall_remove(const struct net *net,
					const struct nft_set *set,
					const struct nft_set_elem *elem)
{
	struct nft_set_elem_catchall *catchall, *next;

	list_for_each_entry_safe(catchall, next, &set->catchall_list, list) {
		if (catchall->elem == elem->priv) {
			list_del_rcu(&catchall->list);
			kfree_rcu(catchall, rcu);
			break;
		}
	}
}

static void nft_setelem_remove(const struct net *net,
			       const struct nft_set *set,
			       const struct nft_set_elem *elem)
{
	if (nft_setelem_is_catchall(set, elem))
		nft_setelem_catchall_remove(net, set, elem);
	else
		set->ops->remove(net, set, elem);
}

static bool nft_setelem_valid_key_end(const struct nft_set *set,
				      struct nlattr **nla, u32 flags)
{
	if ((set->flags & (NFT_SET_CONCAT | NFT_SET_INTERVAL)) ==
			  (NFT_SET_CONCAT | NFT_SET_INTERVAL)) {
		if (flags & NFT_SET_ELEM_INTERVAL_END)
			return false;

		if (nla[NFTA_SET_ELEM_KEY_END] &&
		    flags & NFT_SET_ELEM_CATCHALL)
			return false;
	} else {
		if (nla[NFTA_SET_ELEM_KEY_END])
			return false;
	}

	return true;
}

static int nft_add_set_elem(struct nft_ctx *ctx, struct nft_set *set,
			    const struct nlattr *attr, u32 nlmsg_flags)
{
	struct nft_expr *expr_array[NFT_SET_EXPR_MAX] = {};
	struct nlattr *nla[NFTA_SET_ELEM_MAX + 1];
	u8 genmask = nft_genmask_next(ctx->net);
	u32 flags = 0, size = 0, num_exprs = 0;
	struct nft_set_ext_tmpl tmpl;
	struct nft_set_ext *ext, *ext2;
	struct nft_set_elem elem;
	struct nft_set_binding *binding;
	struct nft_object *obj = NULL;
	struct nft_userdata *udata;
	struct nft_data_desc desc;
	enum nft_registers dreg;
	struct nft_trans *trans;
	u64 timeout;
	u64 expiration;
	int err, i;
	u8 ulen;

	err = nla_parse_nested_deprecated(nla, NFTA_SET_ELEM_MAX, attr,
					  nft_set_elem_policy, NULL);
	if (err < 0)
		return err;

	nft_set_ext_prepare(&tmpl);

	err = nft_setelem_parse_flags(set, nla[NFTA_SET_ELEM_FLAGS], &flags);
	if (err < 0)
		return err;

	if (((flags & NFT_SET_ELEM_CATCHALL) && nla[NFTA_SET_ELEM_KEY]) ||
	    (!(flags & NFT_SET_ELEM_CATCHALL) && !nla[NFTA_SET_ELEM_KEY]))
		return -EINVAL;

	if (flags != 0) {
		err = nft_set_ext_add(&tmpl, NFT_SET_EXT_FLAGS);
		if (err < 0)
			return err;
	}

	if (set->flags & NFT_SET_MAP) {
		if (nla[NFTA_SET_ELEM_DATA] == NULL &&
		    !(flags & NFT_SET_ELEM_INTERVAL_END))
			return -EINVAL;
	} else {
		if (nla[NFTA_SET_ELEM_DATA] != NULL)
			return -EINVAL;
	}

	if (set->flags & NFT_SET_OBJECT) {
		if (!nla[NFTA_SET_ELEM_OBJREF] &&
		    !(flags & NFT_SET_ELEM_INTERVAL_END))
			return -EINVAL;
	} else {
		if (nla[NFTA_SET_ELEM_OBJREF])
			return -EINVAL;
	}

	if (!nft_setelem_valid_key_end(set, nla, flags))
		return -EINVAL;

	if ((flags & NFT_SET_ELEM_INTERVAL_END) &&
	     (nla[NFTA_SET_ELEM_DATA] ||
	      nla[NFTA_SET_ELEM_OBJREF] ||
	      nla[NFTA_SET_ELEM_TIMEOUT] ||
	      nla[NFTA_SET_ELEM_EXPIRATION] ||
	      nla[NFTA_SET_ELEM_USERDATA] ||
	      nla[NFTA_SET_ELEM_EXPR] ||
	      nla[NFTA_SET_ELEM_KEY_END] ||
	      nla[NFTA_SET_ELEM_EXPRESSIONS]))
		return -EINVAL;

	timeout = 0;
	if (nla[NFTA_SET_ELEM_TIMEOUT] != NULL) {
		if (!(set->flags & NFT_SET_TIMEOUT))
			return -EINVAL;
		err = nf_msecs_to_jiffies64(nla[NFTA_SET_ELEM_TIMEOUT],
					    &timeout);
		if (err)
			return err;
	} else if (set->flags & NFT_SET_TIMEOUT &&
		   !(flags & NFT_SET_ELEM_INTERVAL_END)) {
		timeout = READ_ONCE(set->timeout);
	}

	expiration = 0;
	if (nla[NFTA_SET_ELEM_EXPIRATION] != NULL) {
		if (!(set->flags & NFT_SET_TIMEOUT))
			return -EINVAL;
		err = nf_msecs_to_jiffies64(nla[NFTA_SET_ELEM_EXPIRATION],
					    &expiration);
		if (err)
			return err;
	}

	if (nla[NFTA_SET_ELEM_EXPR]) {
		struct nft_expr *expr;

		if (set->num_exprs && set->num_exprs != 1)
			return -EOPNOTSUPP;

		expr = nft_set_elem_expr_alloc(ctx, set,
					       nla[NFTA_SET_ELEM_EXPR]);
		if (IS_ERR(expr))
			return PTR_ERR(expr);

		expr_array[0] = expr;
		num_exprs = 1;

		if (set->num_exprs && set->exprs[0]->ops != expr->ops) {
			err = -EOPNOTSUPP;
			goto err_set_elem_expr;
		}
	} else if (nla[NFTA_SET_ELEM_EXPRESSIONS]) {
		struct nft_expr *expr;
		struct nlattr *tmp;
		int left;

		i = 0;
		nla_for_each_nested(tmp, nla[NFTA_SET_ELEM_EXPRESSIONS], left) {
			if (i == NFT_SET_EXPR_MAX ||
			    (set->num_exprs && set->num_exprs == i)) {
				err = -E2BIG;
				goto err_set_elem_expr;
			}
			if (nla_type(tmp) != NFTA_LIST_ELEM) {
				err = -EINVAL;
				goto err_set_elem_expr;
			}
			expr = nft_set_elem_expr_alloc(ctx, set, tmp);
			if (IS_ERR(expr)) {
				err = PTR_ERR(expr);
				goto err_set_elem_expr;
			}
			expr_array[i] = expr;
			num_exprs++;

			if (set->num_exprs && expr->ops != set->exprs[i]->ops) {
				err = -EOPNOTSUPP;
				goto err_set_elem_expr;
			}
			i++;
		}
		if (set->num_exprs && set->num_exprs != i) {
			err = -EOPNOTSUPP;
			goto err_set_elem_expr;
		}
	} else if (set->num_exprs > 0 &&
		   !(flags & NFT_SET_ELEM_INTERVAL_END)) {
		err = nft_set_elem_expr_clone(ctx, set, expr_array);
		if (err < 0)
			goto err_set_elem_expr_clone;

		num_exprs = set->num_exprs;
	}

	if (nla[NFTA_SET_ELEM_KEY]) {
		err = nft_setelem_parse_key(ctx, set, &elem.key.val,
					    nla[NFTA_SET_ELEM_KEY]);
		if (err < 0)
			goto err_set_elem_expr;

		err = nft_set_ext_add_length(&tmpl, NFT_SET_EXT_KEY, set->klen);
		if (err < 0)
			goto err_parse_key;
	}

	if (nla[NFTA_SET_ELEM_KEY_END]) {
		err = nft_setelem_parse_key(ctx, set, &elem.key_end.val,
					    nla[NFTA_SET_ELEM_KEY_END]);
		if (err < 0)
			goto err_parse_key;

		err = nft_set_ext_add_length(&tmpl, NFT_SET_EXT_KEY_END, set->klen);
		if (err < 0)
			goto err_parse_key_end;
	}

	if (timeout > 0) {
		err = nft_set_ext_add(&tmpl, NFT_SET_EXT_EXPIRATION);
		if (err < 0)
			goto err_parse_key_end;

		if (timeout != READ_ONCE(set->timeout)) {
			err = nft_set_ext_add(&tmpl, NFT_SET_EXT_TIMEOUT);
			if (err < 0)
				goto err_parse_key_end;
		}
	}

	if (num_exprs) {
		for (i = 0; i < num_exprs; i++)
			size += expr_array[i]->ops->size;

		err = nft_set_ext_add_length(&tmpl, NFT_SET_EXT_EXPRESSIONS,
					     sizeof(struct nft_set_elem_expr) + size);
		if (err < 0)
			goto err_parse_key_end;
	}

	if (nla[NFTA_SET_ELEM_OBJREF] != NULL) {
		obj = nft_obj_lookup(ctx->net, ctx->table,
				     nla[NFTA_SET_ELEM_OBJREF],
				     set->objtype, genmask);
		if (IS_ERR(obj)) {
			err = PTR_ERR(obj);
			obj = NULL;
			goto err_parse_key_end;
		}

		if (!nft_use_inc(&obj->use)) {
			err = -EMFILE;
			obj = NULL;
			goto err_parse_key_end;
		}

		err = nft_set_ext_add(&tmpl, NFT_SET_EXT_OBJREF);
		if (err < 0)
			goto err_parse_key_end;
	}

	if (nla[NFTA_SET_ELEM_DATA] != NULL) {
		err = nft_setelem_parse_data(ctx, set, &desc, &elem.data.val,
					     nla[NFTA_SET_ELEM_DATA]);
		if (err < 0)
			goto err_parse_key_end;

		dreg = nft_type_to_reg(set->dtype);
		list_for_each_entry(binding, &set->bindings, list) {
			struct nft_ctx bind_ctx = {
				.net	= ctx->net,
				.family	= ctx->family,
				.table	= ctx->table,
				.chain	= (struct nft_chain *)binding->chain,
			};

			if (!(binding->flags & NFT_SET_MAP))
				continue;

			err = nft_validate_register_store(&bind_ctx, dreg,
							  &elem.data.val,
							  desc.type, desc.len);
			if (err < 0)
				goto err_parse_data;

			if (desc.type == NFT_DATA_VERDICT &&
			    (elem.data.val.verdict.code == NFT_GOTO ||
			     elem.data.val.verdict.code == NFT_JUMP))
				nft_validate_state_update(ctx->table,
							  NFT_VALIDATE_NEED);
		}

		err = nft_set_ext_add_length(&tmpl, NFT_SET_EXT_DATA, desc.len);
		if (err < 0)
			goto err_parse_data;
	}

	/* The full maximum length of userdata can exceed the maximum
	 * offset value (U8_MAX) for following extensions, therefor it
	 * must be the last extension added.
	 */
	ulen = 0;
	if (nla[NFTA_SET_ELEM_USERDATA] != NULL) {
		ulen = nla_len(nla[NFTA_SET_ELEM_USERDATA]);
		if (ulen > 0) {
			err = nft_set_ext_add_length(&tmpl, NFT_SET_EXT_USERDATA,
						     ulen);
			if (err < 0)
				goto err_parse_data;
		}
	}

	elem.priv = nft_set_elem_init(set, &tmpl, elem.key.val.data,
				      elem.key_end.val.data, elem.data.val.data,
				      timeout, expiration, GFP_KERNEL_ACCOUNT);
	if (IS_ERR(elem.priv)) {
		err = PTR_ERR(elem.priv);
		goto err_parse_data;
	}

	ext = nft_set_elem_ext(set, elem.priv);
	if (flags)
		*nft_set_ext_flags(ext) = flags;

	if (obj)
		*nft_set_ext_obj(ext) = obj;

	if (ulen > 0) {
		if (nft_set_ext_check(&tmpl, NFT_SET_EXT_USERDATA, ulen) < 0) {
			err = -EINVAL;
			goto err_elem_free;
		}
		udata = nft_set_ext_userdata(ext);
		udata->len = ulen - 1;
		nla_memcpy(&udata->data, nla[NFTA_SET_ELEM_USERDATA], ulen);
	}
	err = nft_set_elem_expr_setup(ctx, &tmpl, ext, expr_array, num_exprs);
	if (err < 0)
		goto err_elem_free;

	trans = nft_trans_elem_alloc(ctx, NFT_MSG_NEWSETELEM, set);
	if (trans == NULL) {
		err = -ENOMEM;
		goto err_elem_free;
	}

	ext->genmask = nft_genmask_cur(ctx->net) | NFT_SET_ELEM_BUSY_MASK;

	err = nft_setelem_insert(ctx->net, set, &elem, &ext2, flags);
	if (err) {
		if (err == -EEXIST) {
			if (nft_set_ext_exists(ext, NFT_SET_EXT_DATA) ^
			    nft_set_ext_exists(ext2, NFT_SET_EXT_DATA) ||
			    nft_set_ext_exists(ext, NFT_SET_EXT_OBJREF) ^
			    nft_set_ext_exists(ext2, NFT_SET_EXT_OBJREF))
				goto err_element_clash;
			if ((nft_set_ext_exists(ext, NFT_SET_EXT_DATA) &&
			     nft_set_ext_exists(ext2, NFT_SET_EXT_DATA) &&
			     memcmp(nft_set_ext_data(ext),
				    nft_set_ext_data(ext2), set->dlen) != 0) ||
			    (nft_set_ext_exists(ext, NFT_SET_EXT_OBJREF) &&
			     nft_set_ext_exists(ext2, NFT_SET_EXT_OBJREF) &&
			     *nft_set_ext_obj(ext) != *nft_set_ext_obj(ext2)))
				goto err_element_clash;
			else if (!(nlmsg_flags & NLM_F_EXCL))
				err = 0;
		} else if (err == -ENOTEMPTY) {
			/* ENOTEMPTY reports overlapping between this element
			 * and an existing one.
			 */
			err = -EEXIST;
		}
		goto err_element_clash;
	}

	if (!(flags & NFT_SET_ELEM_CATCHALL) && set->size &&
	    !atomic_add_unless(&set->nelems, 1, set->size + set->ndeact)) {
		err = -ENFILE;
		goto err_set_full;
	}

	nft_trans_elem(trans) = elem;
	nft_trans_commit_list_add_tail(ctx->net, trans);
	return 0;

err_set_full:
	nft_setelem_remove(ctx->net, set, &elem);
err_element_clash:
	kfree(trans);
err_elem_free:
<<<<<<< HEAD
	if (obj)
		obj->use--;
err_elem_userdata:
	nft_set_elem_destroy(set, elem.priv, true);
=======
	nf_tables_set_elem_destroy(ctx, set, elem.priv);
>>>>>>> 38ca6978
err_parse_data:
	if (nla[NFTA_SET_ELEM_DATA] != NULL)
		nft_data_release(&elem.data.val, desc.type);
err_parse_key_end:
	if (obj)
		nft_use_dec_restore(&obj->use);

	nft_data_release(&elem.key_end.val, NFT_DATA_VALUE);
err_parse_key:
	nft_data_release(&elem.key.val, NFT_DATA_VALUE);
err_set_elem_expr:
	for (i = 0; i < num_exprs && expr_array[i]; i++)
		nft_expr_destroy(ctx, expr_array[i]);
err_set_elem_expr_clone:
	return err;
}

static int nf_tables_newsetelem(struct sk_buff *skb,
				const struct nfnl_info *info,
				const struct nlattr * const nla[])
{
	struct netlink_ext_ack *extack = info->extack;
	u8 genmask = nft_genmask_next(info->net);
	u8 family = info->nfmsg->nfgen_family;
	struct net *net = info->net;
	const struct nlattr *attr;
	struct nft_table *table;
	struct nft_set *set;
	struct nft_ctx ctx;
	int rem, err;

	if (nla[NFTA_SET_ELEM_LIST_ELEMENTS] == NULL)
		return -EINVAL;

	table = nft_table_lookup(net, nla[NFTA_SET_ELEM_LIST_TABLE], family,
				 genmask, NETLINK_CB(skb).portid);
	if (IS_ERR(table)) {
		NL_SET_BAD_ATTR(extack, nla[NFTA_SET_ELEM_LIST_TABLE]);
		return PTR_ERR(table);
	}

	set = nft_set_lookup_global(net, table, nla[NFTA_SET_ELEM_LIST_SET],
				    nla[NFTA_SET_ELEM_LIST_SET_ID], genmask);
	if (IS_ERR(set))
		return PTR_ERR(set);

	if (!list_empty(&set->bindings) &&
	    (set->flags & (NFT_SET_CONSTANT | NFT_SET_ANONYMOUS)))
		return -EBUSY;

	nft_ctx_init(&ctx, net, skb, info->nlh, family, table, NULL, nla);

	nla_for_each_nested(attr, nla[NFTA_SET_ELEM_LIST_ELEMENTS], rem) {
		err = nft_add_set_elem(&ctx, set, attr, info->nlh->nlmsg_flags);
		if (err < 0) {
			NL_SET_BAD_ATTR(extack, attr);
			return err;
		}
	}

	if (table->validate_state == NFT_VALIDATE_DO)
		return nft_table_validate(net, table);

	return 0;
}

/**
 *	nft_data_hold - hold a nft_data item
 *
 *	@data: struct nft_data to release
 *	@type: type of data
 *
 *	Hold a nft_data item. NFT_DATA_VALUE types can be silently discarded,
 *	NFT_DATA_VERDICT bumps the reference to chains in case of NFT_JUMP and
 *	NFT_GOTO verdicts. This function must be called on active data objects
 *	from the second phase of the commit protocol.
 */
void nft_data_hold(const struct nft_data *data, enum nft_data_types type)
{
	struct nft_chain *chain;

	if (type == NFT_DATA_VERDICT) {
		switch (data->verdict.code) {
		case NFT_JUMP:
		case NFT_GOTO:
			chain = data->verdict.chain;
<<<<<<< HEAD
			chain->use++;
=======
			nft_use_inc_restore(&chain->use);
>>>>>>> 38ca6978
			break;
		}
	}
}

static void nft_setelem_data_activate(const struct net *net,
				      const struct nft_set *set,
				      struct nft_set_elem *elem)
{
	const struct nft_set_ext *ext = nft_set_elem_ext(set, elem->priv);

	if (nft_set_ext_exists(ext, NFT_SET_EXT_DATA))
		nft_data_hold(nft_set_ext_data(ext), set->dtype);
	if (nft_set_ext_exists(ext, NFT_SET_EXT_OBJREF))
		nft_use_inc_restore(&(*nft_set_ext_obj(ext))->use);
}

static void nft_setelem_data_deactivate(const struct net *net,
					const struct nft_set *set,
					struct nft_set_elem *elem)
{
	const struct nft_set_ext *ext = nft_set_elem_ext(set, elem->priv);

	if (nft_set_ext_exists(ext, NFT_SET_EXT_DATA))
		nft_data_release(nft_set_ext_data(ext), set->dtype);
	if (nft_set_ext_exists(ext, NFT_SET_EXT_OBJREF))
		nft_use_dec(&(*nft_set_ext_obj(ext))->use);
}

static int nft_del_setelem(struct nft_ctx *ctx, struct nft_set *set,
			   const struct nlattr *attr)
{
	struct nlattr *nla[NFTA_SET_ELEM_MAX + 1];
	struct nft_set_ext_tmpl tmpl;
	struct nft_set_elem elem;
	struct nft_set_ext *ext;
	struct nft_trans *trans;
	u32 flags = 0;
	int err;

	err = nla_parse_nested_deprecated(nla, NFTA_SET_ELEM_MAX, attr,
					  nft_set_elem_policy, NULL);
	if (err < 0)
		return err;

	err = nft_setelem_parse_flags(set, nla[NFTA_SET_ELEM_FLAGS], &flags);
	if (err < 0)
		return err;

	if (!nla[NFTA_SET_ELEM_KEY] && !(flags & NFT_SET_ELEM_CATCHALL))
		return -EINVAL;

	if (!nft_setelem_valid_key_end(set, nla, flags))
		return -EINVAL;

	nft_set_ext_prepare(&tmpl);

	if (flags != 0) {
		err = nft_set_ext_add(&tmpl, NFT_SET_EXT_FLAGS);
		if (err < 0)
			return err;
	}

	if (nla[NFTA_SET_ELEM_KEY]) {
		err = nft_setelem_parse_key(ctx, set, &elem.key.val,
					    nla[NFTA_SET_ELEM_KEY]);
		if (err < 0)
			return err;

		err = nft_set_ext_add_length(&tmpl, NFT_SET_EXT_KEY, set->klen);
		if (err < 0)
			goto fail_elem;
	}

	if (nla[NFTA_SET_ELEM_KEY_END]) {
		err = nft_setelem_parse_key(ctx, set, &elem.key_end.val,
					    nla[NFTA_SET_ELEM_KEY_END]);
		if (err < 0)
			goto fail_elem;

		err = nft_set_ext_add_length(&tmpl, NFT_SET_EXT_KEY_END, set->klen);
		if (err < 0)
			goto fail_elem_key_end;
	}

	err = -ENOMEM;
	elem.priv = nft_set_elem_init(set, &tmpl, elem.key.val.data,
				      elem.key_end.val.data, NULL, 0, 0,
				      GFP_KERNEL_ACCOUNT);
	if (IS_ERR(elem.priv)) {
		err = PTR_ERR(elem.priv);
		goto fail_elem_key_end;
	}

	ext = nft_set_elem_ext(set, elem.priv);
	if (flags)
		*nft_set_ext_flags(ext) = flags;

	trans = nft_trans_elem_alloc(ctx, NFT_MSG_DELSETELEM, set);
	if (trans == NULL)
		goto fail_trans;

	err = nft_setelem_deactivate(ctx->net, set, &elem, flags);
	if (err < 0)
		goto fail_ops;

	nft_setelem_data_deactivate(ctx->net, set, &elem);

	nft_trans_elem(trans) = elem;
	nft_trans_commit_list_add_tail(ctx->net, trans);
	return 0;

fail_ops:
	kfree(trans);
fail_trans:
	kfree(elem.priv);
fail_elem_key_end:
	nft_data_release(&elem.key_end.val, NFT_DATA_VALUE);
fail_elem:
	nft_data_release(&elem.key.val, NFT_DATA_VALUE);
	return err;
}

static int nft_setelem_flush(const struct nft_ctx *ctx,
			     struct nft_set *set,
			     const struct nft_set_iter *iter,
			     struct nft_set_elem *elem)
{
	struct nft_trans *trans;
	int err;

	trans = nft_trans_alloc_gfp(ctx, NFT_MSG_DELSETELEM,
				    sizeof(struct nft_trans_elem), GFP_ATOMIC);
	if (!trans)
		return -ENOMEM;

	if (!set->ops->flush(ctx->net, set, elem->priv)) {
		err = -ENOENT;
		goto err1;
	}
	set->ndeact++;

	nft_setelem_data_deactivate(ctx->net, set, elem);
	nft_trans_elem_set(trans) = set;
	nft_trans_elem(trans) = *elem;
	nft_trans_commit_list_add_tail(ctx->net, trans);

	return 0;
err1:
	kfree(trans);
	return err;
}

static int __nft_set_catchall_flush(const struct nft_ctx *ctx,
				    struct nft_set *set,
				    struct nft_set_elem *elem)
{
	struct nft_trans *trans;

	trans = nft_trans_alloc_gfp(ctx, NFT_MSG_DELSETELEM,
				    sizeof(struct nft_trans_elem), GFP_KERNEL);
	if (!trans)
		return -ENOMEM;

	nft_setelem_data_deactivate(ctx->net, set, elem);
	nft_trans_elem_set(trans) = set;
	nft_trans_elem(trans) = *elem;
	nft_trans_commit_list_add_tail(ctx->net, trans);

	return 0;
}

static int nft_set_catchall_flush(const struct nft_ctx *ctx,
				  struct nft_set *set)
{
	u8 genmask = nft_genmask_next(ctx->net);
	struct nft_set_elem_catchall *catchall;
	struct nft_set_elem elem;
	struct nft_set_ext *ext;
	int ret = 0;

	list_for_each_entry_rcu(catchall, &set->catchall_list, list) {
		ext = nft_set_elem_ext(set, catchall->elem);
		if (!nft_set_elem_active(ext, genmask) ||
		    nft_set_elem_mark_busy(ext))
			continue;

		elem.priv = catchall->elem;
		ret = __nft_set_catchall_flush(ctx, set, &elem);
		if (ret < 0)
			break;
	}

	return ret;
}

static int nft_set_flush(struct nft_ctx *ctx, struct nft_set *set, u8 genmask)
{
	struct nft_set_iter iter = {
		.genmask	= genmask,
		.fn		= nft_setelem_flush,
	};

	set->ops->walk(ctx, set, &iter);
	if (!iter.err)
		iter.err = nft_set_catchall_flush(ctx, set);

	return iter.err;
}

static int nf_tables_delsetelem(struct sk_buff *skb,
				const struct nfnl_info *info,
				const struct nlattr * const nla[])
{
	struct netlink_ext_ack *extack = info->extack;
	u8 genmask = nft_genmask_next(info->net);
	u8 family = info->nfmsg->nfgen_family;
	struct net *net = info->net;
	const struct nlattr *attr;
	struct nft_table *table;
	struct nft_set *set;
	struct nft_ctx ctx;
	int rem, err = 0;

	table = nft_table_lookup(net, nla[NFTA_SET_ELEM_LIST_TABLE], family,
				 genmask, NETLINK_CB(skb).portid);
	if (IS_ERR(table)) {
		NL_SET_BAD_ATTR(extack, nla[NFTA_SET_ELEM_LIST_TABLE]);
		return PTR_ERR(table);
	}

	set = nft_set_lookup(table, nla[NFTA_SET_ELEM_LIST_SET], genmask);
	if (IS_ERR(set))
		return PTR_ERR(set);

	if (!list_empty(&set->bindings) &&
	    (set->flags & (NFT_SET_CONSTANT | NFT_SET_ANONYMOUS)))
		return -EBUSY;

	nft_ctx_init(&ctx, net, skb, info->nlh, family, table, NULL, nla);

	if (!nla[NFTA_SET_ELEM_LIST_ELEMENTS])
		return nft_set_flush(&ctx, set, genmask);

	nla_for_each_nested(attr, nla[NFTA_SET_ELEM_LIST_ELEMENTS], rem) {
		err = nft_del_setelem(&ctx, set, attr);
		if (err == -ENOENT &&
		    NFNL_MSG_TYPE(info->nlh->nlmsg_type) == NFT_MSG_DESTROYSETELEM)
			continue;

		if (err < 0) {
			NL_SET_BAD_ATTR(extack, attr);
			break;
		}
	}
	return err;
}

void nft_set_gc_batch_release(struct rcu_head *rcu)
{
	struct nft_set_gc_batch *gcb;
	unsigned int i;

	gcb = container_of(rcu, struct nft_set_gc_batch, head.rcu);
	for (i = 0; i < gcb->head.cnt; i++)
		nft_set_elem_destroy(gcb->head.set, gcb->elems[i], true);
	kfree(gcb);
}

struct nft_set_gc_batch *nft_set_gc_batch_alloc(const struct nft_set *set,
						gfp_t gfp)
{
	struct nft_set_gc_batch *gcb;

	gcb = kzalloc(sizeof(*gcb), gfp);
	if (gcb == NULL)
		return gcb;
	gcb->head.set = set;
	return gcb;
}

/*
 * Stateful objects
 */

/**
 *	nft_register_obj- register nf_tables stateful object type
 *	@obj_type: object type
 *
 *	Registers the object type for use with nf_tables. Returns zero on
 *	success or a negative errno code otherwise.
 */
int nft_register_obj(struct nft_object_type *obj_type)
{
	if (obj_type->type == NFT_OBJECT_UNSPEC)
		return -EINVAL;

	nfnl_lock(NFNL_SUBSYS_NFTABLES);
	list_add_rcu(&obj_type->list, &nf_tables_objects);
	nfnl_unlock(NFNL_SUBSYS_NFTABLES);
	return 0;
}
EXPORT_SYMBOL_GPL(nft_register_obj);

/**
 *	nft_unregister_obj - unregister nf_tables object type
 *	@obj_type: object type
 *
 * 	Unregisters the object type for use with nf_tables.
 */
void nft_unregister_obj(struct nft_object_type *obj_type)
{
	nfnl_lock(NFNL_SUBSYS_NFTABLES);
	list_del_rcu(&obj_type->list);
	nfnl_unlock(NFNL_SUBSYS_NFTABLES);
}
EXPORT_SYMBOL_GPL(nft_unregister_obj);

struct nft_object *nft_obj_lookup(const struct net *net,
				  const struct nft_table *table,
				  const struct nlattr *nla, u32 objtype,
				  u8 genmask)
{
	struct nft_object_hash_key k = { .table = table };
	char search[NFT_OBJ_MAXNAMELEN];
	struct rhlist_head *tmp, *list;
	struct nft_object *obj;

	nla_strscpy(search, nla, sizeof(search));
	k.name = search;

	WARN_ON_ONCE(!rcu_read_lock_held() &&
		     !lockdep_commit_lock_is_held(net));

	rcu_read_lock();
	list = rhltable_lookup(&nft_objname_ht, &k, nft_objname_ht_params);
	if (!list)
		goto out;

	rhl_for_each_entry_rcu(obj, tmp, list, rhlhead) {
		if (objtype == obj->ops->type->type &&
		    nft_active_genmask(obj, genmask)) {
			rcu_read_unlock();
			return obj;
		}
	}
out:
	rcu_read_unlock();
	return ERR_PTR(-ENOENT);
}
EXPORT_SYMBOL_GPL(nft_obj_lookup);

static struct nft_object *nft_obj_lookup_byhandle(const struct nft_table *table,
						  const struct nlattr *nla,
						  u32 objtype, u8 genmask)
{
	struct nft_object *obj;

	list_for_each_entry(obj, &table->objects, list) {
		if (be64_to_cpu(nla_get_be64(nla)) == obj->handle &&
		    objtype == obj->ops->type->type &&
		    nft_active_genmask(obj, genmask))
			return obj;
	}
	return ERR_PTR(-ENOENT);
}

static const struct nla_policy nft_obj_policy[NFTA_OBJ_MAX + 1] = {
	[NFTA_OBJ_TABLE]	= { .type = NLA_STRING,
				    .len = NFT_TABLE_MAXNAMELEN - 1 },
	[NFTA_OBJ_NAME]		= { .type = NLA_STRING,
				    .len = NFT_OBJ_MAXNAMELEN - 1 },
	[NFTA_OBJ_TYPE]		= { .type = NLA_U32 },
	[NFTA_OBJ_DATA]		= { .type = NLA_NESTED },
	[NFTA_OBJ_HANDLE]	= { .type = NLA_U64},
	[NFTA_OBJ_USERDATA]	= { .type = NLA_BINARY,
				    .len = NFT_USERDATA_MAXLEN },
};

static struct nft_object *nft_obj_init(const struct nft_ctx *ctx,
				       const struct nft_object_type *type,
				       const struct nlattr *attr)
{
	struct nlattr **tb;
	const struct nft_object_ops *ops;
	struct nft_object *obj;
	int err = -ENOMEM;

	tb = kmalloc_array(type->maxattr + 1, sizeof(*tb), GFP_KERNEL);
	if (!tb)
		goto err1;

	if (attr) {
		err = nla_parse_nested_deprecated(tb, type->maxattr, attr,
						  type->policy, NULL);
		if (err < 0)
			goto err2;
	} else {
		memset(tb, 0, sizeof(tb[0]) * (type->maxattr + 1));
	}

	if (type->select_ops) {
		ops = type->select_ops(ctx, (const struct nlattr * const *)tb);
		if (IS_ERR(ops)) {
			err = PTR_ERR(ops);
			goto err2;
		}
	} else {
		ops = type->ops;
	}

	err = -ENOMEM;
	obj = kzalloc(sizeof(*obj) + ops->size, GFP_KERNEL_ACCOUNT);
	if (!obj)
		goto err2;

	err = ops->init(ctx, (const struct nlattr * const *)tb, obj);
	if (err < 0)
		goto err3;

	obj->ops = ops;

	kfree(tb);
	return obj;
err3:
	kfree(obj);
err2:
	kfree(tb);
err1:
	return ERR_PTR(err);
}

static int nft_object_dump(struct sk_buff *skb, unsigned int attr,
			   struct nft_object *obj, bool reset)
{
	struct nlattr *nest;

	nest = nla_nest_start_noflag(skb, attr);
	if (!nest)
		goto nla_put_failure;
	if (obj->ops->dump(skb, obj, reset) < 0)
		goto nla_put_failure;
	nla_nest_end(skb, nest);
	return 0;

nla_put_failure:
	return -1;
}

static const struct nft_object_type *__nft_obj_type_get(u32 objtype)
{
	const struct nft_object_type *type;

	list_for_each_entry(type, &nf_tables_objects, list) {
		if (objtype == type->type)
			return type;
	}
	return NULL;
}

static const struct nft_object_type *
nft_obj_type_get(struct net *net, u32 objtype)
{
	const struct nft_object_type *type;

	type = __nft_obj_type_get(objtype);
	if (type != NULL && try_module_get(type->owner))
		return type;

	lockdep_nfnl_nft_mutex_not_held();
#ifdef CONFIG_MODULES
	if (type == NULL) {
		if (nft_request_module(net, "nft-obj-%u", objtype) == -EAGAIN)
			return ERR_PTR(-EAGAIN);
	}
#endif
	return ERR_PTR(-ENOENT);
}

static int nf_tables_updobj(const struct nft_ctx *ctx,
			    const struct nft_object_type *type,
			    const struct nlattr *attr,
			    struct nft_object *obj)
{
	struct nft_object *newobj;
	struct nft_trans *trans;
	int err = -ENOMEM;

	if (!try_module_get(type->owner))
		return -ENOENT;

	trans = nft_trans_alloc(ctx, NFT_MSG_NEWOBJ,
				sizeof(struct nft_trans_obj));
	if (!trans)
		goto err_trans;

	newobj = nft_obj_init(ctx, type, attr);
	if (IS_ERR(newobj)) {
		err = PTR_ERR(newobj);
		goto err_free_trans;
	}

	nft_trans_obj(trans) = obj;
	nft_trans_obj_update(trans) = true;
	nft_trans_obj_newobj(trans) = newobj;
	nft_trans_commit_list_add_tail(ctx->net, trans);

	return 0;

err_free_trans:
	kfree(trans);
err_trans:
	module_put(type->owner);
	return err;
}

static int nf_tables_newobj(struct sk_buff *skb, const struct nfnl_info *info,
			    const struct nlattr * const nla[])
{
	struct netlink_ext_ack *extack = info->extack;
	u8 genmask = nft_genmask_next(info->net);
	u8 family = info->nfmsg->nfgen_family;
	const struct nft_object_type *type;
	struct net *net = info->net;
	struct nft_table *table;
	struct nft_object *obj;
	struct nft_ctx ctx;
	u32 objtype;
	int err;

	if (!nla[NFTA_OBJ_TYPE] ||
	    !nla[NFTA_OBJ_NAME] ||
	    !nla[NFTA_OBJ_DATA])
		return -EINVAL;

	table = nft_table_lookup(net, nla[NFTA_OBJ_TABLE], family, genmask,
				 NETLINK_CB(skb).portid);
	if (IS_ERR(table)) {
		NL_SET_BAD_ATTR(extack, nla[NFTA_OBJ_TABLE]);
		return PTR_ERR(table);
	}

	objtype = ntohl(nla_get_be32(nla[NFTA_OBJ_TYPE]));
	obj = nft_obj_lookup(net, table, nla[NFTA_OBJ_NAME], objtype, genmask);
	if (IS_ERR(obj)) {
		err = PTR_ERR(obj);
		if (err != -ENOENT) {
			NL_SET_BAD_ATTR(extack, nla[NFTA_OBJ_NAME]);
			return err;
		}
	} else {
		if (info->nlh->nlmsg_flags & NLM_F_EXCL) {
			NL_SET_BAD_ATTR(extack, nla[NFTA_OBJ_NAME]);
			return -EEXIST;
		}
		if (info->nlh->nlmsg_flags & NLM_F_REPLACE)
			return -EOPNOTSUPP;

		type = __nft_obj_type_get(objtype);
		if (WARN_ON_ONCE(!type))
			return -ENOENT;

		nft_ctx_init(&ctx, net, skb, info->nlh, family, table, NULL, nla);

		return nf_tables_updobj(&ctx, type, nla[NFTA_OBJ_DATA], obj);
	}

	nft_ctx_init(&ctx, net, skb, info->nlh, family, table, NULL, nla);

	if (!nft_use_inc(&table->use))
		return -EMFILE;

	type = nft_obj_type_get(net, objtype);
	if (IS_ERR(type)) {
		err = PTR_ERR(type);
		goto err_type;
	}

	obj = nft_obj_init(&ctx, type, nla[NFTA_OBJ_DATA]);
	if (IS_ERR(obj)) {
		err = PTR_ERR(obj);
		goto err_init;
	}
	obj->key.table = table;
	obj->handle = nf_tables_alloc_handle(table);

	obj->key.name = nla_strdup(nla[NFTA_OBJ_NAME], GFP_KERNEL_ACCOUNT);
	if (!obj->key.name) {
		err = -ENOMEM;
		goto err_strdup;
	}

	if (nla[NFTA_OBJ_USERDATA]) {
		obj->udata = nla_memdup(nla[NFTA_OBJ_USERDATA], GFP_KERNEL_ACCOUNT);
		if (obj->udata == NULL)
			goto err_userdata;

		obj->udlen = nla_len(nla[NFTA_OBJ_USERDATA]);
	}

	err = nft_trans_obj_add(&ctx, NFT_MSG_NEWOBJ, obj);
	if (err < 0)
		goto err_trans;

	err = rhltable_insert(&nft_objname_ht, &obj->rhlhead,
			      nft_objname_ht_params);
	if (err < 0)
		goto err_obj_ht;

	list_add_tail_rcu(&obj->list, &table->objects);

	return 0;
err_obj_ht:
	/* queued in transaction log */
	INIT_LIST_HEAD(&obj->list);
	return err;
err_trans:
	kfree(obj->udata);
err_userdata:
	kfree(obj->key.name);
err_strdup:
	if (obj->ops->destroy)
		obj->ops->destroy(&ctx, obj);
	kfree(obj);
err_init:
	module_put(type->owner);
err_type:
	nft_use_dec_restore(&table->use);

	return err;
}

static int nf_tables_fill_obj_info(struct sk_buff *skb, struct net *net,
				   u32 portid, u32 seq, int event, u32 flags,
				   int family, const struct nft_table *table,
				   struct nft_object *obj, bool reset)
{
	struct nlmsghdr *nlh;

	event = nfnl_msg_type(NFNL_SUBSYS_NFTABLES, event);
	nlh = nfnl_msg_put(skb, portid, seq, event, flags, family,
			   NFNETLINK_V0, nft_base_seq(net));
	if (!nlh)
		goto nla_put_failure;

	if (nla_put_string(skb, NFTA_OBJ_TABLE, table->name) ||
	    nla_put_string(skb, NFTA_OBJ_NAME, obj->key.name) ||
	    nla_put_be64(skb, NFTA_OBJ_HANDLE, cpu_to_be64(obj->handle),
			 NFTA_OBJ_PAD))
		goto nla_put_failure;

	if (event == NFT_MSG_DELOBJ) {
		nlmsg_end(skb, nlh);
		return 0;
	}

	if (nla_put_be32(skb, NFTA_OBJ_TYPE, htonl(obj->ops->type->type)) ||
	    nla_put_be32(skb, NFTA_OBJ_USE, htonl(obj->use)) ||
	    nft_object_dump(skb, NFTA_OBJ_DATA, obj, reset))
		goto nla_put_failure;

	if (obj->udata &&
	    nla_put(skb, NFTA_OBJ_USERDATA, obj->udlen, obj->udata))
		goto nla_put_failure;

	nlmsg_end(skb, nlh);
	return 0;

nla_put_failure:
	nlmsg_trim(skb, nlh);
	return -1;
}

struct nft_obj_filter {
	char		*table;
	u32		type;
};

static int nf_tables_dump_obj(struct sk_buff *skb, struct netlink_callback *cb)
{
	const struct nfgenmsg *nfmsg = nlmsg_data(cb->nlh);
	const struct nft_table *table;
	unsigned int idx = 0, s_idx = cb->args[0];
	struct nft_obj_filter *filter = cb->data;
	struct net *net = sock_net(skb->sk);
	int family = nfmsg->nfgen_family;
	struct nftables_pernet *nft_net;
	struct nft_object *obj;
	bool reset = false;

	if (NFNL_MSG_TYPE(cb->nlh->nlmsg_type) == NFT_MSG_GETOBJ_RESET)
		reset = true;

	rcu_read_lock();
	nft_net = nft_pernet(net);
	cb->seq = READ_ONCE(nft_net->base_seq);

	list_for_each_entry_rcu(table, &nft_net->tables, list) {
		if (family != NFPROTO_UNSPEC && family != table->family)
			continue;

		list_for_each_entry_rcu(obj, &table->objects, list) {
			if (!nft_is_active(net, obj))
				goto cont;
			if (idx < s_idx)
				goto cont;
			if (idx > s_idx)
				memset(&cb->args[1], 0,
				       sizeof(cb->args) - sizeof(cb->args[0]));
			if (filter && filter->table &&
			    strcmp(filter->table, table->name))
				goto cont;
			if (filter &&
			    filter->type != NFT_OBJECT_UNSPEC &&
			    obj->ops->type->type != filter->type)
				goto cont;
			if (reset) {
				char *buf = kasprintf(GFP_ATOMIC,
						      "%s:%u",
						      table->name,
						      nft_net->base_seq);

				audit_log_nfcfg(buf,
						family,
						obj->handle,
						AUDIT_NFT_OP_OBJ_RESET,
						GFP_ATOMIC);
				kfree(buf);
			}

			if (nf_tables_fill_obj_info(skb, net, NETLINK_CB(cb->skb).portid,
						    cb->nlh->nlmsg_seq,
						    NFT_MSG_NEWOBJ,
						    NLM_F_MULTI | NLM_F_APPEND,
						    table->family, table,
						    obj, reset) < 0)
				goto done;

			nl_dump_check_consistent(cb, nlmsg_hdr(skb));
cont:
			idx++;
		}
	}
done:
	rcu_read_unlock();

	cb->args[0] = idx;
	return skb->len;
}

static int nf_tables_dump_obj_start(struct netlink_callback *cb)
{
	const struct nlattr * const *nla = cb->data;
	struct nft_obj_filter *filter = NULL;

	if (nla[NFTA_OBJ_TABLE] || nla[NFTA_OBJ_TYPE]) {
		filter = kzalloc(sizeof(*filter), GFP_ATOMIC);
		if (!filter)
			return -ENOMEM;

		if (nla[NFTA_OBJ_TABLE]) {
			filter->table = nla_strdup(nla[NFTA_OBJ_TABLE], GFP_ATOMIC);
			if (!filter->table) {
				kfree(filter);
				return -ENOMEM;
			}
		}

		if (nla[NFTA_OBJ_TYPE])
			filter->type = ntohl(nla_get_be32(nla[NFTA_OBJ_TYPE]));
	}

	cb->data = filter;
	return 0;
}

static int nf_tables_dump_obj_done(struct netlink_callback *cb)
{
	struct nft_obj_filter *filter = cb->data;

	if (filter) {
		kfree(filter->table);
		kfree(filter);
	}

	return 0;
}

/* called with rcu_read_lock held */
static int nf_tables_getobj(struct sk_buff *skb, const struct nfnl_info *info,
			    const struct nlattr * const nla[])
{
	struct netlink_ext_ack *extack = info->extack;
	u8 genmask = nft_genmask_cur(info->net);
	u8 family = info->nfmsg->nfgen_family;
	const struct nft_table *table;
	struct net *net = info->net;
	struct nft_object *obj;
	struct sk_buff *skb2;
	bool reset = false;
	u32 objtype;
	int err;

	if (info->nlh->nlmsg_flags & NLM_F_DUMP) {
		struct netlink_dump_control c = {
			.start = nf_tables_dump_obj_start,
			.dump = nf_tables_dump_obj,
			.done = nf_tables_dump_obj_done,
			.module = THIS_MODULE,
			.data = (void *)nla,
		};

		return nft_netlink_dump_start_rcu(info->sk, skb, info->nlh, &c);
	}

	if (!nla[NFTA_OBJ_NAME] ||
	    !nla[NFTA_OBJ_TYPE])
		return -EINVAL;

	table = nft_table_lookup(net, nla[NFTA_OBJ_TABLE], family, genmask, 0);
	if (IS_ERR(table)) {
		NL_SET_BAD_ATTR(extack, nla[NFTA_OBJ_TABLE]);
		return PTR_ERR(table);
	}

	objtype = ntohl(nla_get_be32(nla[NFTA_OBJ_TYPE]));
	obj = nft_obj_lookup(net, table, nla[NFTA_OBJ_NAME], objtype, genmask);
	if (IS_ERR(obj)) {
		NL_SET_BAD_ATTR(extack, nla[NFTA_OBJ_NAME]);
		return PTR_ERR(obj);
	}

	skb2 = alloc_skb(NLMSG_GOODSIZE, GFP_ATOMIC);
	if (!skb2)
		return -ENOMEM;

	if (NFNL_MSG_TYPE(info->nlh->nlmsg_type) == NFT_MSG_GETOBJ_RESET)
		reset = true;

	if (reset) {
		const struct nftables_pernet *nft_net;
		char *buf;

		nft_net = nft_pernet(net);
		buf = kasprintf(GFP_ATOMIC, "%s:%u", table->name, nft_net->base_seq);

		audit_log_nfcfg(buf,
				family,
				obj->handle,
				AUDIT_NFT_OP_OBJ_RESET,
				GFP_ATOMIC);
		kfree(buf);
	}

	err = nf_tables_fill_obj_info(skb2, net, NETLINK_CB(skb).portid,
				      info->nlh->nlmsg_seq, NFT_MSG_NEWOBJ, 0,
				      family, table, obj, reset);
	if (err < 0)
		goto err_fill_obj_info;

	return nfnetlink_unicast(skb2, net, NETLINK_CB(skb).portid);

err_fill_obj_info:
	kfree_skb(skb2);
	return err;
}

static void nft_obj_destroy(const struct nft_ctx *ctx, struct nft_object *obj)
{
	if (obj->ops->destroy)
		obj->ops->destroy(ctx, obj);

	module_put(obj->ops->type->owner);
	kfree(obj->key.name);
	kfree(obj->udata);
	kfree(obj);
}

static int nf_tables_delobj(struct sk_buff *skb, const struct nfnl_info *info,
			    const struct nlattr * const nla[])
{
	struct netlink_ext_ack *extack = info->extack;
	u8 genmask = nft_genmask_next(info->net);
	u8 family = info->nfmsg->nfgen_family;
	struct net *net = info->net;
	const struct nlattr *attr;
	struct nft_table *table;
	struct nft_object *obj;
	struct nft_ctx ctx;
	u32 objtype;

	if (!nla[NFTA_OBJ_TYPE] ||
	    (!nla[NFTA_OBJ_NAME] && !nla[NFTA_OBJ_HANDLE]))
		return -EINVAL;

	table = nft_table_lookup(net, nla[NFTA_OBJ_TABLE], family, genmask,
				 NETLINK_CB(skb).portid);
	if (IS_ERR(table)) {
		NL_SET_BAD_ATTR(extack, nla[NFTA_OBJ_TABLE]);
		return PTR_ERR(table);
	}

	objtype = ntohl(nla_get_be32(nla[NFTA_OBJ_TYPE]));
	if (nla[NFTA_OBJ_HANDLE]) {
		attr = nla[NFTA_OBJ_HANDLE];
		obj = nft_obj_lookup_byhandle(table, attr, objtype, genmask);
	} else {
		attr = nla[NFTA_OBJ_NAME];
		obj = nft_obj_lookup(net, table, attr, objtype, genmask);
	}

	if (IS_ERR(obj)) {
		if (PTR_ERR(obj) == -ENOENT &&
		    NFNL_MSG_TYPE(info->nlh->nlmsg_type) == NFT_MSG_DESTROYOBJ)
			return 0;

		NL_SET_BAD_ATTR(extack, attr);
		return PTR_ERR(obj);
	}
	if (obj->use > 0) {
		NL_SET_BAD_ATTR(extack, attr);
		return -EBUSY;
	}

	nft_ctx_init(&ctx, net, skb, info->nlh, family, table, NULL, nla);

	return nft_delobj(&ctx, obj);
}

void nft_obj_notify(struct net *net, const struct nft_table *table,
		    struct nft_object *obj, u32 portid, u32 seq, int event,
		    u16 flags, int family, int report, gfp_t gfp)
{
	struct nftables_pernet *nft_net = nft_pernet(net);
	struct sk_buff *skb;
	int err;
	char *buf = kasprintf(gfp, "%s:%u",
			      table->name, nft_net->base_seq);

	audit_log_nfcfg(buf,
			family,
			obj->handle,
			event == NFT_MSG_NEWOBJ ?
				 AUDIT_NFT_OP_OBJ_REGISTER :
				 AUDIT_NFT_OP_OBJ_UNREGISTER,
			gfp);
	kfree(buf);

	if (!report &&
	    !nfnetlink_has_listeners(net, NFNLGRP_NFTABLES))
		return;

	skb = nlmsg_new(NLMSG_GOODSIZE, gfp);
	if (skb == NULL)
		goto err;

	err = nf_tables_fill_obj_info(skb, net, portid, seq, event,
				      flags & (NLM_F_CREATE | NLM_F_EXCL),
				      family, table, obj, false);
	if (err < 0) {
		kfree_skb(skb);
		goto err;
	}

	nft_notify_enqueue(skb, report, &nft_net->notify_list);
	return;
err:
	nfnetlink_set_err(net, portid, NFNLGRP_NFTABLES, -ENOBUFS);
}
EXPORT_SYMBOL_GPL(nft_obj_notify);

static void nf_tables_obj_notify(const struct nft_ctx *ctx,
				 struct nft_object *obj, int event)
{
	nft_obj_notify(ctx->net, ctx->table, obj, ctx->portid, ctx->seq, event,
		       ctx->flags, ctx->family, ctx->report, GFP_KERNEL);
}

/*
 * Flow tables
 */
void nft_register_flowtable_type(struct nf_flowtable_type *type)
{
	nfnl_lock(NFNL_SUBSYS_NFTABLES);
	list_add_tail_rcu(&type->list, &nf_tables_flowtables);
	nfnl_unlock(NFNL_SUBSYS_NFTABLES);
}
EXPORT_SYMBOL_GPL(nft_register_flowtable_type);

void nft_unregister_flowtable_type(struct nf_flowtable_type *type)
{
	nfnl_lock(NFNL_SUBSYS_NFTABLES);
	list_del_rcu(&type->list);
	nfnl_unlock(NFNL_SUBSYS_NFTABLES);
}
EXPORT_SYMBOL_GPL(nft_unregister_flowtable_type);

static const struct nla_policy nft_flowtable_policy[NFTA_FLOWTABLE_MAX + 1] = {
	[NFTA_FLOWTABLE_TABLE]		= { .type = NLA_STRING,
					    .len = NFT_NAME_MAXLEN - 1 },
	[NFTA_FLOWTABLE_NAME]		= { .type = NLA_STRING,
					    .len = NFT_NAME_MAXLEN - 1 },
	[NFTA_FLOWTABLE_HOOK]		= { .type = NLA_NESTED },
	[NFTA_FLOWTABLE_HANDLE]		= { .type = NLA_U64 },
	[NFTA_FLOWTABLE_FLAGS]		= { .type = NLA_U32 },
};

struct nft_flowtable *nft_flowtable_lookup(const struct nft_table *table,
					   const struct nlattr *nla, u8 genmask)
{
	struct nft_flowtable *flowtable;

	list_for_each_entry_rcu(flowtable, &table->flowtables, list) {
		if (!nla_strcmp(nla, flowtable->name) &&
		    nft_active_genmask(flowtable, genmask))
			return flowtable;
	}
	return ERR_PTR(-ENOENT);
}
EXPORT_SYMBOL_GPL(nft_flowtable_lookup);

void nf_tables_deactivate_flowtable(const struct nft_ctx *ctx,
				    struct nft_flowtable *flowtable,
				    enum nft_trans_phase phase)
{
	switch (phase) {
	case NFT_TRANS_PREPARE_ERROR:
	case NFT_TRANS_PREPARE:
	case NFT_TRANS_ABORT:
	case NFT_TRANS_RELEASE:
		nft_use_dec(&flowtable->use);
		fallthrough;
	default:
		return;
	}
}
EXPORT_SYMBOL_GPL(nf_tables_deactivate_flowtable);

static struct nft_flowtable *
nft_flowtable_lookup_byhandle(const struct nft_table *table,
			      const struct nlattr *nla, u8 genmask)
{
       struct nft_flowtable *flowtable;

       list_for_each_entry(flowtable, &table->flowtables, list) {
               if (be64_to_cpu(nla_get_be64(nla)) == flowtable->handle &&
                   nft_active_genmask(flowtable, genmask))
                       return flowtable;
       }
       return ERR_PTR(-ENOENT);
}

struct nft_flowtable_hook {
	u32			num;
	int			priority;
	struct list_head	list;
};

static const struct nla_policy nft_flowtable_hook_policy[NFTA_FLOWTABLE_HOOK_MAX + 1] = {
	[NFTA_FLOWTABLE_HOOK_NUM]	= { .type = NLA_U32 },
	[NFTA_FLOWTABLE_HOOK_PRIORITY]	= { .type = NLA_U32 },
	[NFTA_FLOWTABLE_HOOK_DEVS]	= { .type = NLA_NESTED },
};

static int nft_flowtable_parse_hook(const struct nft_ctx *ctx,
				    const struct nlattr * const nla[],
				    struct nft_flowtable_hook *flowtable_hook,
				    struct nft_flowtable *flowtable,
				    struct netlink_ext_ack *extack, bool add)
{
	struct nlattr *tb[NFTA_FLOWTABLE_HOOK_MAX + 1];
	struct nft_hook *hook;
	int hooknum, priority;
	int err;

	INIT_LIST_HEAD(&flowtable_hook->list);

	err = nla_parse_nested_deprecated(tb, NFTA_FLOWTABLE_HOOK_MAX,
					  nla[NFTA_FLOWTABLE_HOOK],
					  nft_flowtable_hook_policy, NULL);
	if (err < 0)
		return err;

	if (add) {
		if (!tb[NFTA_FLOWTABLE_HOOK_NUM] ||
		    !tb[NFTA_FLOWTABLE_HOOK_PRIORITY]) {
			NL_SET_BAD_ATTR(extack, nla[NFTA_FLOWTABLE_NAME]);
			return -ENOENT;
		}

		hooknum = ntohl(nla_get_be32(tb[NFTA_FLOWTABLE_HOOK_NUM]));
		if (hooknum != NF_NETDEV_INGRESS)
			return -EOPNOTSUPP;

		priority = ntohl(nla_get_be32(tb[NFTA_FLOWTABLE_HOOK_PRIORITY]));

		flowtable_hook->priority	= priority;
		flowtable_hook->num		= hooknum;
	} else {
		if (tb[NFTA_FLOWTABLE_HOOK_NUM]) {
			hooknum = ntohl(nla_get_be32(tb[NFTA_FLOWTABLE_HOOK_NUM]));
			if (hooknum != flowtable->hooknum)
				return -EOPNOTSUPP;
		}

		if (tb[NFTA_FLOWTABLE_HOOK_PRIORITY]) {
			priority = ntohl(nla_get_be32(tb[NFTA_FLOWTABLE_HOOK_PRIORITY]));
			if (priority != flowtable->data.priority)
				return -EOPNOTSUPP;
		}

		flowtable_hook->priority	= flowtable->data.priority;
		flowtable_hook->num		= flowtable->hooknum;
	}

	if (tb[NFTA_FLOWTABLE_HOOK_DEVS]) {
		err = nf_tables_parse_netdev_hooks(ctx->net,
						   tb[NFTA_FLOWTABLE_HOOK_DEVS],
						   &flowtable_hook->list,
						   extack);
		if (err < 0)
			return err;
	}

	list_for_each_entry(hook, &flowtable_hook->list, list) {
		hook->ops.pf		= NFPROTO_NETDEV;
		hook->ops.hooknum	= flowtable_hook->num;
		hook->ops.priority	= flowtable_hook->priority;
		hook->ops.priv		= &flowtable->data;
		hook->ops.hook		= flowtable->data.type->hook;
	}

	return err;
}

static const struct nf_flowtable_type *__nft_flowtable_type_get(u8 family)
{
	const struct nf_flowtable_type *type;

	list_for_each_entry(type, &nf_tables_flowtables, list) {
		if (family == type->family)
			return type;
	}
	return NULL;
}

static const struct nf_flowtable_type *
nft_flowtable_type_get(struct net *net, u8 family)
{
	const struct nf_flowtable_type *type;

	type = __nft_flowtable_type_get(family);
	if (type != NULL && try_module_get(type->owner))
		return type;

	lockdep_nfnl_nft_mutex_not_held();
#ifdef CONFIG_MODULES
	if (type == NULL) {
		if (nft_request_module(net, "nf-flowtable-%u", family) == -EAGAIN)
			return ERR_PTR(-EAGAIN);
	}
#endif
	return ERR_PTR(-ENOENT);
}

/* Only called from error and netdev event paths. */
static void nft_unregister_flowtable_hook(struct net *net,
					  struct nft_flowtable *flowtable,
					  struct nft_hook *hook)
{
	nf_unregister_net_hook(net, &hook->ops);
	flowtable->data.type->setup(&flowtable->data, hook->ops.dev,
				    FLOW_BLOCK_UNBIND);
}

static void __nft_unregister_flowtable_net_hooks(struct net *net,
						 struct list_head *hook_list,
					         bool release_netdev)
{
	struct nft_hook *hook, *next;

	list_for_each_entry_safe(hook, next, hook_list, list) {
		nf_unregister_net_hook(net, &hook->ops);
		if (release_netdev) {
			list_del(&hook->list);
			kfree_rcu(hook, rcu);
		}
	}
}

static void nft_unregister_flowtable_net_hooks(struct net *net,
					       struct list_head *hook_list)
{
	__nft_unregister_flowtable_net_hooks(net, hook_list, false);
}

static int nft_register_flowtable_net_hooks(struct net *net,
					    struct nft_table *table,
					    struct list_head *hook_list,
					    struct nft_flowtable *flowtable)
{
	struct nft_hook *hook, *hook2, *next;
	struct nft_flowtable *ft;
	int err, i = 0;

	list_for_each_entry(hook, hook_list, list) {
		list_for_each_entry(ft, &table->flowtables, list) {
			if (!nft_is_active_next(net, ft))
				continue;

			list_for_each_entry(hook2, &ft->hook_list, list) {
				if (hook->ops.dev == hook2->ops.dev &&
				    hook->ops.pf == hook2->ops.pf) {
					err = -EEXIST;
					goto err_unregister_net_hooks;
				}
			}
		}

		err = flowtable->data.type->setup(&flowtable->data,
						  hook->ops.dev,
						  FLOW_BLOCK_BIND);
		if (err < 0)
			goto err_unregister_net_hooks;

		err = nf_register_net_hook(net, &hook->ops);
		if (err < 0) {
			flowtable->data.type->setup(&flowtable->data,
						    hook->ops.dev,
						    FLOW_BLOCK_UNBIND);
			goto err_unregister_net_hooks;
		}

		i++;
	}

	return 0;

err_unregister_net_hooks:
	list_for_each_entry_safe(hook, next, hook_list, list) {
		if (i-- <= 0)
			break;

		nft_unregister_flowtable_hook(net, flowtable, hook);
		list_del_rcu(&hook->list);
		kfree_rcu(hook, rcu);
	}

	return err;
}

static void nft_hooks_destroy(struct list_head *hook_list)
{
	struct nft_hook *hook, *next;

	list_for_each_entry_safe(hook, next, hook_list, list) {
		list_del_rcu(&hook->list);
		kfree_rcu(hook, rcu);
	}
}

static int nft_flowtable_update(struct nft_ctx *ctx, const struct nlmsghdr *nlh,
				struct nft_flowtable *flowtable,
				struct netlink_ext_ack *extack)
{
	const struct nlattr * const *nla = ctx->nla;
	struct nft_flowtable_hook flowtable_hook;
	struct nft_hook *hook, *next;
	struct nft_trans *trans;
	bool unregister = false;
	u32 flags;
	int err;

	err = nft_flowtable_parse_hook(ctx, nla, &flowtable_hook, flowtable,
				       extack, false);
	if (err < 0)
		return err;

	list_for_each_entry_safe(hook, next, &flowtable_hook.list, list) {
		if (nft_hook_list_find(&flowtable->hook_list, hook)) {
			list_del(&hook->list);
			kfree(hook);
		}
	}

	if (nla[NFTA_FLOWTABLE_FLAGS]) {
		flags = ntohl(nla_get_be32(nla[NFTA_FLOWTABLE_FLAGS]));
		if (flags & ~NFT_FLOWTABLE_MASK) {
			err = -EOPNOTSUPP;
			goto err_flowtable_update_hook;
		}
		if ((flowtable->data.flags & NFT_FLOWTABLE_HW_OFFLOAD) ^
		    (flags & NFT_FLOWTABLE_HW_OFFLOAD)) {
			err = -EOPNOTSUPP;
			goto err_flowtable_update_hook;
		}
	} else {
		flags = flowtable->data.flags;
	}

	err = nft_register_flowtable_net_hooks(ctx->net, ctx->table,
					       &flowtable_hook.list, flowtable);
	if (err < 0)
		goto err_flowtable_update_hook;

	trans = nft_trans_alloc(ctx, NFT_MSG_NEWFLOWTABLE,
				sizeof(struct nft_trans_flowtable));
	if (!trans) {
		unregister = true;
		err = -ENOMEM;
		goto err_flowtable_update_hook;
	}

	nft_trans_flowtable_flags(trans) = flags;
	nft_trans_flowtable(trans) = flowtable;
	nft_trans_flowtable_update(trans) = true;
	INIT_LIST_HEAD(&nft_trans_flowtable_hooks(trans));
	list_splice(&flowtable_hook.list, &nft_trans_flowtable_hooks(trans));

	nft_trans_commit_list_add_tail(ctx->net, trans);

	return 0;

err_flowtable_update_hook:
	list_for_each_entry_safe(hook, next, &flowtable_hook.list, list) {
		if (unregister)
			nft_unregister_flowtable_hook(ctx->net, flowtable, hook);
		list_del_rcu(&hook->list);
		kfree_rcu(hook, rcu);
	}

	return err;

}

static int nf_tables_newflowtable(struct sk_buff *skb,
				  const struct nfnl_info *info,
				  const struct nlattr * const nla[])
{
	struct netlink_ext_ack *extack = info->extack;
	struct nft_flowtable_hook flowtable_hook;
	u8 genmask = nft_genmask_next(info->net);
	u8 family = info->nfmsg->nfgen_family;
	const struct nf_flowtable_type *type;
	struct nft_flowtable *flowtable;
	struct nft_hook *hook, *next;
	struct net *net = info->net;
	struct nft_table *table;
	struct nft_ctx ctx;
	int err;

	if (!nla[NFTA_FLOWTABLE_TABLE] ||
	    !nla[NFTA_FLOWTABLE_NAME] ||
	    !nla[NFTA_FLOWTABLE_HOOK])
		return -EINVAL;

	table = nft_table_lookup(net, nla[NFTA_FLOWTABLE_TABLE], family,
				 genmask, NETLINK_CB(skb).portid);
	if (IS_ERR(table)) {
		NL_SET_BAD_ATTR(extack, nla[NFTA_FLOWTABLE_TABLE]);
		return PTR_ERR(table);
	}

	flowtable = nft_flowtable_lookup(table, nla[NFTA_FLOWTABLE_NAME],
					 genmask);
	if (IS_ERR(flowtable)) {
		err = PTR_ERR(flowtable);
		if (err != -ENOENT) {
			NL_SET_BAD_ATTR(extack, nla[NFTA_FLOWTABLE_NAME]);
			return err;
		}
	} else {
		if (info->nlh->nlmsg_flags & NLM_F_EXCL) {
			NL_SET_BAD_ATTR(extack, nla[NFTA_FLOWTABLE_NAME]);
			return -EEXIST;
		}

		nft_ctx_init(&ctx, net, skb, info->nlh, family, table, NULL, nla);

		return nft_flowtable_update(&ctx, info->nlh, flowtable, extack);
	}

	nft_ctx_init(&ctx, net, skb, info->nlh, family, table, NULL, nla);

	if (!nft_use_inc(&table->use))
		return -EMFILE;

	flowtable = kzalloc(sizeof(*flowtable), GFP_KERNEL_ACCOUNT);
	if (!flowtable) {
		err = -ENOMEM;
		goto flowtable_alloc;
	}

	flowtable->table = table;
	flowtable->handle = nf_tables_alloc_handle(table);
	INIT_LIST_HEAD(&flowtable->hook_list);

	flowtable->name = nla_strdup(nla[NFTA_FLOWTABLE_NAME], GFP_KERNEL_ACCOUNT);
	if (!flowtable->name) {
		err = -ENOMEM;
		goto err1;
	}

	type = nft_flowtable_type_get(net, family);
	if (IS_ERR(type)) {
		err = PTR_ERR(type);
		goto err2;
	}

	if (nla[NFTA_FLOWTABLE_FLAGS]) {
		flowtable->data.flags =
			ntohl(nla_get_be32(nla[NFTA_FLOWTABLE_FLAGS]));
		if (flowtable->data.flags & ~NFT_FLOWTABLE_MASK) {
			err = -EOPNOTSUPP;
			goto err3;
		}
	}

	write_pnet(&flowtable->data.net, net);
	flowtable->data.type = type;
	err = type->init(&flowtable->data);
	if (err < 0)
		goto err3;

	err = nft_flowtable_parse_hook(&ctx, nla, &flowtable_hook, flowtable,
				       extack, true);
	if (err < 0)
		goto err4;

	list_splice(&flowtable_hook.list, &flowtable->hook_list);
	flowtable->data.priority = flowtable_hook.priority;
	flowtable->hooknum = flowtable_hook.num;

	err = nft_register_flowtable_net_hooks(ctx.net, table,
					       &flowtable->hook_list,
					       flowtable);
	if (err < 0) {
		nft_hooks_destroy(&flowtable->hook_list);
		goto err4;
	}

	err = nft_trans_flowtable_add(&ctx, NFT_MSG_NEWFLOWTABLE, flowtable);
	if (err < 0)
		goto err5;

	list_add_tail_rcu(&flowtable->list, &table->flowtables);

	return 0;
err5:
	list_for_each_entry_safe(hook, next, &flowtable->hook_list, list) {
		nft_unregister_flowtable_hook(net, flowtable, hook);
		list_del_rcu(&hook->list);
		kfree_rcu(hook, rcu);
	}
err4:
	flowtable->data.type->free(&flowtable->data);
err3:
	module_put(type->owner);
err2:
	kfree(flowtable->name);
err1:
	kfree(flowtable);
flowtable_alloc:
	nft_use_dec_restore(&table->use);

	return err;
}

static void nft_flowtable_hook_release(struct nft_flowtable_hook *flowtable_hook)
{
	struct nft_hook *this, *next;

	list_for_each_entry_safe(this, next, &flowtable_hook->list, list) {
		list_del(&this->list);
		kfree(this);
	}
}

static int nft_delflowtable_hook(struct nft_ctx *ctx,
				 struct nft_flowtable *flowtable,
				 struct netlink_ext_ack *extack)
{
	const struct nlattr * const *nla = ctx->nla;
	struct nft_flowtable_hook flowtable_hook;
	LIST_HEAD(flowtable_del_list);
	struct nft_hook *this, *hook;
	struct nft_trans *trans;
	int err;

	err = nft_flowtable_parse_hook(ctx, nla, &flowtable_hook, flowtable,
				       extack, false);
	if (err < 0)
		return err;

	list_for_each_entry(this, &flowtable_hook.list, list) {
		hook = nft_hook_list_find(&flowtable->hook_list, this);
		if (!hook) {
			err = -ENOENT;
			goto err_flowtable_del_hook;
		}
		list_move(&hook->list, &flowtable_del_list);
	}

	trans = nft_trans_alloc(ctx, NFT_MSG_DELFLOWTABLE,
				sizeof(struct nft_trans_flowtable));
	if (!trans) {
		err = -ENOMEM;
		goto err_flowtable_del_hook;
	}

	nft_trans_flowtable(trans) = flowtable;
	nft_trans_flowtable_update(trans) = true;
	INIT_LIST_HEAD(&nft_trans_flowtable_hooks(trans));
	list_splice(&flowtable_del_list, &nft_trans_flowtable_hooks(trans));
	nft_flowtable_hook_release(&flowtable_hook);

	nft_trans_commit_list_add_tail(ctx->net, trans);

	return 0;

err_flowtable_del_hook:
	list_splice(&flowtable_del_list, &flowtable->hook_list);
	nft_flowtable_hook_release(&flowtable_hook);

	return err;
}

static int nf_tables_delflowtable(struct sk_buff *skb,
				  const struct nfnl_info *info,
				  const struct nlattr * const nla[])
{
	struct netlink_ext_ack *extack = info->extack;
	u8 genmask = nft_genmask_next(info->net);
	u8 family = info->nfmsg->nfgen_family;
	struct nft_flowtable *flowtable;
	struct net *net = info->net;
	const struct nlattr *attr;
	struct nft_table *table;
	struct nft_ctx ctx;

	if (!nla[NFTA_FLOWTABLE_TABLE] ||
	    (!nla[NFTA_FLOWTABLE_NAME] &&
	     !nla[NFTA_FLOWTABLE_HANDLE]))
		return -EINVAL;

	table = nft_table_lookup(net, nla[NFTA_FLOWTABLE_TABLE], family,
				 genmask, NETLINK_CB(skb).portid);
	if (IS_ERR(table)) {
		NL_SET_BAD_ATTR(extack, nla[NFTA_FLOWTABLE_TABLE]);
		return PTR_ERR(table);
	}

	if (nla[NFTA_FLOWTABLE_HANDLE]) {
		attr = nla[NFTA_FLOWTABLE_HANDLE];
		flowtable = nft_flowtable_lookup_byhandle(table, attr, genmask);
	} else {
		attr = nla[NFTA_FLOWTABLE_NAME];
		flowtable = nft_flowtable_lookup(table, attr, genmask);
	}

	if (IS_ERR(flowtable)) {
		if (PTR_ERR(flowtable) == -ENOENT &&
		    NFNL_MSG_TYPE(info->nlh->nlmsg_type) == NFT_MSG_DESTROYFLOWTABLE)
			return 0;

		NL_SET_BAD_ATTR(extack, attr);
		return PTR_ERR(flowtable);
	}

	nft_ctx_init(&ctx, net, skb, info->nlh, family, table, NULL, nla);

	if (nla[NFTA_FLOWTABLE_HOOK])
		return nft_delflowtable_hook(&ctx, flowtable, extack);

	if (flowtable->use > 0) {
		NL_SET_BAD_ATTR(extack, attr);
		return -EBUSY;
	}

	return nft_delflowtable(&ctx, flowtable);
}

static int nf_tables_fill_flowtable_info(struct sk_buff *skb, struct net *net,
					 u32 portid, u32 seq, int event,
					 u32 flags, int family,
					 struct nft_flowtable *flowtable,
					 struct list_head *hook_list)
{
	struct nlattr *nest, *nest_devs;
	struct nft_hook *hook;
	struct nlmsghdr *nlh;

	event = nfnl_msg_type(NFNL_SUBSYS_NFTABLES, event);
	nlh = nfnl_msg_put(skb, portid, seq, event, flags, family,
			   NFNETLINK_V0, nft_base_seq(net));
	if (!nlh)
		goto nla_put_failure;

	if (nla_put_string(skb, NFTA_FLOWTABLE_TABLE, flowtable->table->name) ||
	    nla_put_string(skb, NFTA_FLOWTABLE_NAME, flowtable->name) ||
	    nla_put_be64(skb, NFTA_FLOWTABLE_HANDLE, cpu_to_be64(flowtable->handle),
			 NFTA_FLOWTABLE_PAD))
		goto nla_put_failure;

	if (event == NFT_MSG_DELFLOWTABLE && !hook_list) {
		nlmsg_end(skb, nlh);
		return 0;
	}

	if (nla_put_be32(skb, NFTA_FLOWTABLE_USE, htonl(flowtable->use)) ||
	    nla_put_be32(skb, NFTA_FLOWTABLE_FLAGS, htonl(flowtable->data.flags)))
		goto nla_put_failure;

	nest = nla_nest_start_noflag(skb, NFTA_FLOWTABLE_HOOK);
	if (!nest)
		goto nla_put_failure;
	if (nla_put_be32(skb, NFTA_FLOWTABLE_HOOK_NUM, htonl(flowtable->hooknum)) ||
	    nla_put_be32(skb, NFTA_FLOWTABLE_HOOK_PRIORITY, htonl(flowtable->data.priority)))
		goto nla_put_failure;

	nest_devs = nla_nest_start_noflag(skb, NFTA_FLOWTABLE_HOOK_DEVS);
	if (!nest_devs)
		goto nla_put_failure;

	if (!hook_list)
		hook_list = &flowtable->hook_list;

	list_for_each_entry_rcu(hook, hook_list, list) {
		if (nla_put_string(skb, NFTA_DEVICE_NAME, hook->ops.dev->name))
			goto nla_put_failure;
	}
	nla_nest_end(skb, nest_devs);
	nla_nest_end(skb, nest);

	nlmsg_end(skb, nlh);
	return 0;

nla_put_failure:
	nlmsg_trim(skb, nlh);
	return -1;
}

struct nft_flowtable_filter {
	char		*table;
};

static int nf_tables_dump_flowtable(struct sk_buff *skb,
				    struct netlink_callback *cb)
{
	const struct nfgenmsg *nfmsg = nlmsg_data(cb->nlh);
	struct nft_flowtable_filter *filter = cb->data;
	unsigned int idx = 0, s_idx = cb->args[0];
	struct net *net = sock_net(skb->sk);
	int family = nfmsg->nfgen_family;
	struct nft_flowtable *flowtable;
	struct nftables_pernet *nft_net;
	const struct nft_table *table;

	rcu_read_lock();
	nft_net = nft_pernet(net);
	cb->seq = READ_ONCE(nft_net->base_seq);

	list_for_each_entry_rcu(table, &nft_net->tables, list) {
		if (family != NFPROTO_UNSPEC && family != table->family)
			continue;

		list_for_each_entry_rcu(flowtable, &table->flowtables, list) {
			if (!nft_is_active(net, flowtable))
				goto cont;
			if (idx < s_idx)
				goto cont;
			if (idx > s_idx)
				memset(&cb->args[1], 0,
				       sizeof(cb->args) - sizeof(cb->args[0]));
			if (filter && filter->table &&
			    strcmp(filter->table, table->name))
				goto cont;

			if (nf_tables_fill_flowtable_info(skb, net, NETLINK_CB(cb->skb).portid,
							  cb->nlh->nlmsg_seq,
							  NFT_MSG_NEWFLOWTABLE,
							  NLM_F_MULTI | NLM_F_APPEND,
							  table->family,
							  flowtable, NULL) < 0)
				goto done;

			nl_dump_check_consistent(cb, nlmsg_hdr(skb));
cont:
			idx++;
		}
	}
done:
	rcu_read_unlock();

	cb->args[0] = idx;
	return skb->len;
}

static int nf_tables_dump_flowtable_start(struct netlink_callback *cb)
{
	const struct nlattr * const *nla = cb->data;
	struct nft_flowtable_filter *filter = NULL;

	if (nla[NFTA_FLOWTABLE_TABLE]) {
		filter = kzalloc(sizeof(*filter), GFP_ATOMIC);
		if (!filter)
			return -ENOMEM;

		filter->table = nla_strdup(nla[NFTA_FLOWTABLE_TABLE],
					   GFP_ATOMIC);
		if (!filter->table) {
			kfree(filter);
			return -ENOMEM;
		}
	}

	cb->data = filter;
	return 0;
}

static int nf_tables_dump_flowtable_done(struct netlink_callback *cb)
{
	struct nft_flowtable_filter *filter = cb->data;

	if (!filter)
		return 0;

	kfree(filter->table);
	kfree(filter);

	return 0;
}

/* called with rcu_read_lock held */
static int nf_tables_getflowtable(struct sk_buff *skb,
				  const struct nfnl_info *info,
				  const struct nlattr * const nla[])
{
	u8 genmask = nft_genmask_cur(info->net);
	u8 family = info->nfmsg->nfgen_family;
	struct nft_flowtable *flowtable;
	const struct nft_table *table;
	struct net *net = info->net;
	struct sk_buff *skb2;
	int err;

	if (info->nlh->nlmsg_flags & NLM_F_DUMP) {
		struct netlink_dump_control c = {
			.start = nf_tables_dump_flowtable_start,
			.dump = nf_tables_dump_flowtable,
			.done = nf_tables_dump_flowtable_done,
			.module = THIS_MODULE,
			.data = (void *)nla,
		};

		return nft_netlink_dump_start_rcu(info->sk, skb, info->nlh, &c);
	}

	if (!nla[NFTA_FLOWTABLE_NAME])
		return -EINVAL;

	table = nft_table_lookup(net, nla[NFTA_FLOWTABLE_TABLE], family,
				 genmask, 0);
	if (IS_ERR(table))
		return PTR_ERR(table);

	flowtable = nft_flowtable_lookup(table, nla[NFTA_FLOWTABLE_NAME],
					 genmask);
	if (IS_ERR(flowtable))
		return PTR_ERR(flowtable);

	skb2 = alloc_skb(NLMSG_GOODSIZE, GFP_ATOMIC);
	if (!skb2)
		return -ENOMEM;

	err = nf_tables_fill_flowtable_info(skb2, net, NETLINK_CB(skb).portid,
					    info->nlh->nlmsg_seq,
					    NFT_MSG_NEWFLOWTABLE, 0, family,
					    flowtable, NULL);
	if (err < 0)
		goto err_fill_flowtable_info;

	return nfnetlink_unicast(skb2, net, NETLINK_CB(skb).portid);

err_fill_flowtable_info:
	kfree_skb(skb2);
	return err;
}

static void nf_tables_flowtable_notify(struct nft_ctx *ctx,
				       struct nft_flowtable *flowtable,
				       struct list_head *hook_list, int event)
{
	struct nftables_pernet *nft_net = nft_pernet(ctx->net);
	struct sk_buff *skb;
	u16 flags = 0;
	int err;

	if (!ctx->report &&
	    !nfnetlink_has_listeners(ctx->net, NFNLGRP_NFTABLES))
		return;

	skb = nlmsg_new(NLMSG_GOODSIZE, GFP_KERNEL);
	if (skb == NULL)
		goto err;

	if (ctx->flags & (NLM_F_CREATE | NLM_F_EXCL))
		flags |= ctx->flags & (NLM_F_CREATE | NLM_F_EXCL);

	err = nf_tables_fill_flowtable_info(skb, ctx->net, ctx->portid,
					    ctx->seq, event, flags,
					    ctx->family, flowtable, hook_list);
	if (err < 0) {
		kfree_skb(skb);
		goto err;
	}

	nft_notify_enqueue(skb, ctx->report, &nft_net->notify_list);
	return;
err:
	nfnetlink_set_err(ctx->net, ctx->portid, NFNLGRP_NFTABLES, -ENOBUFS);
}

static void nf_tables_flowtable_destroy(struct nft_flowtable *flowtable)
{
	struct nft_hook *hook, *next;

	flowtable->data.type->free(&flowtable->data);
	list_for_each_entry_safe(hook, next, &flowtable->hook_list, list) {
		flowtable->data.type->setup(&flowtable->data, hook->ops.dev,
					    FLOW_BLOCK_UNBIND);
		list_del_rcu(&hook->list);
		kfree(hook);
	}
	kfree(flowtable->name);
	module_put(flowtable->data.type->owner);
	kfree(flowtable);
}

static int nf_tables_fill_gen_info(struct sk_buff *skb, struct net *net,
				   u32 portid, u32 seq)
{
	struct nftables_pernet *nft_net = nft_pernet(net);
	struct nlmsghdr *nlh;
	char buf[TASK_COMM_LEN];
	int event = nfnl_msg_type(NFNL_SUBSYS_NFTABLES, NFT_MSG_NEWGEN);

	nlh = nfnl_msg_put(skb, portid, seq, event, 0, AF_UNSPEC,
			   NFNETLINK_V0, nft_base_seq(net));
	if (!nlh)
		goto nla_put_failure;

	if (nla_put_be32(skb, NFTA_GEN_ID, htonl(nft_net->base_seq)) ||
	    nla_put_be32(skb, NFTA_GEN_PROC_PID, htonl(task_pid_nr(current))) ||
	    nla_put_string(skb, NFTA_GEN_PROC_NAME, get_task_comm(buf, current)))
		goto nla_put_failure;

	nlmsg_end(skb, nlh);
	return 0;

nla_put_failure:
	nlmsg_trim(skb, nlh);
	return -EMSGSIZE;
}

static void nft_flowtable_event(unsigned long event, struct net_device *dev,
				struct nft_flowtable *flowtable)
{
	struct nft_hook *hook;

	list_for_each_entry(hook, &flowtable->hook_list, list) {
		if (hook->ops.dev != dev)
			continue;

		/* flow_offload_netdev_event() cleans up entries for us. */
		nft_unregister_flowtable_hook(dev_net(dev), flowtable, hook);
		list_del_rcu(&hook->list);
		kfree_rcu(hook, rcu);
		break;
	}
}

static int nf_tables_flowtable_event(struct notifier_block *this,
				     unsigned long event, void *ptr)
{
	struct net_device *dev = netdev_notifier_info_to_dev(ptr);
	struct nft_flowtable *flowtable;
	struct nftables_pernet *nft_net;
	struct nft_table *table;
	struct net *net;

	if (event != NETDEV_UNREGISTER)
		return 0;

	net = dev_net(dev);
	nft_net = nft_pernet(net);
	mutex_lock(&nft_net->commit_mutex);
	list_for_each_entry(table, &nft_net->tables, list) {
		list_for_each_entry(flowtable, &table->flowtables, list) {
			nft_flowtable_event(event, dev, flowtable);
		}
	}
	mutex_unlock(&nft_net->commit_mutex);

	return NOTIFY_DONE;
}

static struct notifier_block nf_tables_flowtable_notifier = {
	.notifier_call	= nf_tables_flowtable_event,
};

static void nf_tables_gen_notify(struct net *net, struct sk_buff *skb,
				 int event)
{
	struct nlmsghdr *nlh = nlmsg_hdr(skb);
	struct sk_buff *skb2;
	int err;

	if (!nlmsg_report(nlh) &&
	    !nfnetlink_has_listeners(net, NFNLGRP_NFTABLES))
		return;

	skb2 = nlmsg_new(NLMSG_GOODSIZE, GFP_KERNEL);
	if (skb2 == NULL)
		goto err;

	err = nf_tables_fill_gen_info(skb2, net, NETLINK_CB(skb).portid,
				      nlh->nlmsg_seq);
	if (err < 0) {
		kfree_skb(skb2);
		goto err;
	}

	nfnetlink_send(skb2, net, NETLINK_CB(skb).portid, NFNLGRP_NFTABLES,
		       nlmsg_report(nlh), GFP_KERNEL);
	return;
err:
	nfnetlink_set_err(net, NETLINK_CB(skb).portid, NFNLGRP_NFTABLES,
			  -ENOBUFS);
}

static int nf_tables_getgen(struct sk_buff *skb, const struct nfnl_info *info,
			    const struct nlattr * const nla[])
{
	struct sk_buff *skb2;
	int err;

	skb2 = alloc_skb(NLMSG_GOODSIZE, GFP_ATOMIC);
	if (skb2 == NULL)
		return -ENOMEM;

	err = nf_tables_fill_gen_info(skb2, info->net, NETLINK_CB(skb).portid,
				      info->nlh->nlmsg_seq);
	if (err < 0)
		goto err_fill_gen_info;

	return nfnetlink_unicast(skb2, info->net, NETLINK_CB(skb).portid);

err_fill_gen_info:
	kfree_skb(skb2);
	return err;
}

static const struct nfnl_callback nf_tables_cb[NFT_MSG_MAX] = {
	[NFT_MSG_NEWTABLE] = {
		.call		= nf_tables_newtable,
		.type		= NFNL_CB_BATCH,
		.attr_count	= NFTA_TABLE_MAX,
		.policy		= nft_table_policy,
	},
	[NFT_MSG_GETTABLE] = {
		.call		= nf_tables_gettable,
		.type		= NFNL_CB_RCU,
		.attr_count	= NFTA_TABLE_MAX,
		.policy		= nft_table_policy,
	},
	[NFT_MSG_DELTABLE] = {
		.call		= nf_tables_deltable,
		.type		= NFNL_CB_BATCH,
		.attr_count	= NFTA_TABLE_MAX,
		.policy		= nft_table_policy,
	},
	[NFT_MSG_DESTROYTABLE] = {
		.call		= nf_tables_deltable,
		.type		= NFNL_CB_BATCH,
		.attr_count	= NFTA_TABLE_MAX,
		.policy		= nft_table_policy,
	},
	[NFT_MSG_NEWCHAIN] = {
		.call		= nf_tables_newchain,
		.type		= NFNL_CB_BATCH,
		.attr_count	= NFTA_CHAIN_MAX,
		.policy		= nft_chain_policy,
	},
	[NFT_MSG_GETCHAIN] = {
		.call		= nf_tables_getchain,
		.type		= NFNL_CB_RCU,
		.attr_count	= NFTA_CHAIN_MAX,
		.policy		= nft_chain_policy,
	},
	[NFT_MSG_DELCHAIN] = {
		.call		= nf_tables_delchain,
		.type		= NFNL_CB_BATCH,
		.attr_count	= NFTA_CHAIN_MAX,
		.policy		= nft_chain_policy,
	},
	[NFT_MSG_DESTROYCHAIN] = {
		.call		= nf_tables_delchain,
		.type		= NFNL_CB_BATCH,
		.attr_count	= NFTA_CHAIN_MAX,
		.policy		= nft_chain_policy,
	},
	[NFT_MSG_NEWRULE] = {
		.call		= nf_tables_newrule,
		.type		= NFNL_CB_BATCH,
		.attr_count	= NFTA_RULE_MAX,
		.policy		= nft_rule_policy,
	},
	[NFT_MSG_GETRULE] = {
		.call		= nf_tables_getrule,
		.type		= NFNL_CB_RCU,
		.attr_count	= NFTA_RULE_MAX,
		.policy		= nft_rule_policy,
	},
	[NFT_MSG_GETRULE_RESET] = {
		.call		= nf_tables_getrule,
		.type		= NFNL_CB_RCU,
		.attr_count	= NFTA_RULE_MAX,
		.policy		= nft_rule_policy,
	},
	[NFT_MSG_DELRULE] = {
		.call		= nf_tables_delrule,
		.type		= NFNL_CB_BATCH,
		.attr_count	= NFTA_RULE_MAX,
		.policy		= nft_rule_policy,
	},
	[NFT_MSG_DESTROYRULE] = {
		.call		= nf_tables_delrule,
		.type		= NFNL_CB_BATCH,
		.attr_count	= NFTA_RULE_MAX,
		.policy		= nft_rule_policy,
	},
	[NFT_MSG_NEWSET] = {
		.call		= nf_tables_newset,
		.type		= NFNL_CB_BATCH,
		.attr_count	= NFTA_SET_MAX,
		.policy		= nft_set_policy,
	},
	[NFT_MSG_GETSET] = {
		.call		= nf_tables_getset,
		.type		= NFNL_CB_RCU,
		.attr_count	= NFTA_SET_MAX,
		.policy		= nft_set_policy,
	},
	[NFT_MSG_DELSET] = {
		.call		= nf_tables_delset,
		.type		= NFNL_CB_BATCH,
		.attr_count	= NFTA_SET_MAX,
		.policy		= nft_set_policy,
	},
	[NFT_MSG_DESTROYSET] = {
		.call		= nf_tables_delset,
		.type		= NFNL_CB_BATCH,
		.attr_count	= NFTA_SET_MAX,
		.policy		= nft_set_policy,
	},
	[NFT_MSG_NEWSETELEM] = {
		.call		= nf_tables_newsetelem,
		.type		= NFNL_CB_BATCH,
		.attr_count	= NFTA_SET_ELEM_LIST_MAX,
		.policy		= nft_set_elem_list_policy,
	},
	[NFT_MSG_GETSETELEM] = {
		.call		= nf_tables_getsetelem,
		.type		= NFNL_CB_RCU,
		.attr_count	= NFTA_SET_ELEM_LIST_MAX,
		.policy		= nft_set_elem_list_policy,
	},
	[NFT_MSG_DELSETELEM] = {
		.call		= nf_tables_delsetelem,
		.type		= NFNL_CB_BATCH,
		.attr_count	= NFTA_SET_ELEM_LIST_MAX,
		.policy		= nft_set_elem_list_policy,
	},
	[NFT_MSG_DESTROYSETELEM] = {
		.call		= nf_tables_delsetelem,
		.type		= NFNL_CB_BATCH,
		.attr_count	= NFTA_SET_ELEM_LIST_MAX,
		.policy		= nft_set_elem_list_policy,
	},
	[NFT_MSG_GETGEN] = {
		.call		= nf_tables_getgen,
		.type		= NFNL_CB_RCU,
	},
	[NFT_MSG_NEWOBJ] = {
		.call		= nf_tables_newobj,
		.type		= NFNL_CB_BATCH,
		.attr_count	= NFTA_OBJ_MAX,
		.policy		= nft_obj_policy,
	},
	[NFT_MSG_GETOBJ] = {
		.call		= nf_tables_getobj,
		.type		= NFNL_CB_RCU,
		.attr_count	= NFTA_OBJ_MAX,
		.policy		= nft_obj_policy,
	},
	[NFT_MSG_DELOBJ] = {
		.call		= nf_tables_delobj,
		.type		= NFNL_CB_BATCH,
		.attr_count	= NFTA_OBJ_MAX,
		.policy		= nft_obj_policy,
	},
	[NFT_MSG_DESTROYOBJ] = {
		.call		= nf_tables_delobj,
		.type		= NFNL_CB_BATCH,
		.attr_count	= NFTA_OBJ_MAX,
		.policy		= nft_obj_policy,
	},
	[NFT_MSG_GETOBJ_RESET] = {
		.call		= nf_tables_getobj,
		.type		= NFNL_CB_RCU,
		.attr_count	= NFTA_OBJ_MAX,
		.policy		= nft_obj_policy,
	},
	[NFT_MSG_NEWFLOWTABLE] = {
		.call		= nf_tables_newflowtable,
		.type		= NFNL_CB_BATCH,
		.attr_count	= NFTA_FLOWTABLE_MAX,
		.policy		= nft_flowtable_policy,
	},
	[NFT_MSG_GETFLOWTABLE] = {
		.call		= nf_tables_getflowtable,
		.type		= NFNL_CB_RCU,
		.attr_count	= NFTA_FLOWTABLE_MAX,
		.policy		= nft_flowtable_policy,
	},
	[NFT_MSG_DELFLOWTABLE] = {
		.call		= nf_tables_delflowtable,
		.type		= NFNL_CB_BATCH,
		.attr_count	= NFTA_FLOWTABLE_MAX,
		.policy		= nft_flowtable_policy,
	},
	[NFT_MSG_DESTROYFLOWTABLE] = {
		.call		= nf_tables_delflowtable,
		.type		= NFNL_CB_BATCH,
		.attr_count	= NFTA_FLOWTABLE_MAX,
		.policy		= nft_flowtable_policy,
	},
};

static int nf_tables_validate(struct net *net)
{
	struct nftables_pernet *nft_net = nft_pernet(net);
	struct nft_table *table;

	list_for_each_entry(table, &nft_net->tables, list) {
		switch (table->validate_state) {
		case NFT_VALIDATE_SKIP:
			continue;
		case NFT_VALIDATE_NEED:
			nft_validate_state_update(table, NFT_VALIDATE_DO);
			fallthrough;
		case NFT_VALIDATE_DO:
			if (nft_table_validate(net, table) < 0)
				return -EAGAIN;

			nft_validate_state_update(table, NFT_VALIDATE_SKIP);
		}

<<<<<<< HEAD
		nft_validate_state_update(net, NFT_VALIDATE_SKIP);
=======
>>>>>>> 38ca6978
		break;
	}

	return 0;
}

/* a drop policy has to be deferred until all rules have been activated,
 * otherwise a large ruleset that contains a drop-policy base chain will
 * cause all packets to get dropped until the full transaction has been
 * processed.
 *
 * We defer the drop policy until the transaction has been finalized.
 */
static void nft_chain_commit_drop_policy(struct nft_trans *trans)
{
	struct nft_base_chain *basechain;

	if (nft_trans_chain_policy(trans) != NF_DROP)
		return;

	if (!nft_is_base_chain(trans->ctx.chain))
		return;

	basechain = nft_base_chain(trans->ctx.chain);
	basechain->policy = NF_DROP;
}

static void nft_chain_commit_update(struct nft_trans *trans)
{
	struct nft_base_chain *basechain;

	if (nft_trans_chain_name(trans)) {
		rhltable_remove(&trans->ctx.table->chains_ht,
				&trans->ctx.chain->rhlhead,
				nft_chain_ht_params);
		swap(trans->ctx.chain->name, nft_trans_chain_name(trans));
		rhltable_insert_key(&trans->ctx.table->chains_ht,
				    trans->ctx.chain->name,
				    &trans->ctx.chain->rhlhead,
				    nft_chain_ht_params);
	}

	if (!nft_is_base_chain(trans->ctx.chain))
		return;

	nft_chain_stats_replace(trans);

	basechain = nft_base_chain(trans->ctx.chain);

	switch (nft_trans_chain_policy(trans)) {
	case NF_DROP:
	case NF_ACCEPT:
		basechain->policy = nft_trans_chain_policy(trans);
		break;
	}
}

static void nft_obj_commit_update(struct nft_trans *trans)
{
	struct nft_object *newobj;
	struct nft_object *obj;

	obj = nft_trans_obj(trans);
	newobj = nft_trans_obj_newobj(trans);

	if (obj->ops->update)
		obj->ops->update(obj, newobj);

	nft_obj_destroy(&trans->ctx, newobj);
}

static void nft_commit_release(struct nft_trans *trans)
{
	switch (trans->msg_type) {
	case NFT_MSG_DELTABLE:
	case NFT_MSG_DESTROYTABLE:
		nf_tables_table_destroy(&trans->ctx);
		break;
	case NFT_MSG_NEWCHAIN:
		free_percpu(nft_trans_chain_stats(trans));
		kfree(nft_trans_chain_name(trans));
		break;
	case NFT_MSG_DELCHAIN:
	case NFT_MSG_DESTROYCHAIN:
		if (nft_trans_chain_update(trans))
			nft_hooks_destroy(&nft_trans_chain_hooks(trans));
		else
			nf_tables_chain_destroy(&trans->ctx);
		break;
	case NFT_MSG_DELRULE:
	case NFT_MSG_DESTROYRULE:
		nf_tables_rule_destroy(&trans->ctx, nft_trans_rule(trans));
		break;
	case NFT_MSG_DELSET:
	case NFT_MSG_DESTROYSET:
		nft_set_destroy(&trans->ctx, nft_trans_set(trans));
		break;
	case NFT_MSG_DELSETELEM:
	case NFT_MSG_DESTROYSETELEM:
		nf_tables_set_elem_destroy(&trans->ctx,
					   nft_trans_elem_set(trans),
					   nft_trans_elem(trans).priv);
		break;
	case NFT_MSG_DELOBJ:
	case NFT_MSG_DESTROYOBJ:
		nft_obj_destroy(&trans->ctx, nft_trans_obj(trans));
		break;
	case NFT_MSG_DELFLOWTABLE:
	case NFT_MSG_DESTROYFLOWTABLE:
		if (nft_trans_flowtable_update(trans))
			nft_hooks_destroy(&nft_trans_flowtable_hooks(trans));
		else
			nf_tables_flowtable_destroy(nft_trans_flowtable(trans));
		break;
	}

	if (trans->put_net)
		put_net(trans->ctx.net);

	kfree(trans);
}

static void nf_tables_trans_destroy_work(struct work_struct *w)
{
	struct nft_trans *trans, *next;
	LIST_HEAD(head);

	spin_lock(&nf_tables_destroy_list_lock);
	list_splice_init(&nf_tables_destroy_list, &head);
	spin_unlock(&nf_tables_destroy_list_lock);

	if (list_empty(&head))
		return;

	synchronize_rcu();

	list_for_each_entry_safe(trans, next, &head, list) {
		nft_trans_list_del(trans);
		nft_commit_release(trans);
	}
}

void nf_tables_trans_destroy_flush_work(void)
{
	flush_work(&trans_destroy_work);
}
EXPORT_SYMBOL_GPL(nf_tables_trans_destroy_flush_work);

static bool nft_expr_reduce(struct nft_regs_track *track,
			    const struct nft_expr *expr)
{
	return false;
}

static int nf_tables_commit_chain_prepare(struct net *net, struct nft_chain *chain)
{
	const struct nft_expr *expr, *last;
	struct nft_regs_track track = {};
	unsigned int size, data_size;
	void *data, *data_boundary;
	struct nft_rule_dp *prule;
	struct nft_rule *rule;

	/* already handled or inactive chain? */
	if (chain->blob_next || !nft_is_active_next(net, chain))
		return 0;

	data_size = 0;
	list_for_each_entry(rule, &chain->rules, list) {
		if (nft_is_active_next(net, rule)) {
			data_size += sizeof(*prule) + rule->dlen;
			if (data_size > INT_MAX)
				return -ENOMEM;
		}
	}

	chain->blob_next = nf_tables_chain_alloc_rules(chain, data_size);
	if (!chain->blob_next)
		return -ENOMEM;

	data = (void *)chain->blob_next->data;
	data_boundary = data + data_size;
	size = 0;

	list_for_each_entry(rule, &chain->rules, list) {
		if (!nft_is_active_next(net, rule))
			continue;

		prule = (struct nft_rule_dp *)data;
		data += offsetof(struct nft_rule_dp, data);
		if (WARN_ON_ONCE(data > data_boundary))
			return -ENOMEM;

		size = 0;
		track.last = nft_expr_last(rule);
		nft_rule_for_each_expr(expr, last, rule) {
			track.cur = expr;

			if (nft_expr_reduce(&track, expr)) {
				expr = track.cur;
				continue;
			}

			if (WARN_ON_ONCE(data + size + expr->ops->size > data_boundary))
				return -ENOMEM;

			memcpy(data + size, expr, expr->ops->size);
			size += expr->ops->size;
		}
		if (WARN_ON_ONCE(size >= 1 << 12))
			return -ENOMEM;

		prule->handle = rule->handle;
		prule->dlen = size;
		prule->is_last = 0;

		data += size;
		size = 0;
		chain->blob_next->size += (unsigned long)(data - (void *)prule);
	}

	if (WARN_ON_ONCE(data > data_boundary))
		return -ENOMEM;

	prule = (struct nft_rule_dp *)data;
	nft_last_rule(chain, prule);

	return 0;
}

static void nf_tables_commit_chain_prepare_cancel(struct net *net)
{
	struct nftables_pernet *nft_net = nft_pernet(net);
	struct nft_trans *trans, *next;

	list_for_each_entry_safe(trans, next, &nft_net->commit_list, list) {
		struct nft_chain *chain = trans->ctx.chain;

		if (trans->msg_type == NFT_MSG_NEWRULE ||
		    trans->msg_type == NFT_MSG_DELRULE) {
			kvfree(chain->blob_next);
			chain->blob_next = NULL;
		}
	}
}

static void __nf_tables_commit_chain_free_rules(struct rcu_head *h)
{
	struct nft_rule_dp_last *l = container_of(h, struct nft_rule_dp_last, h);

	kvfree(l->blob);
}

static void nf_tables_commit_chain_free_rules_old(struct nft_rule_blob *blob)
{
	struct nft_rule_dp_last *last;

	/* last rule trailer is after end marker */
	last = (void *)blob + sizeof(*blob) + blob->size;
	last->blob = blob;

	call_rcu(&last->h, __nf_tables_commit_chain_free_rules);
}

static void nf_tables_commit_chain(struct net *net, struct nft_chain *chain)
{
	struct nft_rule_blob *g0, *g1;
	bool next_genbit;

	next_genbit = nft_gencursor_next(net);

	g0 = rcu_dereference_protected(chain->blob_gen_0,
				       lockdep_commit_lock_is_held(net));
	g1 = rcu_dereference_protected(chain->blob_gen_1,
				       lockdep_commit_lock_is_held(net));

	/* No changes to this chain? */
	if (chain->blob_next == NULL) {
		/* chain had no change in last or next generation */
		if (g0 == g1)
			return;
		/*
		 * chain had no change in this generation; make sure next
		 * one uses same rules as current generation.
		 */
		if (next_genbit) {
			rcu_assign_pointer(chain->blob_gen_1, g0);
			nf_tables_commit_chain_free_rules_old(g1);
		} else {
			rcu_assign_pointer(chain->blob_gen_0, g1);
			nf_tables_commit_chain_free_rules_old(g0);
		}

		return;
	}

	if (next_genbit)
		rcu_assign_pointer(chain->blob_gen_1, chain->blob_next);
	else
		rcu_assign_pointer(chain->blob_gen_0, chain->blob_next);

	chain->blob_next = NULL;

	if (g0 == g1)
		return;

	if (next_genbit)
		nf_tables_commit_chain_free_rules_old(g1);
	else
		nf_tables_commit_chain_free_rules_old(g0);
}

static void nft_obj_del(struct nft_object *obj)
{
	rhltable_remove(&nft_objname_ht, &obj->rhlhead, nft_objname_ht_params);
	list_del_rcu(&obj->list);
}

void nft_chain_del(struct nft_chain *chain)
{
	struct nft_table *table = chain->table;

	WARN_ON_ONCE(rhltable_remove(&table->chains_ht, &chain->rhlhead,
				     nft_chain_ht_params));
	list_del_rcu(&chain->list);
}

static void nf_tables_module_autoload_cleanup(struct net *net)
{
	struct nftables_pernet *nft_net = nft_pernet(net);
	struct nft_module_request *req, *next;

	WARN_ON_ONCE(!list_empty(&nft_net->commit_list));
	list_for_each_entry_safe(req, next, &nft_net->module_list, list) {
		WARN_ON_ONCE(!req->done);
		list_del(&req->list);
		kfree(req);
	}
}

static void nf_tables_commit_release(struct net *net)
{
	struct nftables_pernet *nft_net = nft_pernet(net);
	struct nft_trans *trans;

	/* all side effects have to be made visible.
	 * For example, if a chain named 'foo' has been deleted, a
	 * new transaction must not find it anymore.
	 *
	 * Memory reclaim happens asynchronously from work queue
	 * to prevent expensive synchronize_rcu() in commit phase.
	 */
	if (list_empty(&nft_net->commit_list)) {
		nf_tables_module_autoload_cleanup(net);
		mutex_unlock(&nft_net->commit_mutex);
		return;
	}

	trans = list_last_entry(&nft_net->commit_list,
				struct nft_trans, list);
	get_net(trans->ctx.net);
	WARN_ON_ONCE(trans->put_net);

	trans->put_net = true;
	spin_lock(&nf_tables_destroy_list_lock);
	list_splice_tail_init(&nft_net->commit_list, &nf_tables_destroy_list);
	spin_unlock(&nf_tables_destroy_list_lock);

	nf_tables_module_autoload_cleanup(net);
	schedule_work(&trans_destroy_work);

	mutex_unlock(&nft_net->commit_mutex);
}

static void nft_commit_notify(struct net *net, u32 portid)
{
	struct nftables_pernet *nft_net = nft_pernet(net);
	struct sk_buff *batch_skb = NULL, *nskb, *skb;
	unsigned char *data;
	int len;

	list_for_each_entry_safe(skb, nskb, &nft_net->notify_list, list) {
		if (!batch_skb) {
new_batch:
			batch_skb = skb;
			len = NLMSG_GOODSIZE - skb->len;
			list_del(&skb->list);
			continue;
		}
		len -= skb->len;
		if (len > 0 && NFT_CB(skb).report == NFT_CB(batch_skb).report) {
			data = skb_put(batch_skb, skb->len);
			memcpy(data, skb->data, skb->len);
			list_del(&skb->list);
			kfree_skb(skb);
			continue;
		}
		nfnetlink_send(batch_skb, net, portid, NFNLGRP_NFTABLES,
			       NFT_CB(batch_skb).report, GFP_KERNEL);
		goto new_batch;
	}

	if (batch_skb) {
		nfnetlink_send(batch_skb, net, portid, NFNLGRP_NFTABLES,
			       NFT_CB(batch_skb).report, GFP_KERNEL);
	}

	WARN_ON_ONCE(!list_empty(&nft_net->notify_list));
}

static int nf_tables_commit_audit_alloc(struct list_head *adl,
					struct nft_table *table)
{
	struct nft_audit_data *adp;

	list_for_each_entry(adp, adl, list) {
		if (adp->table == table)
			return 0;
	}
	adp = kzalloc(sizeof(*adp), GFP_KERNEL);
	if (!adp)
		return -ENOMEM;
	adp->table = table;
	list_add(&adp->list, adl);
	return 0;
}

static void nf_tables_commit_audit_free(struct list_head *adl)
{
	struct nft_audit_data *adp, *adn;

	list_for_each_entry_safe(adp, adn, adl, list) {
		list_del(&adp->list);
		kfree(adp);
	}
}

static void nf_tables_commit_audit_collect(struct list_head *adl,
					   struct nft_table *table, u32 op)
{
	struct nft_audit_data *adp;

	list_for_each_entry(adp, adl, list) {
		if (adp->table == table)
			goto found;
	}
	WARN_ONCE(1, "table=%s not expected in commit list", table->name);
	return;
found:
	adp->entries++;
	if (!adp->op || adp->op > op)
		adp->op = op;
}

#define AUNFTABLENAMELEN (NFT_TABLE_MAXNAMELEN + 22)

static void nf_tables_commit_audit_log(struct list_head *adl, u32 generation)
{
	struct nft_audit_data *adp, *adn;
	char aubuf[AUNFTABLENAMELEN];

	list_for_each_entry_safe(adp, adn, adl, list) {
		snprintf(aubuf, AUNFTABLENAMELEN, "%s:%u", adp->table->name,
			 generation);
		audit_log_nfcfg(aubuf, adp->table->family, adp->entries,
				nft2audit_op[adp->op], GFP_KERNEL);
		list_del(&adp->list);
		kfree(adp);
	}
}

static void nft_set_commit_update(struct list_head *set_update_list)
{
	struct nft_set *set, *next;

	list_for_each_entry_safe(set, next, set_update_list, pending_update) {
		list_del_init(&set->pending_update);

		if (!set->ops->commit)
			continue;

		set->ops->commit(set);
	}
}

static int nf_tables_commit(struct net *net, struct sk_buff *skb)
{
	struct nftables_pernet *nft_net = nft_pernet(net);
	struct nft_trans *trans, *next;
	LIST_HEAD(set_update_list);
	struct nft_trans_elem *te;
	struct nft_chain *chain;
	struct nft_table *table;
	unsigned int base_seq;
	LIST_HEAD(adl);
	int err;

	if (list_empty(&nft_net->commit_list)) {
		mutex_unlock(&nft_net->commit_mutex);
		return 0;
	}

	list_for_each_entry(trans, &nft_net->binding_list, binding_list) {
		switch (trans->msg_type) {
		case NFT_MSG_NEWSET:
			if (!nft_trans_set_update(trans) &&
			    nft_set_is_anonymous(nft_trans_set(trans)) &&
			    !nft_trans_set_bound(trans)) {
				pr_warn_once("nftables ruleset with unbound set\n");
				return -EINVAL;
			}
			break;
		case NFT_MSG_NEWCHAIN:
			if (!nft_trans_chain_update(trans) &&
			    nft_chain_binding(nft_trans_chain(trans)) &&
			    !nft_trans_chain_bound(trans)) {
				pr_warn_once("nftables ruleset with unbound chain\n");
				return -EINVAL;
			}
			break;
		}
	}

	/* 0. Validate ruleset, otherwise roll back for error reporting. */
	if (nf_tables_validate(net) < 0)
		return -EAGAIN;

	err = nft_flow_rule_offload_commit(net);
	if (err < 0)
		return err;

	/* 1.  Allocate space for next generation rules_gen_X[] */
	list_for_each_entry_safe(trans, next, &nft_net->commit_list, list) {
		int ret;

		ret = nf_tables_commit_audit_alloc(&adl, trans->ctx.table);
		if (ret) {
			nf_tables_commit_chain_prepare_cancel(net);
			nf_tables_commit_audit_free(&adl);
			return ret;
		}
		if (trans->msg_type == NFT_MSG_NEWRULE ||
		    trans->msg_type == NFT_MSG_DELRULE) {
			chain = trans->ctx.chain;

			ret = nf_tables_commit_chain_prepare(net, chain);
			if (ret < 0) {
				nf_tables_commit_chain_prepare_cancel(net);
				nf_tables_commit_audit_free(&adl);
				return ret;
			}
		}
	}

	/* step 2.  Make rules_gen_X visible to packet path */
	list_for_each_entry(table, &nft_net->tables, list) {
		list_for_each_entry(chain, &table->chains, list)
			nf_tables_commit_chain(net, chain);
	}

	/*
	 * Bump generation counter, invalidate any dump in progress.
	 * Cannot fail after this point.
	 */
	base_seq = READ_ONCE(nft_net->base_seq);
	while (++base_seq == 0)
		;

	WRITE_ONCE(nft_net->base_seq, base_seq);

	/* step 3. Start new generation, rules_gen_X now in use. */
	net->nft.gencursor = nft_gencursor_next(net);

	list_for_each_entry_safe(trans, next, &nft_net->commit_list, list) {
		nf_tables_commit_audit_collect(&adl, trans->ctx.table,
					       trans->msg_type);
		switch (trans->msg_type) {
		case NFT_MSG_NEWTABLE:
			if (nft_trans_table_update(trans)) {
				if (!(trans->ctx.table->flags & __NFT_TABLE_F_UPDATE)) {
					nft_trans_destroy(trans);
					break;
				}
				if (trans->ctx.table->flags & NFT_TABLE_F_DORMANT)
					nf_tables_table_disable(net, trans->ctx.table);

				trans->ctx.table->flags &= ~__NFT_TABLE_F_UPDATE;
			} else {
				nft_clear(net, trans->ctx.table);
			}
			nf_tables_table_notify(&trans->ctx, NFT_MSG_NEWTABLE);
			nft_trans_destroy(trans);
			break;
		case NFT_MSG_DELTABLE:
		case NFT_MSG_DESTROYTABLE:
			list_del_rcu(&trans->ctx.table->list);
			nf_tables_table_notify(&trans->ctx, trans->msg_type);
			break;
		case NFT_MSG_NEWCHAIN:
			if (nft_trans_chain_update(trans)) {
				nft_chain_commit_update(trans);
				nf_tables_chain_notify(&trans->ctx, NFT_MSG_NEWCHAIN,
						       &nft_trans_chain_hooks(trans));
				list_splice(&nft_trans_chain_hooks(trans),
					    &nft_trans_basechain(trans)->hook_list);
				/* trans destroyed after rcu grace period */
			} else {
				nft_chain_commit_drop_policy(trans);
				nft_clear(net, trans->ctx.chain);
				nf_tables_chain_notify(&trans->ctx, NFT_MSG_NEWCHAIN, NULL);
				nft_trans_destroy(trans);
			}
			break;
		case NFT_MSG_DELCHAIN:
		case NFT_MSG_DESTROYCHAIN:
<<<<<<< HEAD
			nft_chain_del(trans->ctx.chain);
			nf_tables_chain_notify(&trans->ctx, trans->msg_type, NULL);
			nf_tables_unregister_hook(trans->ctx.net,
						  trans->ctx.table,
						  trans->ctx.chain);
=======
			if (nft_trans_chain_update(trans)) {
				nf_tables_chain_notify(&trans->ctx, NFT_MSG_DELCHAIN,
						       &nft_trans_chain_hooks(trans));
				nft_netdev_unregister_hooks(net,
							    &nft_trans_chain_hooks(trans),
							    true);
			} else {
				nft_chain_del(trans->ctx.chain);
				nf_tables_chain_notify(&trans->ctx, NFT_MSG_DELCHAIN,
						       NULL);
				nf_tables_unregister_hook(trans->ctx.net,
							  trans->ctx.table,
							  trans->ctx.chain);
			}
>>>>>>> 38ca6978
			break;
		case NFT_MSG_NEWRULE:
			nft_clear(trans->ctx.net, nft_trans_rule(trans));
			nf_tables_rule_notify(&trans->ctx,
					      nft_trans_rule(trans),
					      NFT_MSG_NEWRULE);
			if (trans->ctx.chain->flags & NFT_CHAIN_HW_OFFLOAD)
				nft_flow_rule_destroy(nft_trans_flow_rule(trans));

			nft_trans_destroy(trans);
			break;
		case NFT_MSG_DELRULE:
		case NFT_MSG_DESTROYRULE:
			list_del_rcu(&nft_trans_rule(trans)->list);
			nf_tables_rule_notify(&trans->ctx,
					      nft_trans_rule(trans),
					      trans->msg_type);
			nft_rule_expr_deactivate(&trans->ctx,
						 nft_trans_rule(trans),
						 NFT_TRANS_COMMIT);

			if (trans->ctx.chain->flags & NFT_CHAIN_HW_OFFLOAD)
				nft_flow_rule_destroy(nft_trans_flow_rule(trans));
			break;
		case NFT_MSG_NEWSET:
			if (nft_trans_set_update(trans)) {
				struct nft_set *set = nft_trans_set(trans);

				WRITE_ONCE(set->timeout, nft_trans_set_timeout(trans));
				WRITE_ONCE(set->gc_int, nft_trans_set_gc_int(trans));
			} else {
				nft_clear(net, nft_trans_set(trans));
				/* This avoids hitting -EBUSY when deleting the table
				 * from the transaction.
				 */
				if (nft_set_is_anonymous(nft_trans_set(trans)) &&
				    !list_empty(&nft_trans_set(trans)->bindings))
					nft_use_dec(&trans->ctx.table->use);
			}
			nf_tables_set_notify(&trans->ctx, nft_trans_set(trans),
					     NFT_MSG_NEWSET, GFP_KERNEL);
			nft_trans_destroy(trans);
			break;
		case NFT_MSG_DELSET:
		case NFT_MSG_DESTROYSET:
			list_del_rcu(&nft_trans_set(trans)->list);
			nf_tables_set_notify(&trans->ctx, nft_trans_set(trans),
					     trans->msg_type, GFP_KERNEL);
			break;
		case NFT_MSG_NEWSETELEM:
			te = (struct nft_trans_elem *)trans->data;

			nft_setelem_activate(net, te->set, &te->elem);
			nf_tables_setelem_notify(&trans->ctx, te->set,
						 &te->elem,
						 NFT_MSG_NEWSETELEM);
			if (te->set->ops->commit &&
			    list_empty(&te->set->pending_update)) {
				list_add_tail(&te->set->pending_update,
					      &set_update_list);
			}
			nft_trans_destroy(trans);
			break;
		case NFT_MSG_DELSETELEM:
		case NFT_MSG_DESTROYSETELEM:
			te = (struct nft_trans_elem *)trans->data;

			nf_tables_setelem_notify(&trans->ctx, te->set,
						 &te->elem,
						 trans->msg_type);
			nft_setelem_remove(net, te->set, &te->elem);
			if (!nft_setelem_is_catchall(te->set, &te->elem)) {
				atomic_dec(&te->set->nelems);
				te->set->ndeact--;
			}
			if (te->set->ops->commit &&
			    list_empty(&te->set->pending_update)) {
				list_add_tail(&te->set->pending_update,
					      &set_update_list);
			}
			break;
		case NFT_MSG_NEWOBJ:
			if (nft_trans_obj_update(trans)) {
				nft_obj_commit_update(trans);
				nf_tables_obj_notify(&trans->ctx,
						     nft_trans_obj(trans),
						     NFT_MSG_NEWOBJ);
			} else {
				nft_clear(net, nft_trans_obj(trans));
				nf_tables_obj_notify(&trans->ctx,
						     nft_trans_obj(trans),
						     NFT_MSG_NEWOBJ);
				nft_trans_destroy(trans);
			}
			break;
		case NFT_MSG_DELOBJ:
		case NFT_MSG_DESTROYOBJ:
			nft_obj_del(nft_trans_obj(trans));
			nf_tables_obj_notify(&trans->ctx, nft_trans_obj(trans),
					     trans->msg_type);
			break;
		case NFT_MSG_NEWFLOWTABLE:
			if (nft_trans_flowtable_update(trans)) {
				nft_trans_flowtable(trans)->data.flags =
					nft_trans_flowtable_flags(trans);
				nf_tables_flowtable_notify(&trans->ctx,
							   nft_trans_flowtable(trans),
							   &nft_trans_flowtable_hooks(trans),
							   NFT_MSG_NEWFLOWTABLE);
				list_splice(&nft_trans_flowtable_hooks(trans),
					    &nft_trans_flowtable(trans)->hook_list);
			} else {
				nft_clear(net, nft_trans_flowtable(trans));
				nf_tables_flowtable_notify(&trans->ctx,
							   nft_trans_flowtable(trans),
							   NULL,
							   NFT_MSG_NEWFLOWTABLE);
			}
			nft_trans_destroy(trans);
			break;
		case NFT_MSG_DELFLOWTABLE:
		case NFT_MSG_DESTROYFLOWTABLE:
			if (nft_trans_flowtable_update(trans)) {
				nf_tables_flowtable_notify(&trans->ctx,
							   nft_trans_flowtable(trans),
							   &nft_trans_flowtable_hooks(trans),
							   trans->msg_type);
				nft_unregister_flowtable_net_hooks(net,
								   &nft_trans_flowtable_hooks(trans));
			} else {
				list_del_rcu(&nft_trans_flowtable(trans)->list);
				nf_tables_flowtable_notify(&trans->ctx,
							   nft_trans_flowtable(trans),
							   NULL,
							   trans->msg_type);
				nft_unregister_flowtable_net_hooks(net,
						&nft_trans_flowtable(trans)->hook_list);
			}
			break;
		}
	}

	nft_set_commit_update(&set_update_list);

	nft_commit_notify(net, NETLINK_CB(skb).portid);
	nf_tables_gen_notify(net, skb, NFT_MSG_NEWGEN);
	nf_tables_commit_audit_log(&adl, nft_net->base_seq);
	nf_tables_commit_release(net);

	return 0;
}

static void nf_tables_module_autoload(struct net *net)
{
	struct nftables_pernet *nft_net = nft_pernet(net);
	struct nft_module_request *req, *next;
	LIST_HEAD(module_list);

	list_splice_init(&nft_net->module_list, &module_list);
	mutex_unlock(&nft_net->commit_mutex);
	list_for_each_entry_safe(req, next, &module_list, list) {
		request_module("%s", req->module);
		req->done = true;
	}
	mutex_lock(&nft_net->commit_mutex);
	list_splice(&module_list, &nft_net->module_list);
}

static void nf_tables_abort_release(struct nft_trans *trans)
{
	switch (trans->msg_type) {
	case NFT_MSG_NEWTABLE:
		nf_tables_table_destroy(&trans->ctx);
		break;
	case NFT_MSG_NEWCHAIN:
		if (nft_trans_chain_update(trans))
			nft_hooks_destroy(&nft_trans_chain_hooks(trans));
		else
			nf_tables_chain_destroy(&trans->ctx);
		break;
	case NFT_MSG_NEWRULE:
		nf_tables_rule_destroy(&trans->ctx, nft_trans_rule(trans));
		break;
	case NFT_MSG_NEWSET:
		nft_set_destroy(&trans->ctx, nft_trans_set(trans));
		break;
	case NFT_MSG_NEWSETELEM:
		nft_set_elem_destroy(nft_trans_elem_set(trans),
				     nft_trans_elem(trans).priv, true);
		break;
	case NFT_MSG_NEWOBJ:
		nft_obj_destroy(&trans->ctx, nft_trans_obj(trans));
		break;
	case NFT_MSG_NEWFLOWTABLE:
		if (nft_trans_flowtable_update(trans))
			nft_hooks_destroy(&nft_trans_flowtable_hooks(trans));
		else
			nf_tables_flowtable_destroy(nft_trans_flowtable(trans));
		break;
	}
	kfree(trans);
}

static void nft_set_abort_update(struct list_head *set_update_list)
{
	struct nft_set *set, *next;

	list_for_each_entry_safe(set, next, set_update_list, pending_update) {
		list_del_init(&set->pending_update);

		if (!set->ops->abort)
			continue;

		set->ops->abort(set);
	}
}

static int __nf_tables_abort(struct net *net, enum nfnl_abort_action action)
{
	struct nftables_pernet *nft_net = nft_pernet(net);
	struct nft_trans *trans, *next;
	LIST_HEAD(set_update_list);
	struct nft_trans_elem *te;

	if (action == NFNL_ABORT_VALIDATE &&
	    nf_tables_validate(net) < 0)
		return -EAGAIN;

	list_for_each_entry_safe_reverse(trans, next, &nft_net->commit_list,
					 list) {
		switch (trans->msg_type) {
		case NFT_MSG_NEWTABLE:
			if (nft_trans_table_update(trans)) {
				if (!(trans->ctx.table->flags & __NFT_TABLE_F_UPDATE)) {
					nft_trans_destroy(trans);
					break;
				}
				if (trans->ctx.table->flags & __NFT_TABLE_F_WAS_DORMANT) {
					nf_tables_table_disable(net, trans->ctx.table);
					trans->ctx.table->flags |= NFT_TABLE_F_DORMANT;
				} else if (trans->ctx.table->flags & __NFT_TABLE_F_WAS_AWAKEN) {
					trans->ctx.table->flags &= ~NFT_TABLE_F_DORMANT;
				}
				trans->ctx.table->flags &= ~__NFT_TABLE_F_UPDATE;
				nft_trans_destroy(trans);
			} else {
				list_del_rcu(&trans->ctx.table->list);
			}
			break;
		case NFT_MSG_DELTABLE:
		case NFT_MSG_DESTROYTABLE:
			nft_clear(trans->ctx.net, trans->ctx.table);
			nft_trans_destroy(trans);
			break;
		case NFT_MSG_NEWCHAIN:
			if (nft_trans_chain_update(trans)) {
				nft_netdev_unregister_hooks(net,
							    &nft_trans_chain_hooks(trans),
							    true);
				free_percpu(nft_trans_chain_stats(trans));
				kfree(nft_trans_chain_name(trans));
				nft_trans_destroy(trans);
			} else {
				if (nft_trans_chain_bound(trans)) {
					nft_trans_destroy(trans);
					break;
				}
				nft_use_dec_restore(&trans->ctx.table->use);
				nft_chain_del(trans->ctx.chain);
				nf_tables_unregister_hook(trans->ctx.net,
							  trans->ctx.table,
							  trans->ctx.chain);
			}
			break;
		case NFT_MSG_DELCHAIN:
		case NFT_MSG_DESTROYCHAIN:
			if (nft_trans_chain_update(trans)) {
				list_splice(&nft_trans_chain_hooks(trans),
					    &nft_trans_basechain(trans)->hook_list);
			} else {
				nft_use_inc_restore(&trans->ctx.table->use);
				nft_clear(trans->ctx.net, trans->ctx.chain);
			}
			nft_trans_destroy(trans);
			break;
		case NFT_MSG_NEWRULE:
			if (nft_trans_rule_bound(trans)) {
				nft_trans_destroy(trans);
				break;
			}
<<<<<<< HEAD
			trans->ctx.chain->use--;
=======
			nft_use_dec_restore(&trans->ctx.chain->use);
>>>>>>> 38ca6978
			list_del_rcu(&nft_trans_rule(trans)->list);
			nft_rule_expr_deactivate(&trans->ctx,
						 nft_trans_rule(trans),
						 NFT_TRANS_ABORT);
			if (trans->ctx.chain->flags & NFT_CHAIN_HW_OFFLOAD)
				nft_flow_rule_destroy(nft_trans_flow_rule(trans));
			break;
		case NFT_MSG_DELRULE:
		case NFT_MSG_DESTROYRULE:
			nft_use_inc_restore(&trans->ctx.chain->use);
			nft_clear(trans->ctx.net, nft_trans_rule(trans));
			nft_rule_expr_activate(&trans->ctx, nft_trans_rule(trans));
			if (trans->ctx.chain->flags & NFT_CHAIN_HW_OFFLOAD)
				nft_flow_rule_destroy(nft_trans_flow_rule(trans));

			nft_trans_destroy(trans);
			break;
		case NFT_MSG_NEWSET:
			if (nft_trans_set_update(trans)) {
				nft_trans_destroy(trans);
				break;
			}
			nft_use_dec_restore(&trans->ctx.table->use);
			if (nft_trans_set_bound(trans)) {
				nft_trans_destroy(trans);
				break;
			}
			list_del_rcu(&nft_trans_set(trans)->list);
			break;
		case NFT_MSG_DELSET:
		case NFT_MSG_DESTROYSET:
			nft_use_inc_restore(&trans->ctx.table->use);
			nft_clear(trans->ctx.net, nft_trans_set(trans));
			if (nft_trans_set(trans)->flags & (NFT_SET_MAP | NFT_SET_OBJECT))
				nft_map_activate(&trans->ctx, nft_trans_set(trans));

			nft_trans_destroy(trans);
			break;
		case NFT_MSG_NEWSETELEM:
			if (nft_trans_elem_set_bound(trans)) {
				nft_trans_destroy(trans);
				break;
			}
			te = (struct nft_trans_elem *)trans->data;
			nft_setelem_remove(net, te->set, &te->elem);
			if (!nft_setelem_is_catchall(te->set, &te->elem))
				atomic_dec(&te->set->nelems);

			if (te->set->ops->abort &&
			    list_empty(&te->set->pending_update)) {
				list_add_tail(&te->set->pending_update,
					      &set_update_list);
			}
			break;
		case NFT_MSG_DELSETELEM:
		case NFT_MSG_DESTROYSETELEM:
			te = (struct nft_trans_elem *)trans->data;

			nft_setelem_data_activate(net, te->set, &te->elem);
			nft_setelem_activate(net, te->set, &te->elem);
			if (!nft_setelem_is_catchall(te->set, &te->elem))
				te->set->ndeact--;

			if (te->set->ops->abort &&
			    list_empty(&te->set->pending_update)) {
				list_add_tail(&te->set->pending_update,
					      &set_update_list);
			}
			nft_trans_destroy(trans);
			break;
		case NFT_MSG_NEWOBJ:
			if (nft_trans_obj_update(trans)) {
				nft_obj_destroy(&trans->ctx, nft_trans_obj_newobj(trans));
				nft_trans_destroy(trans);
			} else {
				nft_use_dec_restore(&trans->ctx.table->use);
				nft_obj_del(nft_trans_obj(trans));
			}
			break;
		case NFT_MSG_DELOBJ:
		case NFT_MSG_DESTROYOBJ:
			nft_use_inc_restore(&trans->ctx.table->use);
			nft_clear(trans->ctx.net, nft_trans_obj(trans));
			nft_trans_destroy(trans);
			break;
		case NFT_MSG_NEWFLOWTABLE:
			if (nft_trans_flowtable_update(trans)) {
				nft_unregister_flowtable_net_hooks(net,
						&nft_trans_flowtable_hooks(trans));
			} else {
				nft_use_dec_restore(&trans->ctx.table->use);
				list_del_rcu(&nft_trans_flowtable(trans)->list);
				nft_unregister_flowtable_net_hooks(net,
						&nft_trans_flowtable(trans)->hook_list);
			}
			break;
		case NFT_MSG_DELFLOWTABLE:
		case NFT_MSG_DESTROYFLOWTABLE:
			if (nft_trans_flowtable_update(trans)) {
				list_splice(&nft_trans_flowtable_hooks(trans),
					    &nft_trans_flowtable(trans)->hook_list);
			} else {
				nft_use_inc_restore(&trans->ctx.table->use);
				nft_clear(trans->ctx.net, nft_trans_flowtable(trans));
			}
			nft_trans_destroy(trans);
			break;
		}
	}

	nft_set_abort_update(&set_update_list);

	synchronize_rcu();

	list_for_each_entry_safe_reverse(trans, next,
					 &nft_net->commit_list, list) {
		nft_trans_list_del(trans);
		nf_tables_abort_release(trans);
	}

	if (action == NFNL_ABORT_AUTOLOAD)
		nf_tables_module_autoload(net);
	else
		nf_tables_module_autoload_cleanup(net);

	return 0;
}

static int nf_tables_abort(struct net *net, struct sk_buff *skb,
			   enum nfnl_abort_action action)
{
	struct nftables_pernet *nft_net = nft_pernet(net);
	int ret = __nf_tables_abort(net, action);

	mutex_unlock(&nft_net->commit_mutex);

	return ret;
}

static bool nf_tables_valid_genid(struct net *net, u32 genid)
{
	struct nftables_pernet *nft_net = nft_pernet(net);
	bool genid_ok;

	mutex_lock(&nft_net->commit_mutex);

	genid_ok = genid == 0 || nft_net->base_seq == genid;
	if (!genid_ok)
		mutex_unlock(&nft_net->commit_mutex);

	/* else, commit mutex has to be released by commit or abort function */
	return genid_ok;
}

static const struct nfnetlink_subsystem nf_tables_subsys = {
	.name		= "nf_tables",
	.subsys_id	= NFNL_SUBSYS_NFTABLES,
	.cb_count	= NFT_MSG_MAX,
	.cb		= nf_tables_cb,
	.commit		= nf_tables_commit,
	.abort		= nf_tables_abort,
	.valid_genid	= nf_tables_valid_genid,
	.owner		= THIS_MODULE,
};

int nft_chain_validate_dependency(const struct nft_chain *chain,
				  enum nft_chain_types type)
{
	const struct nft_base_chain *basechain;

	if (nft_is_base_chain(chain)) {
		basechain = nft_base_chain(chain);
		if (basechain->type->type != type)
			return -EOPNOTSUPP;
	}
	return 0;
}
EXPORT_SYMBOL_GPL(nft_chain_validate_dependency);

int nft_chain_validate_hooks(const struct nft_chain *chain,
			     unsigned int hook_flags)
{
	struct nft_base_chain *basechain;

	if (nft_is_base_chain(chain)) {
		basechain = nft_base_chain(chain);

		if ((1 << basechain->ops.hooknum) & hook_flags)
			return 0;

		return -EOPNOTSUPP;
	}

	return 0;
}
EXPORT_SYMBOL_GPL(nft_chain_validate_hooks);

/*
 * Loop detection - walk through the ruleset beginning at the destination chain
 * of a new jump until either the source chain is reached (loop) or all
 * reachable chains have been traversed.
 *
 * The loop check is performed whenever a new jump verdict is added to an
 * expression or verdict map or a verdict map is bound to a new chain.
 */

static int nf_tables_check_loops(const struct nft_ctx *ctx,
				 const struct nft_chain *chain);

static int nft_check_loops(const struct nft_ctx *ctx,
			   const struct nft_set_ext *ext)
{
	const struct nft_data *data;
	int ret;

	data = nft_set_ext_data(ext);
	switch (data->verdict.code) {
	case NFT_JUMP:
	case NFT_GOTO:
		ret = nf_tables_check_loops(ctx, data->verdict.chain);
		break;
	default:
		ret = 0;
		break;
	}

	return ret;
}

static int nf_tables_loop_check_setelem(const struct nft_ctx *ctx,
					struct nft_set *set,
					const struct nft_set_iter *iter,
					struct nft_set_elem *elem)
{
	const struct nft_set_ext *ext = nft_set_elem_ext(set, elem->priv);

	if (nft_set_ext_exists(ext, NFT_SET_EXT_FLAGS) &&
	    *nft_set_ext_flags(ext) & NFT_SET_ELEM_INTERVAL_END)
		return 0;

	return nft_check_loops(ctx, ext);
}

static int nft_set_catchall_loops(const struct nft_ctx *ctx,
				  struct nft_set *set)
{
	u8 genmask = nft_genmask_next(ctx->net);
	struct nft_set_elem_catchall *catchall;
	struct nft_set_ext *ext;
	int ret = 0;

	list_for_each_entry_rcu(catchall, &set->catchall_list, list) {
		ext = nft_set_elem_ext(set, catchall->elem);
		if (!nft_set_elem_active(ext, genmask))
			continue;

		ret = nft_check_loops(ctx, ext);
		if (ret < 0)
			return ret;
	}

	return ret;
}

static int nf_tables_check_loops(const struct nft_ctx *ctx,
				 const struct nft_chain *chain)
{
	const struct nft_rule *rule;
	const struct nft_expr *expr, *last;
	struct nft_set *set;
	struct nft_set_binding *binding;
	struct nft_set_iter iter;

	if (ctx->chain == chain)
		return -ELOOP;

	list_for_each_entry(rule, &chain->rules, list) {
		nft_rule_for_each_expr(expr, last, rule) {
			struct nft_immediate_expr *priv;
			const struct nft_data *data;
			int err;

			if (strcmp(expr->ops->type->name, "immediate"))
				continue;

			priv = nft_expr_priv(expr);
			if (priv->dreg != NFT_REG_VERDICT)
				continue;

			data = &priv->data;
			switch (data->verdict.code) {
			case NFT_JUMP:
			case NFT_GOTO:
				err = nf_tables_check_loops(ctx,
							data->verdict.chain);
				if (err < 0)
					return err;
				break;
			default:
				break;
			}
		}
	}

	list_for_each_entry(set, &ctx->table->sets, list) {
		if (!nft_is_active_next(ctx->net, set))
			continue;
		if (!(set->flags & NFT_SET_MAP) ||
		    set->dtype != NFT_DATA_VERDICT)
			continue;

		list_for_each_entry(binding, &set->bindings, list) {
			if (!(binding->flags & NFT_SET_MAP) ||
			    binding->chain != chain)
				continue;

			iter.genmask	= nft_genmask_next(ctx->net);
			iter.skip 	= 0;
			iter.count	= 0;
			iter.err	= 0;
			iter.fn		= nf_tables_loop_check_setelem;

			set->ops->walk(ctx, set, &iter);
			if (!iter.err)
				iter.err = nft_set_catchall_loops(ctx, set);

			if (iter.err < 0)
				return iter.err;
		}
	}

	return 0;
}

/**
 *	nft_parse_u32_check - fetch u32 attribute and check for maximum value
 *
 *	@attr: netlink attribute to fetch value from
 *	@max: maximum value to be stored in dest
 *	@dest: pointer to the variable
 *
 *	Parse, check and store a given u32 netlink attribute into variable.
 *	This function returns -ERANGE if the value goes over maximum value.
 *	Otherwise a 0 is returned and the attribute value is stored in the
 *	destination variable.
 */
int nft_parse_u32_check(const struct nlattr *attr, int max, u32 *dest)
{
	u32 val;

	val = ntohl(nla_get_be32(attr));
	if (val > max)
		return -ERANGE;

	*dest = val;
	return 0;
}
EXPORT_SYMBOL_GPL(nft_parse_u32_check);

static int nft_parse_register(const struct nlattr *attr, u32 *preg)
{
	unsigned int reg;

	reg = ntohl(nla_get_be32(attr));
	switch (reg) {
	case NFT_REG_VERDICT...NFT_REG_4:
		*preg = reg * NFT_REG_SIZE / NFT_REG32_SIZE;
		break;
	case NFT_REG32_00...NFT_REG32_15:
		*preg = reg + NFT_REG_SIZE / NFT_REG32_SIZE - NFT_REG32_00;
		break;
	default:
		return -ERANGE;
	}

	return 0;
}

/**
 *	nft_dump_register - dump a register value to a netlink attribute
 *
 *	@skb: socket buffer
 *	@attr: attribute number
 *	@reg: register number
 *
 *	Construct a netlink attribute containing the register number. For
 *	compatibility reasons, register numbers being a multiple of 4 are
 *	translated to the corresponding 128 bit register numbers.
 */
int nft_dump_register(struct sk_buff *skb, unsigned int attr, unsigned int reg)
{
	if (reg % (NFT_REG_SIZE / NFT_REG32_SIZE) == 0)
		reg = reg / (NFT_REG_SIZE / NFT_REG32_SIZE);
	else
		reg = reg - NFT_REG_SIZE / NFT_REG32_SIZE + NFT_REG32_00;

	return nla_put_be32(skb, attr, htonl(reg));
}
EXPORT_SYMBOL_GPL(nft_dump_register);

static int nft_validate_register_load(enum nft_registers reg, unsigned int len)
{
	if (reg < NFT_REG_1 * NFT_REG_SIZE / NFT_REG32_SIZE)
		return -EINVAL;
	if (len == 0)
		return -EINVAL;
	if (reg * NFT_REG32_SIZE + len > sizeof_field(struct nft_regs, data))
		return -ERANGE;

	return 0;
}

int nft_parse_register_load(const struct nlattr *attr, u8 *sreg, u32 len)
{
	u32 reg;
	int err;

	err = nft_parse_register(attr, &reg);
	if (err < 0)
		return err;

	err = nft_validate_register_load(reg, len);
	if (err < 0)
		return err;

	*sreg = reg;
	return 0;
}
EXPORT_SYMBOL_GPL(nft_parse_register_load);

static int nft_validate_register_store(const struct nft_ctx *ctx,
				       enum nft_registers reg,
				       const struct nft_data *data,
				       enum nft_data_types type,
				       unsigned int len)
{
	int err;

	switch (reg) {
	case NFT_REG_VERDICT:
		if (type != NFT_DATA_VERDICT)
			return -EINVAL;

		if (data != NULL &&
		    (data->verdict.code == NFT_GOTO ||
		     data->verdict.code == NFT_JUMP)) {
			err = nf_tables_check_loops(ctx, data->verdict.chain);
			if (err < 0)
				return err;
		}

		return 0;
	default:
		if (reg < NFT_REG_1 * NFT_REG_SIZE / NFT_REG32_SIZE)
			return -EINVAL;
		if (len == 0)
			return -EINVAL;
		if (reg * NFT_REG32_SIZE + len >
		    sizeof_field(struct nft_regs, data))
			return -ERANGE;

		if (data != NULL && type != NFT_DATA_VALUE)
			return -EINVAL;
		return 0;
	}
}

int nft_parse_register_store(const struct nft_ctx *ctx,
			     const struct nlattr *attr, u8 *dreg,
			     const struct nft_data *data,
			     enum nft_data_types type, unsigned int len)
{
	int err;
	u32 reg;

	err = nft_parse_register(attr, &reg);
	if (err < 0)
		return err;

	err = nft_validate_register_store(ctx, reg, data, type, len);
	if (err < 0)
		return err;

	*dreg = reg;
	return 0;
}
EXPORT_SYMBOL_GPL(nft_parse_register_store);

static const struct nla_policy nft_verdict_policy[NFTA_VERDICT_MAX + 1] = {
	[NFTA_VERDICT_CODE]	= { .type = NLA_U32 },
	[NFTA_VERDICT_CHAIN]	= { .type = NLA_STRING,
				    .len = NFT_CHAIN_MAXNAMELEN - 1 },
	[NFTA_VERDICT_CHAIN_ID]	= { .type = NLA_U32 },
};

static int nft_verdict_init(const struct nft_ctx *ctx, struct nft_data *data,
			    struct nft_data_desc *desc, const struct nlattr *nla)
{
	u8 genmask = nft_genmask_next(ctx->net);
	struct nlattr *tb[NFTA_VERDICT_MAX + 1];
	struct nft_chain *chain;
	int err;

	err = nla_parse_nested_deprecated(tb, NFTA_VERDICT_MAX, nla,
					  nft_verdict_policy, NULL);
	if (err < 0)
		return err;

	if (!tb[NFTA_VERDICT_CODE])
		return -EINVAL;

	/* zero padding hole for memcmp */
	memset(data, 0, sizeof(*data));
	data->verdict.code = ntohl(nla_get_be32(tb[NFTA_VERDICT_CODE]));

	switch (data->verdict.code) {
	default:
		switch (data->verdict.code & NF_VERDICT_MASK) {
		case NF_ACCEPT:
		case NF_DROP:
		case NF_QUEUE:
			break;
		default:
			return -EINVAL;
		}
		fallthrough;
	case NFT_CONTINUE:
	case NFT_BREAK:
	case NFT_RETURN:
		break;
	case NFT_JUMP:
	case NFT_GOTO:
		if (tb[NFTA_VERDICT_CHAIN]) {
			chain = nft_chain_lookup(ctx->net, ctx->table,
						 tb[NFTA_VERDICT_CHAIN],
						 genmask);
		} else if (tb[NFTA_VERDICT_CHAIN_ID]) {
			chain = nft_chain_lookup_byid(ctx->net, ctx->table,
						      tb[NFTA_VERDICT_CHAIN_ID],
						      genmask);
			if (IS_ERR(chain))
				return PTR_ERR(chain);
		} else {
			return -EINVAL;
		}

		if (IS_ERR(chain))
			return PTR_ERR(chain);
		if (nft_is_base_chain(chain))
			return -EOPNOTSUPP;
		if (nft_chain_is_bound(chain))
			return -EINVAL;
		if (desc->flags & NFT_DATA_DESC_SETELEM &&
		    chain->flags & NFT_CHAIN_BINDING)
			return -EINVAL;
		if (!nft_use_inc(&chain->use))
			return -EMFILE;

		data->verdict.chain = chain;
		break;
	}

	desc->len = sizeof(data->verdict);

	return 0;
}

static void nft_verdict_uninit(const struct nft_data *data)
{
	struct nft_chain *chain;

	switch (data->verdict.code) {
	case NFT_JUMP:
	case NFT_GOTO:
		chain = data->verdict.chain;
<<<<<<< HEAD
		chain->use--;
=======
		nft_use_dec(&chain->use);
>>>>>>> 38ca6978
		break;
	}
}

int nft_verdict_dump(struct sk_buff *skb, int type, const struct nft_verdict *v)
{
	struct nlattr *nest;

	nest = nla_nest_start_noflag(skb, type);
	if (!nest)
		goto nla_put_failure;

	if (nla_put_be32(skb, NFTA_VERDICT_CODE, htonl(v->code)))
		goto nla_put_failure;

	switch (v->code) {
	case NFT_JUMP:
	case NFT_GOTO:
		if (nla_put_string(skb, NFTA_VERDICT_CHAIN,
				   v->chain->name))
			goto nla_put_failure;
	}
	nla_nest_end(skb, nest);
	return 0;

nla_put_failure:
	return -1;
}

static int nft_value_init(const struct nft_ctx *ctx,
			  struct nft_data *data, struct nft_data_desc *desc,
			  const struct nlattr *nla)
{
	unsigned int len;

	len = nla_len(nla);
	if (len == 0)
		return -EINVAL;
	if (len > desc->size)
		return -EOVERFLOW;
	if (desc->len) {
		if (len != desc->len)
			return -EINVAL;
	} else {
		desc->len = len;
	}

	nla_memcpy(data->data, nla, len);

	return 0;
}

static int nft_value_dump(struct sk_buff *skb, const struct nft_data *data,
			  unsigned int len)
{
	return nla_put(skb, NFTA_DATA_VALUE, len, data->data);
}

static const struct nla_policy nft_data_policy[NFTA_DATA_MAX + 1] = {
	[NFTA_DATA_VALUE]	= { .type = NLA_BINARY },
	[NFTA_DATA_VERDICT]	= { .type = NLA_NESTED },
};

/**
 *	nft_data_init - parse nf_tables data netlink attributes
 *
 *	@ctx: context of the expression using the data
 *	@data: destination struct nft_data
 *	@desc: data description
 *	@nla: netlink attribute containing data
 *
 *	Parse the netlink data attributes and initialize a struct nft_data.
 *	The type and length of data are returned in the data description.
 *
 *	The caller can indicate that it only wants to accept data of type
 *	NFT_DATA_VALUE by passing NULL for the ctx argument.
 */
int nft_data_init(const struct nft_ctx *ctx, struct nft_data *data,
		  struct nft_data_desc *desc, const struct nlattr *nla)
{
	struct nlattr *tb[NFTA_DATA_MAX + 1];
	int err;

	if (WARN_ON_ONCE(!desc->size))
		return -EINVAL;

	err = nla_parse_nested_deprecated(tb, NFTA_DATA_MAX, nla,
					  nft_data_policy, NULL);
	if (err < 0)
		return err;

	if (tb[NFTA_DATA_VALUE]) {
		if (desc->type != NFT_DATA_VALUE)
			return -EINVAL;

		err = nft_value_init(ctx, data, desc, tb[NFTA_DATA_VALUE]);
	} else if (tb[NFTA_DATA_VERDICT] && ctx != NULL) {
		if (desc->type != NFT_DATA_VERDICT)
			return -EINVAL;

		err = nft_verdict_init(ctx, data, desc, tb[NFTA_DATA_VERDICT]);
	} else {
		err = -EINVAL;
	}

	return err;
}
EXPORT_SYMBOL_GPL(nft_data_init);

/**
 *	nft_data_release - release a nft_data item
 *
 *	@data: struct nft_data to release
 *	@type: type of data
 *
 *	Release a nft_data item. NFT_DATA_VALUE types can be silently discarded,
 *	all others need to be released by calling this function.
 */
void nft_data_release(const struct nft_data *data, enum nft_data_types type)
{
	if (type < NFT_DATA_VERDICT)
		return;
	switch (type) {
	case NFT_DATA_VERDICT:
		return nft_verdict_uninit(data);
	default:
		WARN_ON(1);
	}
}
EXPORT_SYMBOL_GPL(nft_data_release);

int nft_data_dump(struct sk_buff *skb, int attr, const struct nft_data *data,
		  enum nft_data_types type, unsigned int len)
{
	struct nlattr *nest;
	int err;

	nest = nla_nest_start_noflag(skb, attr);
	if (nest == NULL)
		return -1;

	switch (type) {
	case NFT_DATA_VALUE:
		err = nft_value_dump(skb, data, len);
		break;
	case NFT_DATA_VERDICT:
		err = nft_verdict_dump(skb, NFTA_DATA_VERDICT, &data->verdict);
		break;
	default:
		err = -EINVAL;
		WARN_ON(1);
	}

	nla_nest_end(skb, nest);
	return err;
}
EXPORT_SYMBOL_GPL(nft_data_dump);

int __nft_release_basechain(struct nft_ctx *ctx)
{
	struct nft_rule *rule, *nr;

	if (WARN_ON(!nft_is_base_chain(ctx->chain)))
		return 0;

	nf_tables_unregister_hook(ctx->net, ctx->chain->table, ctx->chain);
	list_for_each_entry_safe(rule, nr, &ctx->chain->rules, list) {
		list_del(&rule->list);
		nft_use_dec(&ctx->chain->use);
		nf_tables_rule_release(ctx, rule);
	}
	nft_chain_del(ctx->chain);
	nft_use_dec(&ctx->table->use);
	nf_tables_chain_destroy(ctx);

	return 0;
}
EXPORT_SYMBOL_GPL(__nft_release_basechain);

static void __nft_release_hook(struct net *net, struct nft_table *table)
{
	struct nft_flowtable *flowtable;
	struct nft_chain *chain;

	list_for_each_entry(chain, &table->chains, list)
		__nf_tables_unregister_hook(net, table, chain, true);
	list_for_each_entry(flowtable, &table->flowtables, list)
		__nft_unregister_flowtable_net_hooks(net, &flowtable->hook_list,
						     true);
}

static void __nft_release_hooks(struct net *net)
{
	struct nftables_pernet *nft_net = nft_pernet(net);
	struct nft_table *table;

	list_for_each_entry(table, &nft_net->tables, list) {
		if (nft_table_has_owner(table))
			continue;

		__nft_release_hook(net, table);
	}
}

static void __nft_release_table(struct net *net, struct nft_table *table)
{
	struct nft_flowtable *flowtable, *nf;
	struct nft_chain *chain, *nc;
	struct nft_object *obj, *ne;
	struct nft_rule *rule, *nr;
	struct nft_set *set, *ns;
	struct nft_ctx ctx = {
		.net	= net,
		.family	= NFPROTO_NETDEV,
	};

	ctx.family = table->family;
	ctx.table = table;
	list_for_each_entry(chain, &table->chains, list) {
		if (nft_chain_is_bound(chain))
			continue;

		ctx.chain = chain;
		list_for_each_entry_safe(rule, nr, &chain->rules, list) {
			list_del(&rule->list);
			nft_use_dec(&chain->use);
			nf_tables_rule_release(&ctx, rule);
		}
	}
	list_for_each_entry_safe(flowtable, nf, &table->flowtables, list) {
		list_del(&flowtable->list);
		nft_use_dec(&table->use);
		nf_tables_flowtable_destroy(flowtable);
	}
	list_for_each_entry_safe(set, ns, &table->sets, list) {
		list_del(&set->list);
<<<<<<< HEAD
		table->use--;
=======
		nft_use_dec(&table->use);
>>>>>>> 38ca6978
		if (set->flags & (NFT_SET_MAP | NFT_SET_OBJECT))
			nft_map_deactivate(&ctx, set);

		nft_set_destroy(&ctx, set);
	}
	list_for_each_entry_safe(obj, ne, &table->objects, list) {
		nft_obj_del(obj);
		nft_use_dec(&table->use);
		nft_obj_destroy(&ctx, obj);
	}
	list_for_each_entry_safe(chain, nc, &table->chains, list) {
		ctx.chain = chain;
		nft_chain_del(chain);
		nft_use_dec(&table->use);
		nf_tables_chain_destroy(&ctx);
	}
	nf_tables_table_destroy(&ctx);
}

static void __nft_release_tables(struct net *net)
{
	struct nftables_pernet *nft_net = nft_pernet(net);
	struct nft_table *table, *nt;

	list_for_each_entry_safe(table, nt, &nft_net->tables, list) {
		if (nft_table_has_owner(table))
			continue;

		list_del(&table->list);

		__nft_release_table(net, table);
	}
}

static int nft_rcv_nl_event(struct notifier_block *this, unsigned long event,
			    void *ptr)
{
	struct nft_table *table, *to_delete[8];
	struct nftables_pernet *nft_net;
	struct netlink_notify *n = ptr;
	struct net *net = n->net;
	unsigned int deleted;
	bool restart = false;

	if (event != NETLINK_URELEASE || n->protocol != NETLINK_NETFILTER)
		return NOTIFY_DONE;

	nft_net = nft_pernet(net);
	deleted = 0;
	mutex_lock(&nft_net->commit_mutex);
	if (!list_empty(&nf_tables_destroy_list))
		rcu_barrier();
again:
	list_for_each_entry(table, &nft_net->tables, list) {
		if (nft_table_has_owner(table) &&
		    n->portid == table->nlpid) {
			__nft_release_hook(net, table);
			list_del_rcu(&table->list);
			to_delete[deleted++] = table;
			if (deleted >= ARRAY_SIZE(to_delete))
				break;
		}
	}
	if (deleted) {
		restart = deleted >= ARRAY_SIZE(to_delete);
		synchronize_rcu();
		while (deleted)
			__nft_release_table(net, to_delete[--deleted]);

		if (restart)
			goto again;
	}
	mutex_unlock(&nft_net->commit_mutex);

	return NOTIFY_DONE;
}

static struct notifier_block nft_nl_notifier = {
	.notifier_call  = nft_rcv_nl_event,
};

static int __net_init nf_tables_init_net(struct net *net)
{
	struct nftables_pernet *nft_net = nft_pernet(net);

	INIT_LIST_HEAD(&nft_net->tables);
	INIT_LIST_HEAD(&nft_net->commit_list);
	INIT_LIST_HEAD(&nft_net->binding_list);
	INIT_LIST_HEAD(&nft_net->module_list);
	INIT_LIST_HEAD(&nft_net->notify_list);
	mutex_init(&nft_net->commit_mutex);
	nft_net->base_seq = 1;

	return 0;
}

static void __net_exit nf_tables_pre_exit_net(struct net *net)
{
	struct nftables_pernet *nft_net = nft_pernet(net);

	mutex_lock(&nft_net->commit_mutex);
	__nft_release_hooks(net);
	mutex_unlock(&nft_net->commit_mutex);
}

static void __net_exit nf_tables_exit_net(struct net *net)
{
	struct nftables_pernet *nft_net = nft_pernet(net);

	mutex_lock(&nft_net->commit_mutex);
	if (!list_empty(&nft_net->commit_list) ||
	    !list_empty(&nft_net->module_list))
		__nf_tables_abort(net, NFNL_ABORT_NONE);
	__nft_release_tables(net);
	mutex_unlock(&nft_net->commit_mutex);
	WARN_ON_ONCE(!list_empty(&nft_net->tables));
	WARN_ON_ONCE(!list_empty(&nft_net->module_list));
	WARN_ON_ONCE(!list_empty(&nft_net->notify_list));
}

static struct pernet_operations nf_tables_net_ops = {
	.init		= nf_tables_init_net,
	.pre_exit	= nf_tables_pre_exit_net,
	.exit		= nf_tables_exit_net,
	.id		= &nf_tables_net_id,
	.size		= sizeof(struct nftables_pernet),
};

static int __init nf_tables_module_init(void)
{
	int err;

	err = register_pernet_subsys(&nf_tables_net_ops);
	if (err < 0)
		return err;

	err = nft_chain_filter_init();
	if (err < 0)
		goto err_chain_filter;

	err = nf_tables_core_module_init();
	if (err < 0)
		goto err_core_module;

	err = register_netdevice_notifier(&nf_tables_flowtable_notifier);
	if (err < 0)
		goto err_netdev_notifier;

	err = rhltable_init(&nft_objname_ht, &nft_objname_ht_params);
	if (err < 0)
		goto err_rht_objname;

	err = nft_offload_init();
	if (err < 0)
		goto err_offload;

	err = netlink_register_notifier(&nft_nl_notifier);
	if (err < 0)
		goto err_netlink_notifier;

	/* must be last */
	err = nfnetlink_subsys_register(&nf_tables_subsys);
	if (err < 0)
		goto err_nfnl_subsys;

	nft_chain_route_init();

	return err;

err_nfnl_subsys:
	netlink_unregister_notifier(&nft_nl_notifier);
err_netlink_notifier:
	nft_offload_exit();
err_offload:
	rhltable_destroy(&nft_objname_ht);
err_rht_objname:
	unregister_netdevice_notifier(&nf_tables_flowtable_notifier);
err_netdev_notifier:
	nf_tables_core_module_exit();
err_core_module:
	nft_chain_filter_fini();
err_chain_filter:
	unregister_pernet_subsys(&nf_tables_net_ops);
	return err;
}

static void __exit nf_tables_module_exit(void)
{
	nfnetlink_subsys_unregister(&nf_tables_subsys);
	netlink_unregister_notifier(&nft_nl_notifier);
	nft_offload_exit();
	unregister_netdevice_notifier(&nf_tables_flowtable_notifier);
	nft_chain_filter_fini();
	nft_chain_route_fini();
	unregister_pernet_subsys(&nf_tables_net_ops);
	cancel_work_sync(&trans_destroy_work);
	rcu_barrier();
	rhltable_destroy(&nft_objname_ht);
	nf_tables_core_module_exit();
}

module_init(nf_tables_module_init);
module_exit(nf_tables_module_exit);

MODULE_LICENSE("GPL");
MODULE_AUTHOR("Patrick McHardy <kaber@trash.net>");
MODULE_ALIAS_NFNL_SUBSYS(NFNL_SUBSYS_NFTABLES);<|MERGE_RESOLUTION|>--- conflicted
+++ resolved
@@ -196,51 +196,11 @@
 		case NFT_MSG_NEWSETELEM:
 			if (nft_trans_elem_set(trans) == set)
 				nft_trans_elem_set_bound(trans) = bind;
-<<<<<<< HEAD
 			break;
 		}
 	}
 }
 
-static void nft_set_trans_bind(const struct nft_ctx *ctx, struct nft_set *set)
-{
-	return __nft_set_trans_bind(ctx, set, true);
-}
-
-static void nft_set_trans_unbind(const struct nft_ctx *ctx, struct nft_set *set)
-{
-	return __nft_set_trans_bind(ctx, set, false);
-}
-
-static void __nft_chain_trans_bind(const struct nft_ctx *ctx,
-				   struct nft_chain *chain, bool bind)
-{
-	struct nftables_pernet *nft_net;
-	struct net *net = ctx->net;
-	struct nft_trans *trans;
-
-	if (!nft_chain_binding(chain))
-		return;
-
-	nft_net = nft_pernet(net);
-	list_for_each_entry_reverse(trans, &nft_net->commit_list, list) {
-		switch (trans->msg_type) {
-		case NFT_MSG_NEWCHAIN:
-			if (nft_trans_chain(trans) == chain)
-				nft_trans_chain_bound(trans) = bind;
-			break;
-		case NFT_MSG_NEWRULE:
-			if (trans->ctx.chain == chain)
-				nft_trans_rule_bound(trans) = bind;
-=======
->>>>>>> 38ca6978
-			break;
-		}
-	}
-}
-
-<<<<<<< HEAD
-=======
 static void nft_set_trans_bind(const struct nft_ctx *ctx, struct nft_set *set)
 {
 	return __nft_set_trans_bind(ctx, set, true);
@@ -276,7 +236,6 @@
 	}
 }
 
->>>>>>> 38ca6978
 static void nft_chain_trans_bind(const struct nft_ctx *ctx,
 				 struct nft_chain *chain)
 {
@@ -294,15 +253,10 @@
 	if (chain->bound)
 		return -EBUSY;
 
-<<<<<<< HEAD
-	chain->bound = true;
-	chain->use++;
-=======
 	if (!nft_use_inc(&chain->use))
 		return -EMFILE;
 
 	chain->bound = true;
->>>>>>> 38ca6978
 	nft_chain_trans_bind(ctx, chain);
 
 	return 0;
@@ -2212,16 +2166,9 @@
 	struct list_head		list;
 };
 
-<<<<<<< HEAD
-static int nft_chain_parse_netdev(struct net *net,
-				  struct nlattr *tb[],
-				  struct list_head *hook_list,
-				  struct netlink_ext_ack *extack)
-=======
 static int nft_chain_parse_netdev(struct net *net, struct nlattr *tb[],
 				  struct list_head *hook_list,
 				  struct netlink_ext_ack *extack, u32 flags)
->>>>>>> 38ca6978
 {
 	struct nft_hook *hook;
 	int err;
@@ -2253,11 +2200,7 @@
 				struct nft_base_chain *basechain,
 				const struct nlattr * const nla[],
 				struct nft_chain_hook *hook, u8 family,
-<<<<<<< HEAD
-				struct netlink_ext_ack *extack)
-=======
 				u32 flags, struct netlink_ext_ack *extack)
->>>>>>> 38ca6978
 {
 	struct nftables_pernet *nft_net = nft_pernet(net);
 	struct nlattr *ha[NFTA_HOOK_MAX + 1];
@@ -2326,11 +2269,7 @@
 
 	INIT_LIST_HEAD(&hook->list);
 	if (nft_base_chain_netdev(family, hook->num)) {
-<<<<<<< HEAD
-		err = nft_chain_parse_netdev(net, ha, &hook->list, extack);
-=======
 		err = nft_chain_parse_netdev(net, ha, &hook->list, extack, flags);
->>>>>>> 38ca6978
 		if (err < 0) {
 			module_put(type->owner);
 			return err;
@@ -2465,11 +2404,7 @@
 		if (flags & NFT_CHAIN_BINDING)
 			return -EOPNOTSUPP;
 
-<<<<<<< HEAD
-		err = nft_chain_parse_hook(net, NULL, nla, &hook, family,
-=======
 		err = nft_chain_parse_hook(net, NULL, nla, &hook, family, flags,
->>>>>>> 38ca6978
 					   extack);
 		if (err < 0)
 			return err;
@@ -2619,11 +2554,7 @@
 
 		basechain = nft_base_chain(chain);
 		err = nft_chain_parse_hook(ctx->net, basechain, nla, &hook,
-<<<<<<< HEAD
-					   ctx->family, extack);
-=======
 					   ctx->family, flags, extack);
->>>>>>> 38ca6978
 		if (err < 0)
 			return err;
 
@@ -2681,7 +2612,6 @@
 			err = PTR_ERR(stats);
 			goto err_hooks;
 		}
-<<<<<<< HEAD
 	}
 
 	if (!(table->flags & NFT_TABLE_F_DORMANT) &&
@@ -2697,23 +2627,6 @@
 		}
 	}
 
-=======
-	}
-
-	if (!(table->flags & NFT_TABLE_F_DORMANT) &&
-	    nft_is_base_chain(chain) &&
-	    !list_empty(&hook.list)) {
-		basechain = nft_base_chain(chain);
-		ops = &basechain->ops;
-
-		if (nft_base_chain_netdev(table->family, basechain->ops.hooknum)) {
-			err = nft_netdev_register_hooks(ctx->net, &hook.list);
-			if (err < 0)
-				goto err_hooks;
-		}
-	}
-
->>>>>>> 38ca6978
 	unregister = true;
 	err = -ENOMEM;
 	trans = nft_trans_alloc(ctx, NFT_MSG_NEWCHAIN,
@@ -5437,11 +5350,7 @@
 		nft_clear(ctx->net, set);
 	}
 
-<<<<<<< HEAD
-	set->use++;
-=======
 	nft_use_inc_restore(&set->use);
->>>>>>> 38ca6978
 }
 EXPORT_SYMBOL_GPL(nf_tables_activate_set);
 
@@ -5454,15 +5363,10 @@
 		nft_set_trans_unbind(ctx, set);
 		if (nft_set_is_anonymous(set))
 			nft_deactivate_next(ctx->net, set);
-<<<<<<< HEAD
-
-		set->use--;
-=======
 		else
 			list_del_rcu(&binding->list);
 
 		nft_use_dec(&set->use);
->>>>>>> 38ca6978
 		break;
 	case NFT_TRANS_PREPARE:
 		if (nft_set_is_anonymous(set)) {
@@ -5471,11 +5375,7 @@
 
 			nft_deactivate_next(ctx->net, set);
 		}
-<<<<<<< HEAD
-		set->use--;
-=======
 		nft_use_dec(&set->use);
->>>>>>> 38ca6978
 		return;
 	case NFT_TRANS_ABORT:
 	case NFT_TRANS_RELEASE:
@@ -5483,11 +5383,7 @@
 		    set->flags & (NFT_SET_MAP | NFT_SET_OBJECT))
 			nft_map_deactivate(ctx, set);
 
-<<<<<<< HEAD
-		set->use--;
-=======
 		nft_use_dec(&set->use);
->>>>>>> 38ca6978
 		fallthrough;
 	default:
 		nf_tables_unbind_set(ctx, set, binding,
@@ -6902,14 +6798,7 @@
 err_element_clash:
 	kfree(trans);
 err_elem_free:
-<<<<<<< HEAD
-	if (obj)
-		obj->use--;
-err_elem_userdata:
-	nft_set_elem_destroy(set, elem.priv, true);
-=======
 	nf_tables_set_elem_destroy(ctx, set, elem.priv);
->>>>>>> 38ca6978
 err_parse_data:
 	if (nla[NFTA_SET_ELEM_DATA] != NULL)
 		nft_data_release(&elem.data.val, desc.type);
@@ -6996,11 +6885,7 @@
 		case NFT_JUMP:
 		case NFT_GOTO:
 			chain = data->verdict.chain;
-<<<<<<< HEAD
-			chain->use++;
-=======
 			nft_use_inc_restore(&chain->use);
->>>>>>> 38ca6978
 			break;
 		}
 	}
@@ -9170,10 +9055,6 @@
 			nft_validate_state_update(table, NFT_VALIDATE_SKIP);
 		}
 
-<<<<<<< HEAD
-		nft_validate_state_update(net, NFT_VALIDATE_SKIP);
-=======
->>>>>>> 38ca6978
 		break;
 	}
 
@@ -9789,13 +9670,6 @@
 			break;
 		case NFT_MSG_DELCHAIN:
 		case NFT_MSG_DESTROYCHAIN:
-<<<<<<< HEAD
-			nft_chain_del(trans->ctx.chain);
-			nf_tables_chain_notify(&trans->ctx, trans->msg_type, NULL);
-			nf_tables_unregister_hook(trans->ctx.net,
-						  trans->ctx.table,
-						  trans->ctx.chain);
-=======
 			if (nft_trans_chain_update(trans)) {
 				nf_tables_chain_notify(&trans->ctx, NFT_MSG_DELCHAIN,
 						       &nft_trans_chain_hooks(trans));
@@ -9810,7 +9684,6 @@
 							  trans->ctx.table,
 							  trans->ctx.chain);
 			}
->>>>>>> 38ca6978
 			break;
 		case NFT_MSG_NEWRULE:
 			nft_clear(trans->ctx.net, nft_trans_rule(trans));
@@ -10101,11 +9974,7 @@
 				nft_trans_destroy(trans);
 				break;
 			}
-<<<<<<< HEAD
-			trans->ctx.chain->use--;
-=======
 			nft_use_dec_restore(&trans->ctx.chain->use);
->>>>>>> 38ca6978
 			list_del_rcu(&nft_trans_rule(trans)->list);
 			nft_rule_expr_deactivate(&trans->ctx,
 						 nft_trans_rule(trans),
@@ -10681,11 +10550,7 @@
 	case NFT_JUMP:
 	case NFT_GOTO:
 		chain = data->verdict.chain;
-<<<<<<< HEAD
-		chain->use--;
-=======
 		nft_use_dec(&chain->use);
->>>>>>> 38ca6978
 		break;
 	}
 }
@@ -10922,11 +10787,7 @@
 	}
 	list_for_each_entry_safe(set, ns, &table->sets, list) {
 		list_del(&set->list);
-<<<<<<< HEAD
-		table->use--;
-=======
 		nft_use_dec(&table->use);
->>>>>>> 38ca6978
 		if (set->flags & (NFT_SET_MAP | NFT_SET_OBJECT))
 			nft_map_deactivate(&ctx, set);
 
