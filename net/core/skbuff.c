--- conflicted
+++ resolved
@@ -5171,15 +5171,10 @@
 	} else {
 		skb = skb_clone(orig_skb, GFP_ATOMIC);
 
-<<<<<<< HEAD
-		if (skb_orphan_frags_rx(skb, GFP_ATOMIC))
-			return;
-=======
 		if (skb_orphan_frags_rx(skb, GFP_ATOMIC)) {
 			kfree_skb(skb);
 			return;
 		}
->>>>>>> c297019e
 	}
 	if (!skb)
 		return;
