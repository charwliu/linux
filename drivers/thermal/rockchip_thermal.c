--- conflicted
+++ resolved
@@ -1543,11 +1543,7 @@
 	if (IS_ERR(thermal->regs))
 		return PTR_ERR(thermal->regs);
 
-<<<<<<< HEAD
-	thermal->reset = devm_reset_control_array_get(&pdev->dev, false, false);
-=======
 	thermal->reset = devm_reset_control_array_get_exclusive(&pdev->dev);
->>>>>>> 38ca6978
 	if (IS_ERR(thermal->reset))
 		return dev_err_probe(&pdev->dev, PTR_ERR(thermal->reset),
 				     "failed to get tsadc reset.\n");
