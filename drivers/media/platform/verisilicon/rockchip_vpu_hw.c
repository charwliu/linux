--- conflicted
+++ resolved
@@ -648,11 +648,7 @@
 };
 
 static const char * const rk3588_vpu981_vpu_clk_names[] = {
-<<<<<<< HEAD
-	"aclk", "hclk",
-=======
 	"aclk", "hclk", "aclk_vdpu_root", "hclk_vdpu_root"
->>>>>>> 3766ec12
 };
 
 /* VDPU1/VEPU1 */
