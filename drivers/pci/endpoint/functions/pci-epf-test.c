// SPDX-License-Identifier: GPL-2.0
/*
 * Test driver to test endpoint functionality
 *
 * Copyright (C) 2017 Texas Instruments
 * Author: Kishon Vijay Abraham I <kishon@ti.com>
 */

#include <linux/crc32.h>
#include <linux/delay.h>
#include <linux/dmaengine.h>
#include <linux/io.h>
#include <linux/module.h>
#include <linux/slab.h>
#include <linux/pci_ids.h>
#include <linux/random.h>

#include <linux/pci-epc.h>
#include <linux/pci-epf.h>
#include <linux/pci_regs.h>

#define IRQ_TYPE_LEGACY			0
#define IRQ_TYPE_MSI			1
#define IRQ_TYPE_MSIX			2

#define COMMAND_RAISE_LEGACY_IRQ	BIT(0)
#define COMMAND_RAISE_MSI_IRQ		BIT(1)
#define COMMAND_RAISE_MSIX_IRQ		BIT(2)
#define COMMAND_READ			BIT(3)
#define COMMAND_WRITE			BIT(4)
#define COMMAND_COPY			BIT(5)

#define STATUS_READ_SUCCESS		BIT(0)
#define STATUS_READ_FAIL		BIT(1)
#define STATUS_WRITE_SUCCESS		BIT(2)
#define STATUS_WRITE_FAIL		BIT(3)
#define STATUS_COPY_SUCCESS		BIT(4)
#define STATUS_COPY_FAIL		BIT(5)
#define STATUS_IRQ_RAISED		BIT(6)
#define STATUS_SRC_ADDR_INVALID		BIT(7)
#define STATUS_DST_ADDR_INVALID		BIT(8)

#define FLAG_USE_DMA			BIT(0)

#define TIMER_RESOLUTION		1

static struct workqueue_struct *kpcitest_workqueue;

struct pci_epf_test {
	void			*reg[PCI_STD_NUM_BARS];
	struct pci_epf		*epf;
	enum pci_barno		test_reg_bar;
	size_t			msix_table_offset;
	struct delayed_work	cmd_handler;
	struct dma_chan		*dma_chan_tx;
	struct dma_chan		*dma_chan_rx;
	struct dma_chan		*transfer_chan;
	dma_cookie_t		transfer_cookie;
	enum dma_status		transfer_status;
	struct completion	transfer_complete;
	bool			dma_supported;
	bool			dma_private;
	const struct pci_epc_features *epc_features;
};

struct pci_epf_test_reg {
	u32	magic;
	u32	command;
	u32	status;
	u64	src_addr;
	u64	dst_addr;
	u32	size;
	u32	checksum;
	u32	irq_type;
	u32	irq_number;
	u32	flags;
} __packed;

static struct pci_epf_header test_header = {
	.vendorid	= PCI_ANY_ID,
	.deviceid	= PCI_ANY_ID,
	.baseclass_code = PCI_CLASS_OTHERS,
	.interrupt_pin	= PCI_INTERRUPT_INTA,
};

static size_t bar_size[] = { 512, 512, 1024, 16384, 131072, 1048576 };

static void pci_epf_test_dma_callback(void *param)
{
	struct pci_epf_test *epf_test = param;
	struct dma_tx_state state;

	epf_test->transfer_status =
		dmaengine_tx_status(epf_test->transfer_chan,
				    epf_test->transfer_cookie, &state);
	if (epf_test->transfer_status == DMA_COMPLETE ||
	    epf_test->transfer_status == DMA_ERROR)
		complete(&epf_test->transfer_complete);
}

/**
 * pci_epf_test_data_transfer() - Function that uses dmaengine API to transfer
 *				  data between PCIe EP and remote PCIe RC
 * @epf_test: the EPF test device that performs the data transfer operation
 * @dma_dst: The destination address of the data transfer. It can be a physical
 *	     address given by pci_epc_mem_alloc_addr or DMA mapping APIs.
 * @dma_src: The source address of the data transfer. It can be a physical
 *	     address given by pci_epc_mem_alloc_addr or DMA mapping APIs.
 * @len: The size of the data transfer
 * @dma_remote: remote RC physical address
 * @dir: DMA transfer direction
 *
 * Function that uses dmaengine API to transfer data between PCIe EP and remote
 * PCIe RC. The source and destination address can be a physical address given
 * by pci_epc_mem_alloc_addr or the one obtained using DMA mapping APIs.
 *
 * The function returns '0' on success and negative value on failure.
 */
static int pci_epf_test_data_transfer(struct pci_epf_test *epf_test,
				      dma_addr_t dma_dst, dma_addr_t dma_src,
				      size_t len, dma_addr_t dma_remote,
				      enum dma_transfer_direction dir)
{
	struct dma_chan *chan = (dir == DMA_MEM_TO_DEV) ?
				 epf_test->dma_chan_tx : epf_test->dma_chan_rx;
	dma_addr_t dma_local = (dir == DMA_MEM_TO_DEV) ? dma_src : dma_dst;
	enum dma_ctrl_flags flags = DMA_CTRL_ACK | DMA_PREP_INTERRUPT;
	struct pci_epf *epf = epf_test->epf;
	struct dma_async_tx_descriptor *tx;
	struct dma_slave_config sconf = {};
	struct device *dev = &epf->dev;
	int ret;

	if (IS_ERR_OR_NULL(chan)) {
		dev_err(dev, "Invalid DMA memcpy channel\n");
		return -EINVAL;
	}

	if (epf_test->dma_private) {
		sconf.direction = dir;
		if (dir == DMA_MEM_TO_DEV)
			sconf.dst_addr = dma_remote;
		else
			sconf.src_addr = dma_remote;

		if (dmaengine_slave_config(chan, &sconf)) {
			dev_err(dev, "DMA slave config fail\n");
			return -EIO;
		}
		tx = dmaengine_prep_slave_single(chan, dma_local, len, dir,
						 flags);
	} else {
		tx = dmaengine_prep_dma_memcpy(chan, dma_dst, dma_src, len,
					       flags);
	}

	if (!tx) {
		dev_err(dev, "Failed to prepare DMA memcpy\n");
		return -EIO;
	}

	reinit_completion(&epf_test->transfer_complete);
	epf_test->transfer_chan = chan;
	tx->callback = pci_epf_test_dma_callback;
	tx->callback_param = epf_test;
<<<<<<< HEAD
	epf_test->transfer_cookie = tx->tx_submit(tx);
=======
	epf_test->transfer_cookie = dmaengine_submit(tx);
>>>>>>> 3766ec12

	ret = dma_submit_error(epf_test->transfer_cookie);
	if (ret) {
		dev_err(dev, "Failed to do DMA tx_submit %d\n", ret);
		goto terminate;
	}

	dma_async_issue_pending(chan);
	ret = wait_for_completion_interruptible(&epf_test->transfer_complete);
	if (ret < 0) {
		dev_err(dev, "DMA wait_for_completion interrupted\n");
		goto terminate;
	}

	if (epf_test->transfer_status == DMA_ERROR) {
		dev_err(dev, "DMA transfer failed\n");
		ret = -EIO;
	}

terminate:
	dmaengine_terminate_sync(chan);

	return ret;
}

struct epf_dma_filter {
	struct device *dev;
	u32 dma_mask;
};

static bool epf_dma_filter_fn(struct dma_chan *chan, void *node)
{
	struct epf_dma_filter *filter = node;
	struct dma_slave_caps caps;

	memset(&caps, 0, sizeof(caps));
	dma_get_slave_caps(chan, &caps);

	return chan->device->dev == filter->dev
		&& (filter->dma_mask & caps.directions);
}

/**
 * pci_epf_test_init_dma_chan() - Function to initialize EPF test DMA channel
 * @epf_test: the EPF test device that performs data transfer operation
 *
 * Function to initialize EPF test DMA channel.
 */
static int pci_epf_test_init_dma_chan(struct pci_epf_test *epf_test)
{
	struct pci_epf *epf = epf_test->epf;
	struct device *dev = &epf->dev;
	struct epf_dma_filter filter;
	struct dma_chan *dma_chan;
	dma_cap_mask_t mask;
	int ret;

	filter.dev = epf->epc->dev.parent;
	filter.dma_mask = BIT(DMA_DEV_TO_MEM);

	dma_cap_zero(mask);
	dma_cap_set(DMA_SLAVE, mask);
	dma_chan = dma_request_channel(mask, epf_dma_filter_fn, &filter);
	if (!dma_chan) {
		dev_info(dev, "Failed to get private DMA rx channel. Falling back to generic one\n");
		goto fail_back_tx;
	}

	epf_test->dma_chan_rx = dma_chan;

	filter.dma_mask = BIT(DMA_MEM_TO_DEV);
	dma_chan = dma_request_channel(mask, epf_dma_filter_fn, &filter);

	if (!dma_chan) {
		dev_info(dev, "Failed to get private DMA tx channel. Falling back to generic one\n");
		goto fail_back_rx;
	}

	epf_test->dma_chan_tx = dma_chan;
	epf_test->dma_private = true;

	init_completion(&epf_test->transfer_complete);

	return 0;

fail_back_rx:
	dma_release_channel(epf_test->dma_chan_rx);
	epf_test->dma_chan_tx = NULL;

fail_back_tx:
	dma_cap_zero(mask);
	dma_cap_set(DMA_MEMCPY, mask);

	dma_chan = dma_request_chan_by_mask(&mask);
	if (IS_ERR(dma_chan)) {
		ret = PTR_ERR(dma_chan);
		if (ret != -EPROBE_DEFER)
			dev_err(dev, "Failed to get DMA channel\n");
		return ret;
	}
	init_completion(&epf_test->transfer_complete);

	epf_test->dma_chan_tx = epf_test->dma_chan_rx = dma_chan;

	return 0;
}

/**
 * pci_epf_test_clean_dma_chan() - Function to cleanup EPF test DMA channel
 * @epf_test: the EPF test device that performs data transfer operation
 *
 * Helper to cleanup EPF test DMA channel.
 */
static void pci_epf_test_clean_dma_chan(struct pci_epf_test *epf_test)
{
	if (!epf_test->dma_supported)
		return;

	dma_release_channel(epf_test->dma_chan_tx);
	if (epf_test->dma_chan_tx == epf_test->dma_chan_rx) {
		epf_test->dma_chan_tx = NULL;
		epf_test->dma_chan_rx = NULL;
		return;
	}

	dma_release_channel(epf_test->dma_chan_rx);
	epf_test->dma_chan_rx = NULL;

	return;
}

static void pci_epf_test_print_rate(struct pci_epf_test *epf_test,
				    const char *op, u64 size,
				    struct timespec64 *start,
				    struct timespec64 *end, bool dma)
{
	struct timespec64 ts = timespec64_sub(*end, *start);
	u64 rate = 0, ns;

	/* calculate the rate */
	ns = timespec64_to_ns(&ts);
	if (ns)
		rate = div64_u64(size * NSEC_PER_SEC, ns * 1000);

	dev_info(&epf_test->epf->dev,
		 "%s => Size: %llu B, DMA: %s, Time: %llu.%09u s, Rate: %llu KB/s\n",
		 op, size, dma ? "YES" : "NO",
		 (u64)ts.tv_sec, (u32)ts.tv_nsec, rate);
}

static void pci_epf_test_copy(struct pci_epf_test *epf_test,
			      struct pci_epf_test_reg *reg)
{
	int ret;
	void __iomem *src_addr;
	void __iomem *dst_addr;
	phys_addr_t src_phys_addr;
	phys_addr_t dst_phys_addr;
	struct timespec64 start, end;
	struct pci_epf *epf = epf_test->epf;
	struct device *dev = &epf->dev;
	struct pci_epc *epc = epf->epc;

	src_addr = pci_epc_mem_alloc_addr(epc, &src_phys_addr, reg->size);
	if (!src_addr) {
		dev_err(dev, "Failed to allocate source address\n");
		reg->status = STATUS_SRC_ADDR_INVALID;
		ret = -ENOMEM;
		goto err;
	}

	ret = pci_epc_map_addr(epc, epf->func_no, epf->vfunc_no, src_phys_addr,
			       reg->src_addr, reg->size);
	if (ret) {
		dev_err(dev, "Failed to map source address\n");
		reg->status = STATUS_SRC_ADDR_INVALID;
		goto err_src_addr;
	}

	dst_addr = pci_epc_mem_alloc_addr(epc, &dst_phys_addr, reg->size);
	if (!dst_addr) {
		dev_err(dev, "Failed to allocate destination address\n");
		reg->status = STATUS_DST_ADDR_INVALID;
		ret = -ENOMEM;
		goto err_src_map_addr;
	}

	ret = pci_epc_map_addr(epc, epf->func_no, epf->vfunc_no, dst_phys_addr,
			       reg->dst_addr, reg->size);
	if (ret) {
		dev_err(dev, "Failed to map destination address\n");
		reg->status = STATUS_DST_ADDR_INVALID;
		goto err_dst_addr;
	}

	ktime_get_ts64(&start);
	if (reg->flags & FLAG_USE_DMA) {
		if (epf_test->dma_private) {
			dev_err(dev, "Cannot transfer data using DMA\n");
			ret = -EINVAL;
			goto err_map_addr;
		}

		ret = pci_epf_test_data_transfer(epf_test, dst_phys_addr,
						 src_phys_addr, reg->size, 0,
						 DMA_MEM_TO_MEM);
		if (ret)
			dev_err(dev, "Data transfer failed\n");
	} else {
		void *buf;

		buf = kzalloc(reg->size, GFP_KERNEL);
		if (!buf) {
			ret = -ENOMEM;
			goto err_map_addr;
		}

		memcpy_fromio(buf, src_addr, reg->size);
		memcpy_toio(dst_addr, buf, reg->size);
		kfree(buf);
	}
	ktime_get_ts64(&end);
	pci_epf_test_print_rate(epf_test, "COPY", reg->size, &start, &end,
				reg->flags & FLAG_USE_DMA);

err_map_addr:
	pci_epc_unmap_addr(epc, epf->func_no, epf->vfunc_no, dst_phys_addr);

err_dst_addr:
	pci_epc_mem_free_addr(epc, dst_phys_addr, dst_addr, reg->size);

err_src_map_addr:
	pci_epc_unmap_addr(epc, epf->func_no, epf->vfunc_no, src_phys_addr);

err_src_addr:
	pci_epc_mem_free_addr(epc, src_phys_addr, src_addr, reg->size);

err:
	if (!ret)
		reg->status |= STATUS_COPY_SUCCESS;
	else
		reg->status |= STATUS_COPY_FAIL;
}

static void pci_epf_test_read(struct pci_epf_test *epf_test,
			      struct pci_epf_test_reg *reg)
{
	int ret;
	void __iomem *src_addr;
	void *buf;
	u32 crc32;
	phys_addr_t phys_addr;
	phys_addr_t dst_phys_addr;
	struct timespec64 start, end;
	struct pci_epf *epf = epf_test->epf;
	struct device *dev = &epf->dev;
	struct pci_epc *epc = epf->epc;
	struct device *dma_dev = epf->epc->dev.parent;

	src_addr = pci_epc_mem_alloc_addr(epc, &phys_addr, reg->size);
	if (!src_addr) {
		dev_err(dev, "Failed to allocate address\n");
		reg->status = STATUS_SRC_ADDR_INVALID;
		ret = -ENOMEM;
		goto err;
	}

	ret = pci_epc_map_addr(epc, epf->func_no, epf->vfunc_no, phys_addr,
			       reg->src_addr, reg->size);
	if (ret) {
		dev_err(dev, "Failed to map address\n");
		reg->status = STATUS_SRC_ADDR_INVALID;
		goto err_addr;
	}

	buf = kzalloc(reg->size, GFP_KERNEL);
	if (!buf) {
		ret = -ENOMEM;
		goto err_map_addr;
	}

	if (reg->flags & FLAG_USE_DMA) {
		dst_phys_addr = dma_map_single(dma_dev, buf, reg->size,
					       DMA_FROM_DEVICE);
		if (dma_mapping_error(dma_dev, dst_phys_addr)) {
			dev_err(dev, "Failed to map destination buffer addr\n");
			ret = -ENOMEM;
			goto err_dma_map;
		}

		ktime_get_ts64(&start);
		ret = pci_epf_test_data_transfer(epf_test, dst_phys_addr,
						 phys_addr, reg->size,
						 reg->src_addr, DMA_DEV_TO_MEM);
		if (ret)
			dev_err(dev, "Data transfer failed\n");
		ktime_get_ts64(&end);

		dma_unmap_single(dma_dev, dst_phys_addr, reg->size,
				 DMA_FROM_DEVICE);
	} else {
		ktime_get_ts64(&start);
		memcpy_fromio(buf, src_addr, reg->size);
		ktime_get_ts64(&end);
	}

	pci_epf_test_print_rate(epf_test, "READ", reg->size, &start, &end,
				reg->flags & FLAG_USE_DMA);

	crc32 = crc32_le(~0, buf, reg->size);
	if (crc32 != reg->checksum)
		ret = -EIO;

err_dma_map:
	kfree(buf);

err_map_addr:
	pci_epc_unmap_addr(epc, epf->func_no, epf->vfunc_no, phys_addr);

err_addr:
	pci_epc_mem_free_addr(epc, phys_addr, src_addr, reg->size);

err:
	if (!ret)
		reg->status |= STATUS_READ_SUCCESS;
	else
		reg->status |= STATUS_READ_FAIL;
}

static void pci_epf_test_write(struct pci_epf_test *epf_test,
			       struct pci_epf_test_reg *reg)
{
	int ret;
	void __iomem *dst_addr;
	void *buf;
	phys_addr_t phys_addr;
	phys_addr_t src_phys_addr;
	struct timespec64 start, end;
	struct pci_epf *epf = epf_test->epf;
	struct device *dev = &epf->dev;
	struct pci_epc *epc = epf->epc;
	struct device *dma_dev = epf->epc->dev.parent;

	dst_addr = pci_epc_mem_alloc_addr(epc, &phys_addr, reg->size);
	if (!dst_addr) {
		dev_err(dev, "Failed to allocate address\n");
		reg->status = STATUS_DST_ADDR_INVALID;
		ret = -ENOMEM;
		goto err;
	}

	ret = pci_epc_map_addr(epc, epf->func_no, epf->vfunc_no, phys_addr,
			       reg->dst_addr, reg->size);
	if (ret) {
		dev_err(dev, "Failed to map address\n");
		reg->status = STATUS_DST_ADDR_INVALID;
		goto err_addr;
	}

	buf = kzalloc(reg->size, GFP_KERNEL);
	if (!buf) {
		ret = -ENOMEM;
		goto err_map_addr;
	}

	get_random_bytes(buf, reg->size);
	reg->checksum = crc32_le(~0, buf, reg->size);

	if (reg->flags & FLAG_USE_DMA) {
		src_phys_addr = dma_map_single(dma_dev, buf, reg->size,
					       DMA_TO_DEVICE);
		if (dma_mapping_error(dma_dev, src_phys_addr)) {
			dev_err(dev, "Failed to map source buffer addr\n");
			ret = -ENOMEM;
			goto err_dma_map;
		}

		ktime_get_ts64(&start);

		ret = pci_epf_test_data_transfer(epf_test, phys_addr,
						 src_phys_addr, reg->size,
						 reg->dst_addr,
						 DMA_MEM_TO_DEV);
		if (ret)
			dev_err(dev, "Data transfer failed\n");
		ktime_get_ts64(&end);

		dma_unmap_single(dma_dev, src_phys_addr, reg->size,
				 DMA_TO_DEVICE);
	} else {
		ktime_get_ts64(&start);
		memcpy_toio(dst_addr, buf, reg->size);
		ktime_get_ts64(&end);
	}

	pci_epf_test_print_rate(epf_test, "WRITE", reg->size, &start, &end,
				reg->flags & FLAG_USE_DMA);

	/*
	 * wait 1ms inorder for the write to complete. Without this delay L3
	 * error in observed in the host system.
	 */
	usleep_range(1000, 2000);

err_dma_map:
	kfree(buf);

err_map_addr:
	pci_epc_unmap_addr(epc, epf->func_no, epf->vfunc_no, phys_addr);

err_addr:
	pci_epc_mem_free_addr(epc, phys_addr, dst_addr, reg->size);

err:
	if (!ret)
		reg->status |= STATUS_WRITE_SUCCESS;
	else
		reg->status |= STATUS_WRITE_FAIL;
}

static void pci_epf_test_raise_irq(struct pci_epf_test *epf_test,
				   struct pci_epf_test_reg *reg)
{
	struct pci_epf *epf = epf_test->epf;
	struct device *dev = &epf->dev;
	struct pci_epc *epc = epf->epc;
	u32 status = reg->status | STATUS_IRQ_RAISED;
	int count;

	/*
	 * Set the status before raising the IRQ to ensure that the host sees
	 * the updated value when it gets the IRQ.
	 */
	WRITE_ONCE(reg->status, status);

	switch (reg->irq_type) {
	case IRQ_TYPE_LEGACY:
		pci_epc_raise_irq(epc, epf->func_no, epf->vfunc_no,
				  PCI_EPC_IRQ_LEGACY, 0);
		break;
	case IRQ_TYPE_MSI:
		count = pci_epc_get_msi(epc, epf->func_no, epf->vfunc_no);
		if (reg->irq_number > count || count <= 0) {
			dev_err(dev, "Invalid MSI IRQ number %d / %d\n",
				reg->irq_number, count);
			return;
		}
		pci_epc_raise_irq(epc, epf->func_no, epf->vfunc_no,
				  PCI_EPC_IRQ_MSI, reg->irq_number);
		break;
	case IRQ_TYPE_MSIX:
		count = pci_epc_get_msix(epc, epf->func_no, epf->vfunc_no);
		if (reg->irq_number > count || count <= 0) {
			dev_err(dev, "Invalid MSIX IRQ number %d / %d\n",
				reg->irq_number, count);
			return;
		}
		pci_epc_raise_irq(epc, epf->func_no, epf->vfunc_no,
				  PCI_EPC_IRQ_MSIX, reg->irq_number);
		break;
	default:
		dev_err(dev, "Failed to raise IRQ, unknown type\n");
		break;
	}
}

static void pci_epf_test_cmd_handler(struct work_struct *work)
{
	u32 command;
	struct pci_epf_test *epf_test = container_of(work, struct pci_epf_test,
						     cmd_handler.work);
	struct pci_epf *epf = epf_test->epf;
	struct device *dev = &epf->dev;
	enum pci_barno test_reg_bar = epf_test->test_reg_bar;
	struct pci_epf_test_reg *reg = epf_test->reg[test_reg_bar];

	command = READ_ONCE(reg->command);
	if (!command)
		goto reset_handler;

	WRITE_ONCE(reg->command, 0);
	WRITE_ONCE(reg->status, 0);

	if ((READ_ONCE(reg->flags) & FLAG_USE_DMA) &&
	    !epf_test->dma_supported) {
		dev_err(dev, "Cannot transfer data using DMA\n");
		goto reset_handler;
	}

	if (reg->irq_type > IRQ_TYPE_MSIX) {
		dev_err(dev, "Failed to detect IRQ type\n");
		goto reset_handler;
	}

	switch (command) {
	case COMMAND_RAISE_LEGACY_IRQ:
	case COMMAND_RAISE_MSI_IRQ:
	case COMMAND_RAISE_MSIX_IRQ:
		pci_epf_test_raise_irq(epf_test, reg);
		break;
	case COMMAND_WRITE:
		pci_epf_test_write(epf_test, reg);
		pci_epf_test_raise_irq(epf_test, reg);
		break;
	case COMMAND_READ:
		pci_epf_test_read(epf_test, reg);
		pci_epf_test_raise_irq(epf_test, reg);
		break;
	case COMMAND_COPY:
		pci_epf_test_copy(epf_test, reg);
		pci_epf_test_raise_irq(epf_test, reg);
		break;
	default:
		dev_err(dev, "Invalid command 0x%x\n", command);
		break;
	}

reset_handler:
	queue_delayed_work(kpcitest_workqueue, &epf_test->cmd_handler,
			   msecs_to_jiffies(1));
}

static void pci_epf_test_unbind(struct pci_epf *epf)
{
	struct pci_epf_test *epf_test = epf_get_drvdata(epf);
	struct pci_epc *epc = epf->epc;
	struct pci_epf_bar *epf_bar;
	int bar;

	cancel_delayed_work(&epf_test->cmd_handler);
	pci_epf_test_clean_dma_chan(epf_test);
	for (bar = 0; bar < PCI_STD_NUM_BARS; bar++) {
		epf_bar = &epf->bar[bar];

		if (epf_test->reg[bar]) {
			pci_epc_clear_bar(epc, epf->func_no, epf->vfunc_no,
					  epf_bar);
			pci_epf_free_space(epf, epf_test->reg[bar], bar,
					   PRIMARY_INTERFACE);
		}
	}
}

static int pci_epf_test_set_bar(struct pci_epf *epf)
{
	int bar, add;
	int ret;
	struct pci_epf_bar *epf_bar;
	struct pci_epc *epc = epf->epc;
	struct device *dev = &epf->dev;
	struct pci_epf_test *epf_test = epf_get_drvdata(epf);
	enum pci_barno test_reg_bar = epf_test->test_reg_bar;
	const struct pci_epc_features *epc_features;

	epc_features = epf_test->epc_features;

	for (bar = 0; bar < PCI_STD_NUM_BARS; bar += add) {
		epf_bar = &epf->bar[bar];
		/*
		 * pci_epc_set_bar() sets PCI_BASE_ADDRESS_MEM_TYPE_64
		 * if the specific implementation required a 64-bit BAR,
		 * even if we only requested a 32-bit BAR.
		 */
		add = (epf_bar->flags & PCI_BASE_ADDRESS_MEM_TYPE_64) ? 2 : 1;

		if (!!(epc_features->reserved_bar & (1 << bar)))
			continue;

		ret = pci_epc_set_bar(epc, epf->func_no, epf->vfunc_no,
				      epf_bar);
		if (ret) {
			pci_epf_free_space(epf, epf_test->reg[bar], bar,
					   PRIMARY_INTERFACE);
			dev_err(dev, "Failed to set BAR%d\n", bar);
			if (bar == test_reg_bar)
				return ret;
		}
	}

	return 0;
}

static int pci_epf_test_core_init(struct pci_epf *epf)
{
	struct pci_epf_test *epf_test = epf_get_drvdata(epf);
	struct pci_epf_header *header = epf->header;
	const struct pci_epc_features *epc_features;
	struct pci_epc *epc = epf->epc;
	struct device *dev = &epf->dev;
	bool msix_capable = false;
	bool msi_capable = true;
	int ret;

	epc_features = pci_epc_get_features(epc, epf->func_no, epf->vfunc_no);
	if (epc_features) {
		msix_capable = epc_features->msix_capable;
		msi_capable = epc_features->msi_capable;
	}

	if (epf->vfunc_no <= 1) {
		ret = pci_epc_write_header(epc, epf->func_no, epf->vfunc_no, header);
		if (ret) {
			dev_err(dev, "Configuration header write failed\n");
			return ret;
		}
	}

	ret = pci_epf_test_set_bar(epf);
	if (ret)
		return ret;

	if (msi_capable) {
		ret = pci_epc_set_msi(epc, epf->func_no, epf->vfunc_no,
				      epf->msi_interrupts);
		if (ret) {
			dev_err(dev, "MSI configuration failed\n");
			return ret;
		}
	}

	if (msix_capable) {
		ret = pci_epc_set_msix(epc, epf->func_no, epf->vfunc_no,
				       epf->msix_interrupts,
				       epf_test->test_reg_bar,
				       epf_test->msix_table_offset);
		if (ret) {
			dev_err(dev, "MSI-X configuration failed\n");
			return ret;
		}
	}

	return 0;
}

static int pci_epf_test_link_up(struct pci_epf *epf)
{
	struct pci_epf_test *epf_test = epf_get_drvdata(epf);

	queue_delayed_work(kpcitest_workqueue, &epf_test->cmd_handler,
			   msecs_to_jiffies(1));

	return 0;
}

static const struct pci_epc_event_ops pci_epf_test_event_ops = {
	.core_init = pci_epf_test_core_init,
	.link_up = pci_epf_test_link_up,
};

static int pci_epf_test_alloc_space(struct pci_epf *epf)
{
	struct pci_epf_test *epf_test = epf_get_drvdata(epf);
	struct device *dev = &epf->dev;
	struct pci_epf_bar *epf_bar;
	size_t msix_table_size = 0;
	size_t test_reg_bar_size;
	size_t pba_size = 0;
	bool msix_capable;
	void *base;
	int bar, add;
	enum pci_barno test_reg_bar = epf_test->test_reg_bar;
	const struct pci_epc_features *epc_features;
	size_t test_reg_size;

	epc_features = epf_test->epc_features;

	test_reg_bar_size = ALIGN(sizeof(struct pci_epf_test_reg), 128);

	msix_capable = epc_features->msix_capable;
	if (msix_capable) {
		msix_table_size = PCI_MSIX_ENTRY_SIZE * epf->msix_interrupts;
		epf_test->msix_table_offset = test_reg_bar_size;
		/* Align to QWORD or 8 Bytes */
		pba_size = ALIGN(DIV_ROUND_UP(epf->msix_interrupts, 8), 8);
	}
	test_reg_size = test_reg_bar_size + msix_table_size + pba_size;

	if (epc_features->bar_fixed_size[test_reg_bar]) {
		if (test_reg_size > bar_size[test_reg_bar])
			return -ENOMEM;
		test_reg_size = bar_size[test_reg_bar];
	}

	base = pci_epf_alloc_space(epf, test_reg_size, test_reg_bar,
				   epc_features->align, PRIMARY_INTERFACE);
	if (!base) {
		dev_err(dev, "Failed to allocated register space\n");
		return -ENOMEM;
	}
	epf_test->reg[test_reg_bar] = base;

	for (bar = 0; bar < PCI_STD_NUM_BARS; bar += add) {
		epf_bar = &epf->bar[bar];
		add = (epf_bar->flags & PCI_BASE_ADDRESS_MEM_TYPE_64) ? 2 : 1;

		if (bar == test_reg_bar)
			continue;

		if (!!(epc_features->reserved_bar & (1 << bar)))
			continue;

		base = pci_epf_alloc_space(epf, bar_size[bar], bar,
					   epc_features->align,
					   PRIMARY_INTERFACE);
		if (!base)
			dev_err(dev, "Failed to allocate space for BAR%d\n",
				bar);
		epf_test->reg[bar] = base;
	}

	return 0;
}

static void pci_epf_configure_bar(struct pci_epf *epf,
				  const struct pci_epc_features *epc_features)
{
	struct pci_epf_bar *epf_bar;
	bool bar_fixed_64bit;
	int i;

	for (i = 0; i < PCI_STD_NUM_BARS; i++) {
		epf_bar = &epf->bar[i];
		bar_fixed_64bit = !!(epc_features->bar_fixed_64bit & (1 << i));
		if (bar_fixed_64bit)
			epf_bar->flags |= PCI_BASE_ADDRESS_MEM_TYPE_64;
		if (epc_features->bar_fixed_size[i])
			bar_size[i] = epc_features->bar_fixed_size[i];
	}
}

static int pci_epf_test_bind(struct pci_epf *epf)
{
	int ret;
	struct pci_epf_test *epf_test = epf_get_drvdata(epf);
	const struct pci_epc_features *epc_features;
	enum pci_barno test_reg_bar = BAR_0;
	struct pci_epc *epc = epf->epc;
	bool linkup_notifier = false;
	bool core_init_notifier = false;

	if (WARN_ON_ONCE(!epc))
		return -EINVAL;

	epc_features = pci_epc_get_features(epc, epf->func_no, epf->vfunc_no);
	if (!epc_features) {
		dev_err(&epf->dev, "epc_features not implemented\n");
		return -EOPNOTSUPP;
	}

	linkup_notifier = epc_features->linkup_notifier;
	core_init_notifier = epc_features->core_init_notifier;
	test_reg_bar = pci_epc_get_first_free_bar(epc_features);
	if (test_reg_bar < 0)
		return -EINVAL;
	pci_epf_configure_bar(epf, epc_features);

	epf_test->test_reg_bar = test_reg_bar;
	epf_test->epc_features = epc_features;

	ret = pci_epf_test_alloc_space(epf);
	if (ret)
		return ret;

	if (!core_init_notifier) {
		ret = pci_epf_test_core_init(epf);
		if (ret)
			return ret;
	}

	epf_test->dma_supported = true;

	ret = pci_epf_test_init_dma_chan(epf_test);
	if (ret)
		epf_test->dma_supported = false;

	if (!linkup_notifier && !core_init_notifier)
		queue_work(kpcitest_workqueue, &epf_test->cmd_handler.work);

	return 0;
}

static const struct pci_epf_device_id pci_epf_test_ids[] = {
	{
		.name = "pci_epf_test",
	},
	{},
};

static int pci_epf_test_probe(struct pci_epf *epf,
			      const struct pci_epf_device_id *id)
{
	struct pci_epf_test *epf_test;
	struct device *dev = &epf->dev;

	epf_test = devm_kzalloc(dev, sizeof(*epf_test), GFP_KERNEL);
	if (!epf_test)
		return -ENOMEM;

	epf->header = &test_header;
	epf_test->epf = epf;

	INIT_DELAYED_WORK(&epf_test->cmd_handler, pci_epf_test_cmd_handler);

	epf->event_ops = &pci_epf_test_event_ops;

	epf_set_drvdata(epf, epf_test);
	return 0;
}

static struct pci_epf_ops ops = {
	.unbind	= pci_epf_test_unbind,
	.bind	= pci_epf_test_bind,
};

static struct pci_epf_driver test_driver = {
	.driver.name	= "pci_epf_test",
	.probe		= pci_epf_test_probe,
	.id_table	= pci_epf_test_ids,
	.ops		= &ops,
	.owner		= THIS_MODULE,
};

static int __init pci_epf_test_init(void)
{
	int ret;

	kpcitest_workqueue = alloc_workqueue("kpcitest",
					     WQ_MEM_RECLAIM | WQ_HIGHPRI, 0);
	if (!kpcitest_workqueue) {
		pr_err("Failed to allocate the kpcitest work queue\n");
		return -ENOMEM;
	}

	ret = pci_epf_register_driver(&test_driver);
	if (ret) {
		destroy_workqueue(kpcitest_workqueue);
		pr_err("Failed to register pci epf test driver --> %d\n", ret);
		return ret;
	}

	return 0;
}
module_init(pci_epf_test_init);

static void __exit pci_epf_test_exit(void)
{
	if (kpcitest_workqueue)
		destroy_workqueue(kpcitest_workqueue);
	pci_epf_unregister_driver(&test_driver);
}
module_exit(pci_epf_test_exit);

MODULE_DESCRIPTION("PCI EPF TEST DRIVER");
MODULE_AUTHOR("Kishon Vijay Abraham I <kishon@ti.com>");
MODULE_LICENSE("GPL v2");<|MERGE_RESOLUTION|>--- conflicted
+++ resolved
@@ -163,11 +163,7 @@
 	epf_test->transfer_chan = chan;
 	tx->callback = pci_epf_test_dma_callback;
 	tx->callback_param = epf_test;
-<<<<<<< HEAD
-	epf_test->transfer_cookie = tx->tx_submit(tx);
-=======
 	epf_test->transfer_cookie = dmaengine_submit(tx);
->>>>>>> 3766ec12
 
 	ret = dma_submit_error(epf_test->transfer_cookie);
 	if (ret) {
