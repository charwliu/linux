--- conflicted
+++ resolved
@@ -357,12 +357,8 @@
 
 	do {
 		/* Check for fifo underflow during read */
-<<<<<<< HEAD
-		ctrl->reg_read(ctrl, SWRM_CMD_FIFO_STATUS, &value);
-=======
 		ctrl->reg_read(ctrl, ctrl->reg_layout[SWRM_REG_CMD_FIFO_STATUS],
 			       &value);
->>>>>>> 3766ec12
 		fifo_outstanding_data = FIELD_GET(SWRM_RD_CMD_FIFO_CNT_MASK, value);
 
 		/* Check if read data is available in read fifo */
@@ -387,12 +383,8 @@
 
 	do {
 		/* Check for fifo overflow during write */
-<<<<<<< HEAD
-		ctrl->reg_read(ctrl, SWRM_CMD_FIFO_STATUS, &value);
-=======
 		ctrl->reg_read(ctrl, ctrl->reg_layout[SWRM_REG_CMD_FIFO_STATUS],
 			       &value);
->>>>>>> 3766ec12
 		fifo_outstanding_cmds = FIELD_GET(SWRM_WR_CMD_FIFO_CNT_MASK, value);
 
 		/* Check for space in write fifo before writing */
@@ -410,8 +402,6 @@
 	return 0;
 }
 
-<<<<<<< HEAD
-=======
 static bool swrm_wait_for_wr_fifo_done(struct qcom_swrm_ctrl *ctrl)
 {
 	u32 fifo_outstanding_cmds, value;
@@ -438,7 +428,6 @@
 	return false;
 }
 
->>>>>>> 3766ec12
 static int qcom_swrm_cmd_fifo_wr_cmd(struct qcom_swrm_ctrl *ctrl, u8 cmd_data,
 				     u8 dev_addr, u16 reg_addr)
 {
@@ -463,11 +452,7 @@
 		reinit_completion(&ctrl->broadcast);
 
 	/* Its assumed that write is okay as we do not get any status back */
-<<<<<<< HEAD
-	ctrl->reg_write(ctrl, SWRM_CMD_FIFO_WR_CMD, val);
-=======
 	ctrl->reg_write(ctrl, ctrl->reg_layout[SWRM_REG_CMD_FIFO_WR_CMD], val);
->>>>>>> 3766ec12
 
 	if (ctrl->version <= SWRM_VERSION_1_3_0)
 		usleep_range(150, 155);
@@ -507,11 +492,7 @@
 
 	/* wait for FIFO RD to complete to avoid overflow */
 	usleep_range(100, 105);
-<<<<<<< HEAD
-	ctrl->reg_write(ctrl, SWRM_CMD_FIFO_RD_CMD, val);
-=======
 	ctrl->reg_write(ctrl, ctrl->reg_layout[SWRM_REG_CMD_FIFO_RD_CMD], val);
->>>>>>> 3766ec12
 	/* wait for FIFO RD CMD complete to avoid overflow */
 	usleep_range(250, 255);
 
@@ -519,12 +500,8 @@
 		return SDW_CMD_FAIL_OTHER;
 
 	do {
-<<<<<<< HEAD
-		ctrl->reg_read(ctrl, SWRM_CMD_FIFO_RD_FIFO_ADDR, &cmd_data);
-=======
 		ctrl->reg_read(ctrl, ctrl->reg_layout[SWRM_REG_CMD_FIFO_RD_FIFO_ADDR],
 			       &cmd_data);
->>>>>>> 3766ec12
 		rval[0] = cmd_data & 0xFF;
 		cmd_id = FIELD_GET(SWRM_RD_FIFO_CMD_ID_MASK, cmd_data);
 
@@ -534,13 +511,9 @@
 				usleep_range(500, 505);
 				ctrl->reg_write(ctrl, SWRM_CMD_FIFO_CMD,
 						SWRM_CMD_FIFO_FLUSH);
-<<<<<<< HEAD
-				ctrl->reg_write(ctrl, SWRM_CMD_FIFO_RD_CMD, val);
-=======
 				ctrl->reg_write(ctrl,
 						ctrl->reg_layout[SWRM_REG_CMD_FIFO_RD_CMD],
 						val);
->>>>>>> 3766ec12
 			}
 			retry_attempt++;
 		} else {
@@ -699,12 +672,8 @@
 	int ret = IRQ_HANDLED;
 	clk_prepare_enable(ctrl->hclk);
 
-<<<<<<< HEAD
-	ctrl->reg_read(ctrl, SWRM_INTERRUPT_STATUS, &intr_sts);
-=======
 	ctrl->reg_read(ctrl, ctrl->reg_layout[SWRM_REG_INTERRUPT_STATUS],
 		       &intr_sts);
->>>>>>> 3766ec12
 	intr_sts_masked = intr_sts & ctrl->intr_mask;
 
 	do {
@@ -742,12 +711,6 @@
 						"%s: SWR bus clsh detected\n",
 						__func__);
 				ctrl->intr_mask &= ~SWRM_INTERRUPT_STATUS_MASTER_CLASH_DET;
-<<<<<<< HEAD
-				ctrl->reg_write(ctrl, SWRM_INTERRUPT_CPU_EN, ctrl->intr_mask);
-				break;
-			case SWRM_INTERRUPT_STATUS_RD_FIFO_OVERFLOW:
-				ctrl->reg_read(ctrl, SWRM_CMD_FIFO_STATUS, &value);
-=======
 				ctrl->reg_write(ctrl,
 						ctrl->reg_layout[SWRM_REG_INTERRUPT_CPU_EN],
 						ctrl->intr_mask);
@@ -756,44 +719,31 @@
 				ctrl->reg_read(ctrl,
 					       ctrl->reg_layout[SWRM_REG_CMD_FIFO_STATUS],
 					       &value);
->>>>>>> 3766ec12
 				dev_err_ratelimited(ctrl->dev,
 					"%s: SWR read FIFO overflow fifo status 0x%x\n",
 					__func__, value);
 				break;
 			case SWRM_INTERRUPT_STATUS_RD_FIFO_UNDERFLOW:
-<<<<<<< HEAD
-				ctrl->reg_read(ctrl, SWRM_CMD_FIFO_STATUS, &value);
-=======
 				ctrl->reg_read(ctrl,
 					       ctrl->reg_layout[SWRM_REG_CMD_FIFO_STATUS],
 					       &value);
->>>>>>> 3766ec12
 				dev_err_ratelimited(ctrl->dev,
 					"%s: SWR read FIFO underflow fifo status 0x%x\n",
 					__func__, value);
 				break;
 			case SWRM_INTERRUPT_STATUS_WR_CMD_FIFO_OVERFLOW:
-<<<<<<< HEAD
-				ctrl->reg_read(ctrl, SWRM_CMD_FIFO_STATUS, &value);
-=======
 				ctrl->reg_read(ctrl,
 					       ctrl->reg_layout[SWRM_REG_CMD_FIFO_STATUS],
 					       &value);
->>>>>>> 3766ec12
 				dev_err(ctrl->dev,
 					"%s: SWR write FIFO overflow fifo status %x\n",
 					__func__, value);
 				ctrl->reg_write(ctrl, SWRM_CMD_FIFO_CMD, 0x1);
 				break;
 			case SWRM_INTERRUPT_STATUS_CMD_ERROR:
-<<<<<<< HEAD
-				ctrl->reg_read(ctrl, SWRM_CMD_FIFO_STATUS, &value);
-=======
 				ctrl->reg_read(ctrl,
 					       ctrl->reg_layout[SWRM_REG_CMD_FIFO_STATUS],
 					       &value);
->>>>>>> 3766ec12
 				dev_err_ratelimited(ctrl->dev,
 					"%s: SWR CMD error, fifo status 0x%x, flushing fifo\n",
 					__func__, value);
@@ -805,12 +755,8 @@
 						__func__);
 				ctrl->intr_mask &= ~SWRM_INTERRUPT_STATUS_DOUT_PORT_COLLISION;
 				ctrl->reg_write(ctrl,
-<<<<<<< HEAD
-					SWRM_INTERRUPT_CPU_EN, ctrl->intr_mask);
-=======
 						ctrl->reg_layout[SWRM_REG_INTERRUPT_CPU_EN],
 						ctrl->intr_mask);
->>>>>>> 3766ec12
 				break;
 			case SWRM_INTERRUPT_STATUS_READ_EN_RD_VALID_MISMATCH:
 				dev_err_ratelimited(ctrl->dev,
@@ -819,12 +765,8 @@
 				ctrl->intr_mask &=
 					~SWRM_INTERRUPT_STATUS_READ_EN_RD_VALID_MISMATCH;
 				ctrl->reg_write(ctrl,
-<<<<<<< HEAD
-					SWRM_INTERRUPT_CPU_EN, ctrl->intr_mask);
-=======
 						ctrl->reg_layout[SWRM_REG_INTERRUPT_CPU_EN],
 						ctrl->intr_mask);
->>>>>>> 3766ec12
 				break;
 			case SWRM_INTERRUPT_STATUS_SPECIAL_CMD_ID_FINISHED:
 				complete(&ctrl->broadcast);
@@ -843,15 +785,10 @@
 				break;
 			}
 		}
-<<<<<<< HEAD
-		ctrl->reg_write(ctrl, SWRM_INTERRUPT_CLEAR, intr_sts);
-		ctrl->reg_read(ctrl, SWRM_INTERRUPT_STATUS, &intr_sts);
-=======
 		ctrl->reg_write(ctrl, ctrl->reg_layout[SWRM_REG_INTERRUPT_CLEAR],
 				intr_sts);
 		ctrl->reg_read(ctrl, ctrl->reg_layout[SWRM_REG_INTERRUPT_STATUS],
 			       &intr_sts);
->>>>>>> 3766ec12
 		intr_sts_masked = intr_sts & ctrl->intr_mask;
 	} while (intr_sts_masked);
 
@@ -1547,11 +1484,7 @@
 		return ret;
 	}
 
-<<<<<<< HEAD
-	for (reg = 0; reg <= SWR_MSTR_MAX_REG_ADDR; reg += 4) {
-=======
 	for (reg = 0; reg <= ctrl->max_reg; reg += 4) {
->>>>>>> 3766ec12
 		ctrl->reg_read(ctrl, reg, &reg_val);
 		seq_printf(s_file, "0x%.3x: 0x%.2x\n", reg, reg_val);
 	}
@@ -1730,29 +1663,6 @@
 	return 0;
 }
 
-<<<<<<< HEAD
-static bool swrm_wait_for_frame_gen_enabled(struct qcom_swrm_ctrl *ctrl)
-{
-	int retry = SWRM_LINK_STATUS_RETRY_CNT;
-	int comp_sts;
-
-	do {
-		ctrl->reg_read(ctrl, SWRM_COMP_STATUS, &comp_sts);
-
-		if (comp_sts & SWRM_FRM_GEN_ENABLED)
-			return true;
-
-		usleep_range(500, 510);
-	} while (retry--);
-
-	dev_err(ctrl->dev, "%s: link status not %s\n", __func__,
-		comp_sts & SWRM_FRM_GEN_ENABLED ? "connected" : "disconnected");
-
-	return false;
-}
-
-=======
->>>>>>> 3766ec12
 static int __maybe_unused swrm_runtime_resume(struct device *dev)
 {
 	struct qcom_swrm_ctrl *ctrl = dev_get_drvdata(dev);
