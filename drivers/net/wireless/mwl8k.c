--- conflicted
+++ resolved
@@ -204,19 +204,6 @@
 
 /* Per interface specific private data */
 struct mwl8k_vif {
-<<<<<<< HEAD
-	/* backpointer to parent config block */
-	struct mwl8k_priv *priv;
-
-	/* BSS config of AP or IBSS from mac80211*/
-	struct ieee80211_bss_conf bss_info;
-
-	/* BSSID of AP or IBSS */
-	u8	bssid[ETH_ALEN];
-	u8	mac_addr[ETH_ALEN];
-
-	 /* Index into station database.Returned by update_sta_db call */
-=======
 	/* Local MAC address.  */
 	u8 mac_addr[ETH_ALEN];
 
@@ -224,7 +211,6 @@
 	u8 bssid[ETH_ALEN];
 
 	/* Index into station database. Returned by UPDATE_STADB.  */
->>>>>>> 891dc5e7
 	u8	peer_id;
 
 	/* Non AMPDU sequence number assigned by driver */
@@ -589,14 +575,7 @@
 		return rc;
 	}
 
-<<<<<<< HEAD
-	if (di->modes & BIT(NL80211_IFTYPE_AP))
-		iowrite32(MWL8K_MODE_AP, priv->regs + MWL8K_HIU_GEN_PTR);
-	else
-		iowrite32(MWL8K_MODE_STA, priv->regs + MWL8K_HIU_GEN_PTR);
-=======
 	iowrite32(MWL8K_MODE_STA, priv->regs + MWL8K_HIU_GEN_PTR);
->>>>>>> 891dc5e7
 
 	loops = 500000;
 	do {
@@ -679,17 +658,10 @@
 {
 	struct mwl8k_dma_data *tr;
 	int hdrlen;
-<<<<<<< HEAD
 
 	tr = (struct mwl8k_dma_data *)skb->data;
 	hdrlen = ieee80211_hdrlen(tr->wh.frame_control);
 
-=======
-
-	tr = (struct mwl8k_dma_data *)skb->data;
-	hdrlen = ieee80211_hdrlen(tr->wh.frame_control);
-
->>>>>>> 891dc5e7
 	if (hdrlen != sizeof(tr->wh)) {
 		if (ieee80211_is_data_qos(tr->wh.frame_control)) {
 			memmove(tr->data - hdrlen, &tr->wh, hdrlen - 2);
@@ -760,19 +732,11 @@
 	__u8 rx_ctrl;
 } __attribute__((packed));
 
-<<<<<<< HEAD
-#define MWL8K_8366_RATE_INFO_MCS_FORMAT		0x80
-#define MWL8K_8366_RATE_INFO_40MHZ		0x40
-#define MWL8K_8366_RATE_INFO_RATEID(x)		((x) & 0x3f)
-
-#define MWL8K_8366_RX_CTRL_OWNED_BY_HOST	0x80
-=======
 #define MWL8K_8366_AP_RATE_INFO_MCS_FORMAT	0x80
 #define MWL8K_8366_AP_RATE_INFO_40MHZ		0x40
 #define MWL8K_8366_AP_RATE_INFO_RATEID(x)	((x) & 0x3f)
 
 #define MWL8K_8366_AP_RX_CTRL_OWNED_BY_HOST	0x80
->>>>>>> 891dc5e7
 
 static void mwl8k_rxd_8366_ap_init(void *_rxd, dma_addr_t next_dma_addr)
 {
@@ -793,13 +757,8 @@
 }
 
 static int
-<<<<<<< HEAD
-mwl8k_rxd_8366_process(void *_rxd, struct ieee80211_rx_status *status,
-		       __le16 *qos)
-=======
 mwl8k_rxd_8366_ap_process(void *_rxd, struct ieee80211_rx_status *status,
 			  __le16 *qos)
->>>>>>> 891dc5e7
 {
 	struct mwl8k_rxd_8366_ap *rxd = _rxd;
 
@@ -812,19 +771,11 @@
 	status->signal = -rxd->rssi;
 	status->noise = -rxd->noise_floor;
 
-<<<<<<< HEAD
-	if (rxd->rate & MWL8K_8366_RATE_INFO_MCS_FORMAT) {
-		status->flag |= RX_FLAG_HT;
-		if (rxd->rate & MWL8K_8366_RATE_INFO_40MHZ)
-			status->flag |= RX_FLAG_40MHZ;
-		status->rate_idx = MWL8K_8366_RATE_INFO_RATEID(rxd->rate);
-=======
 	if (rxd->rate & MWL8K_8366_AP_RATE_INFO_MCS_FORMAT) {
 		status->flag |= RX_FLAG_HT;
 		if (rxd->rate & MWL8K_8366_AP_RATE_INFO_40MHZ)
 			status->flag |= RX_FLAG_40MHZ;
 		status->rate_idx = MWL8K_8366_AP_RATE_INFO_RATEID(rxd->rate);
->>>>>>> 891dc5e7
 	} else {
 		int i;
 
@@ -899,11 +850,7 @@
 }
 
 static int
-<<<<<<< HEAD
-mwl8k_rxd_8687_process(void *_rxd, struct ieee80211_rx_status *status,
-=======
 mwl8k_rxd_sta_process(void *_rxd, struct ieee80211_rx_status *status,
->>>>>>> 891dc5e7
 		       __le16 *qos)
 {
 	struct mwl8k_rxd_sta *rxd = _rxd;
@@ -919,13 +866,8 @@
 
 	status->signal = -rxd->rssi;
 	status->noise = -rxd->noise_level;
-<<<<<<< HEAD
-	status->antenna = MWL8K_8687_RATE_INFO_ANTSELECT(rate_info);
-	status->rate_idx = MWL8K_8687_RATE_INFO_RATEID(rate_info);
-=======
 	status->antenna = MWL8K_STA_RATE_INFO_ANTSELECT(rate_info);
 	status->rate_idx = MWL8K_STA_RATE_INFO_RATEID(rate_info);
->>>>>>> 891dc5e7
 
 	if (rate_info & MWL8K_STA_RATE_INFO_SHORTPRE)
 		status->flag |= RX_FLAG_SHORTPRE;
@@ -1325,7 +1267,6 @@
 			}
 			break;
 		}
-<<<<<<< HEAD
 
 		if (priv->pending_tx_pkts < oldcount) {
 			printk(KERN_NOTICE "%s: timeout waiting for tx "
@@ -1342,24 +1283,6 @@
 		       wiphy_name(hw->wiphy), MWL8K_TX_WAIT_TIMEOUT_MS);
 		mwl8k_dump_tx_rings(hw);
 
-=======
-
-		if (priv->pending_tx_pkts < oldcount) {
-			printk(KERN_NOTICE "%s: timeout waiting for tx "
-			       "rings to drain (%d -> %d pkts), retrying\n",
-			       wiphy_name(hw->wiphy), oldcount,
-			       priv->pending_tx_pkts);
-			retry = 1;
-			continue;
-		}
-
-		priv->tx_wait = NULL;
-
-		printk(KERN_ERR "%s: tx rings stuck for %d ms\n",
-		       wiphy_name(hw->wiphy), MWL8K_TX_WAIT_TIMEOUT_MS);
-		mwl8k_dump_tx_rings(hw);
-
->>>>>>> 891dc5e7
 		rc = -ETIMEDOUT;
 	}
 	spin_unlock_bh(&priv->tx_lock);
@@ -2465,30 +2388,15 @@
 /*
  * CMD_SET_WMM_MODE.
  */
-<<<<<<< HEAD
-#define MWL8K_FJ_BEACON_MAXLEN	128
-
-struct mwl8k_cmd_finalize_join {
-=======
 struct mwl8k_cmd_set_wmm_mode {
->>>>>>> 891dc5e7
 	struct mwl8k_cmd_pkt header;
 	__le16 action;
 } __attribute__((packed));
 
-<<<<<<< HEAD
-static int mwl8k_finalize_join(struct ieee80211_hw *hw, void *frame,
-			       int framelen, int dtim)
-{
-	struct mwl8k_cmd_finalize_join *cmd;
-	struct ieee80211_mgmt *payload = frame;
-	int payload_len;
-=======
 static int mwl8k_cmd_set_wmm_mode(struct ieee80211_hw *hw, bool enable)
 {
 	struct mwl8k_priv *priv = hw->priv;
 	struct mwl8k_cmd_set_wmm_mode *cmd;
->>>>>>> 891dc5e7
 	int rc;
 
 	cmd = kzalloc(sizeof(*cmd), GFP_KERNEL);
@@ -2497,159 +2405,13 @@
 
 	cmd->header.code = cpu_to_le16(MWL8K_CMD_SET_WMM_MODE);
 	cmd->header.length = cpu_to_le16(sizeof(*cmd));
-<<<<<<< HEAD
-	cmd->sleep_interval = cpu_to_le32(dtim ? dtim : 1);
-
-	payload_len = framelen - ieee80211_hdrlen(payload->frame_control);
-	if (payload_len < 0)
-		payload_len = 0;
-	else if (payload_len > MWL8K_FJ_BEACON_MAXLEN)
-		payload_len = MWL8K_FJ_BEACON_MAXLEN;
-
-	memcpy(cmd->beacon_data, &payload->u.beacon, payload_len);
+	cmd->action = cpu_to_le16(!!enable);
 
 	rc = mwl8k_post_cmd(hw, &cmd->header);
 	kfree(cmd);
 
-	return rc;
-}
-
-/*
- * CMD_UPDATE_STADB.
- */
-struct mwl8k_cmd_update_sta_db {
-	struct mwl8k_cmd_pkt header;
-
-	/* See STADB_ACTION_TYPE */
-	__le32	action;
-
-	/* Peer MAC address */
-	__u8	peer_addr[ETH_ALEN];
-
-	__le32	reserved;
-
-	/* Peer info - valid during add/update.  */
-	struct peer_capability_info	peer_info;
-} __attribute__((packed));
-
-static int mwl8k_cmd_update_sta_db(struct ieee80211_hw *hw,
-		struct ieee80211_vif *vif, __u32 action)
-{
-	struct mwl8k_vif *mv_vif = MWL8K_VIF(vif);
-	struct ieee80211_bss_conf *info = &mv_vif->bss_info;
-	struct mwl8k_cmd_update_sta_db *cmd;
-	struct peer_capability_info *peer_info;
-	int rc;
-
-	cmd = kzalloc(sizeof(*cmd), GFP_KERNEL);
-	if (cmd == NULL)
-		return -ENOMEM;
-
-	cmd->header.code = cpu_to_le16(MWL8K_CMD_UPDATE_STADB);
-	cmd->header.length = cpu_to_le16(sizeof(*cmd));
-
-	cmd->action = cpu_to_le32(action);
-	peer_info = &cmd->peer_info;
-	memcpy(cmd->peer_addr, mv_vif->bssid, ETH_ALEN);
-
-	switch (action) {
-	case MWL8K_STA_DB_ADD_ENTRY:
-	case MWL8K_STA_DB_MODIFY_ENTRY:
-		/* Build peer_info block */
-		peer_info->peer_type = MWL8K_PEER_TYPE_ACCESSPOINT;
-		peer_info->basic_caps = cpu_to_le16(info->assoc_capability);
-		memcpy(peer_info->legacy_rates, mwl8k_rateids,
-		       sizeof(mwl8k_rateids));
-		peer_info->interop = 1;
-		peer_info->amsdu_enabled = 0;
-
-		rc = mwl8k_post_cmd(hw, &cmd->header);
-		if (rc == 0)
-			mv_vif->peer_id = peer_info->station_id;
-
-		break;
-
-	case MWL8K_STA_DB_DEL_ENTRY:
-	case MWL8K_STA_DB_FLUSH:
-	default:
-		rc = mwl8k_post_cmd(hw, &cmd->header);
-		if (rc == 0)
-			mv_vif->peer_id = 0;
-		break;
-	}
-	kfree(cmd);
-
-	return rc;
-}
-
-/*
- * CMD_SET_AID.
- */
-#define MWL8K_FRAME_PROT_DISABLED			0x00
-#define MWL8K_FRAME_PROT_11G				0x07
-#define MWL8K_FRAME_PROT_11N_HT_40MHZ_ONLY		0x02
-#define MWL8K_FRAME_PROT_11N_HT_ALL			0x06
-
-struct mwl8k_cmd_update_set_aid {
-	struct	mwl8k_cmd_pkt header;
-	__le16	aid;
-
-	 /* AP's MAC address (BSSID) */
-	__u8	bssid[ETH_ALEN];
-	__le16	protection_mode;
-	__u8	supp_rates[14];
-} __attribute__((packed));
-
-static int mwl8k_cmd_set_aid(struct ieee80211_hw *hw,
-					struct ieee80211_vif *vif)
-{
-	struct mwl8k_vif *mv_vif = MWL8K_VIF(vif);
-	struct ieee80211_bss_conf *info = &mv_vif->bss_info;
-	struct mwl8k_cmd_update_set_aid *cmd;
-	u16 prot_mode;
-	int rc;
-
-	cmd = kzalloc(sizeof(*cmd), GFP_KERNEL);
-	if (cmd == NULL)
-		return -ENOMEM;
-
-	cmd->header.code = cpu_to_le16(MWL8K_CMD_SET_AID);
-	cmd->header.length = cpu_to_le16(sizeof(*cmd));
-	cmd->aid = cpu_to_le16(info->aid);
-
-	memcpy(cmd->bssid, mv_vif->bssid, ETH_ALEN);
-
-	if (info->use_cts_prot) {
-		prot_mode = MWL8K_FRAME_PROT_11G;
-	} else {
-		switch (info->ht_operation_mode &
-			IEEE80211_HT_OP_MODE_PROTECTION) {
-		case IEEE80211_HT_OP_MODE_PROTECTION_20MHZ:
-			prot_mode = MWL8K_FRAME_PROT_11N_HT_40MHZ_ONLY;
-			break;
-		case IEEE80211_HT_OP_MODE_PROTECTION_NONHT_MIXED:
-			prot_mode = MWL8K_FRAME_PROT_11N_HT_ALL;
-			break;
-		default:
-			prot_mode = MWL8K_FRAME_PROT_DISABLED;
-			break;
-		}
-	}
-	cmd->protection_mode = cpu_to_le16(prot_mode);
-
-	memcpy(cmd->supp_rates, mwl8k_rateids, sizeof(mwl8k_rateids));
-
-	rc = mwl8k_post_cmd(hw, &cmd->header);
-	kfree(cmd);
-=======
-	cmd->action = cpu_to_le16(!!enable);
-
-	rc = mwl8k_post_cmd(hw, &cmd->header);
-	kfree(cmd);
-
 	if (!rc)
 		priv->wmm_enabled = enable;
->>>>>>> 891dc5e7
 
 	return rc;
 }
@@ -2657,30 +2419,16 @@
 /*
  * CMD_MIMO_CONFIG.
  */
-<<<<<<< HEAD
-struct mwl8k_cmd_update_rateset {
-	struct	mwl8k_cmd_pkt header;
-	__u8	legacy_rates[14];
-
-	/* Bitmap for supported MCS codes.  */
-	__u8	mcs_set[16];
-	__u8	reserved[16];
-=======
 struct mwl8k_cmd_mimo_config {
 	struct mwl8k_cmd_pkt header;
 	__le32 action;
 	__u8 rx_antenna_map;
 	__u8 tx_antenna_map;
->>>>>>> 891dc5e7
 } __attribute__((packed));
 
 static int mwl8k_cmd_mimo_config(struct ieee80211_hw *hw, __u8 rx, __u8 tx)
 {
-<<<<<<< HEAD
-	struct mwl8k_cmd_update_rateset *cmd;
-=======
 	struct mwl8k_cmd_mimo_config *cmd;
->>>>>>> 891dc5e7
 	int rc;
 
 	cmd = kzalloc(sizeof(*cmd), GFP_KERNEL);
@@ -2689,13 +2437,9 @@
 
 	cmd->header.code = cpu_to_le16(MWL8K_CMD_MIMO_CONFIG);
 	cmd->header.length = cpu_to_le16(sizeof(*cmd));
-<<<<<<< HEAD
-	memcpy(cmd->legacy_rates, mwl8k_rateids, sizeof(mwl8k_rateids));
-=======
 	cmd->action = cpu_to_le32((u32)MWL8K_CMD_SET);
 	cmd->rx_antenna_map = rx;
 	cmd->tx_antenna_map = tx;
->>>>>>> 891dc5e7
 
 	rc = mwl8k_post_cmd(hw, &cmd->header);
 	kfree(cmd);
@@ -3125,16 +2869,8 @@
 	memset(mwl8k_vif, 0, sizeof(*mwl8k_vif));
 
 	/* Set and save the mac address */
-<<<<<<< HEAD
-	mwl8k_set_mac_addr(hw, conf->mac_addr);
-	memcpy(mwl8k_vif->mac_addr, conf->mac_addr, ETH_ALEN);
-
-	/* Back pointer to parent config block */
-	mwl8k_vif->priv = priv;
-=======
 	mwl8k_cmd_set_mac_addr(hw, vif->addr);
 	memcpy(mwl8k_vif->mac_addr, vif->addr, ETH_ALEN);
->>>>>>> 891dc5e7
 
 	/* Set Initial sequence number to zero */
 	mwl8k_vif->seqno = 0;
@@ -3224,8 +2960,6 @@
 
 	if (vif->bss_conf.assoc) {
 		memcpy(mwl8k_vif->bssid, vif->bss_conf.bssid, ETH_ALEN);
-
-		memcpy(mwl8k_vif->bssid, info->bssid, ETH_ALEN);
 
 		/* Install rates */
 		rc = mwl8k_cmd_set_rate(hw, vif);
