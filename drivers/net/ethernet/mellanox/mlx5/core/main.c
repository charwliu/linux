/*
 * Copyright (c) 2013, Mellanox Technologies inc.  All rights reserved.
 *
 * This software is available to you under a choice of one of two
 * licenses.  You may choose to be licensed under the terms of the GNU
 * General Public License (GPL) Version 2, available from the file
 * COPYING in the main directory of this source tree, or the
 * OpenIB.org BSD license below:
 *
 *     Redistribution and use in source and binary forms, with or
 *     without modification, are permitted provided that the following
 *     conditions are met:
 *
 *      - Redistributions of source code must retain the above
 *        copyright notice, this list of conditions and the following
 *        disclaimer.
 *
 *      - Redistributions in binary form must reproduce the above
 *        copyright notice, this list of conditions and the following
 *        disclaimer in the documentation and/or other materials
 *        provided with the distribution.
 *
 * THE SOFTWARE IS PROVIDED "AS IS", WITHOUT WARRANTY OF ANY KIND,
 * EXPRESS OR IMPLIED, INCLUDING BUT NOT LIMITED TO THE WARRANTIES OF
 * MERCHANTABILITY, FITNESS FOR A PARTICULAR PURPOSE AND
 * NONINFRINGEMENT. IN NO EVENT SHALL THE AUTHORS OR COPYRIGHT HOLDERS
 * BE LIABLE FOR ANY CLAIM, DAMAGES OR OTHER LIABILITY, WHETHER IN AN
 * ACTION OF CONTRACT, TORT OR OTHERWISE, ARISING FROM, OUT OF OR IN
 * CONNECTION WITH THE SOFTWARE OR THE USE OR OTHER DEALINGS IN THE
 * SOFTWARE.
 */

#include <asm-generic/kmap_types.h>
#include <linux/module.h>
#include <linux/init.h>
#include <linux/errno.h>
#include <linux/pci.h>
#include <linux/dma-mapping.h>
#include <linux/slab.h>
#include <linux/io-mapping.h>
#include <linux/mlx5/driver.h>
#include <linux/mlx5/cq.h>
#include <linux/mlx5/qp.h>
#include <linux/mlx5/srq.h>
#include <linux/debugfs.h>
#include "mlx5_core.h"

#define DRIVER_NAME "mlx5_core"
#define DRIVER_VERSION "1.0"
#define DRIVER_RELDATE	"June 2013"

MODULE_AUTHOR("Eli Cohen <eli@mellanox.com>");
MODULE_DESCRIPTION("Mellanox ConnectX-IB HCA core library");
MODULE_LICENSE("Dual BSD/GPL");
MODULE_VERSION(DRIVER_VERSION);

int mlx5_core_debug_mask;
module_param_named(debug_mask, mlx5_core_debug_mask, int, 0644);
MODULE_PARM_DESC(debug_mask, "debug mask: 1 = dump cmd data, 2 = dump cmd exec time, 3 = both. Default=0");

struct workqueue_struct *mlx5_core_wq;

static int set_dma_caps(struct pci_dev *pdev)
{
	int err;

	err = pci_set_dma_mask(pdev, DMA_BIT_MASK(64));
	if (err) {
		dev_warn(&pdev->dev, "Warning: couldn't set 64-bit PCI DMA mask.\n");
		err = pci_set_dma_mask(pdev, DMA_BIT_MASK(32));
		if (err) {
			dev_err(&pdev->dev, "Can't set PCI DMA mask, aborting.\n");
			return err;
		}
	}

	err = pci_set_consistent_dma_mask(pdev, DMA_BIT_MASK(64));
	if (err) {
		dev_warn(&pdev->dev,
			 "Warning: couldn't set 64-bit consistent PCI DMA mask.\n");
		err = pci_set_consistent_dma_mask(pdev, DMA_BIT_MASK(32));
		if (err) {
			dev_err(&pdev->dev,
				"Can't set consistent PCI DMA mask, aborting.\n");
			return err;
		}
	}

	dma_set_max_seg_size(&pdev->dev, 2u * 1024 * 1024 * 1024);
	return err;
}

static int request_bar(struct pci_dev *pdev)
{
	int err = 0;

	if (!(pci_resource_flags(pdev, 0) & IORESOURCE_MEM)) {
		dev_err(&pdev->dev, "Missing registers BAR, aborting.\n");
		return -ENODEV;
	}

	err = pci_request_regions(pdev, DRIVER_NAME);
	if (err)
		dev_err(&pdev->dev, "Couldn't get PCI resources, aborting\n");

	return err;
}

static void release_bar(struct pci_dev *pdev)
{
	pci_release_regions(pdev);
}

static int mlx5_enable_msix(struct mlx5_core_dev *dev)
{
	struct mlx5_eq_table *table = &dev->priv.eq_table;
	int num_eqs = 1 << dev->caps.log_max_eq;
	int nvec;
	int err;
	int i;

	nvec = dev->caps.num_ports * num_online_cpus() + MLX5_EQ_VEC_COMP_BASE;
	nvec = min_t(int, nvec, num_eqs);
	if (nvec <= MLX5_EQ_VEC_COMP_BASE)
		return -ENOMEM;

	table->msix_arr = kzalloc(nvec * sizeof(*table->msix_arr), GFP_KERNEL);
	if (!table->msix_arr)
		return -ENOMEM;

	for (i = 0; i < nvec; i++)
		table->msix_arr[i].entry = i;

retry:
	table->num_comp_vectors = nvec - MLX5_EQ_VEC_COMP_BASE;
	err = pci_enable_msix(dev->pdev, table->msix_arr, nvec);
	if (err <= 0) {
		return err;
	} else if (err > 2) {
		nvec = err;
		goto retry;
	}

	mlx5_core_dbg(dev, "received %d MSI vectors out of %d requested\n", err, nvec);

	return 0;
}

static void mlx5_disable_msix(struct mlx5_core_dev *dev)
{
	struct mlx5_eq_table *table = &dev->priv.eq_table;

	pci_disable_msix(dev->pdev);
	kfree(table->msix_arr);
}

struct mlx5_reg_host_endianess {
	u8	he;
	u8      rsvd[15];
};


#define CAP_MASK(pos, size) ((u64)((1 << (size)) - 1) << (pos))

enum {
	MLX5_CAP_BITS_RW_MASK	= CAP_MASK(MLX5_CAP_OFF_CMDIF_CSUM, 2) |
				  CAP_MASK(MLX5_CAP_OFF_DCT, 1),
};

/* selectively copy writable fields clearing any reserved area
 */
static void copy_rw_fields(struct mlx5_hca_cap *to, struct mlx5_hca_cap *from)
{
	u64 v64;

	to->log_max_qp = from->log_max_qp & 0x1f;
	to->log_max_ra_req_dc = from->log_max_ra_req_dc & 0x3f;
	to->log_max_ra_res_dc = from->log_max_ra_res_dc & 0x3f;
	to->log_max_ra_req_qp = from->log_max_ra_req_qp & 0x3f;
	to->log_max_ra_res_qp = from->log_max_ra_res_qp & 0x3f;
	to->log_max_atomic_size_qp = from->log_max_atomic_size_qp;
	to->log_max_atomic_size_dc = from->log_max_atomic_size_dc;
	v64 = be64_to_cpu(from->flags) & MLX5_CAP_BITS_RW_MASK;
	to->flags = cpu_to_be64(v64);
}

enum {
	HCA_CAP_OPMOD_GET_MAX	= 0,
	HCA_CAP_OPMOD_GET_CUR	= 1,
};

static int handle_hca_cap(struct mlx5_core_dev *dev)
{
	struct mlx5_cmd_query_hca_cap_mbox_out *query_out = NULL;
	struct mlx5_cmd_set_hca_cap_mbox_in *set_ctx = NULL;
	struct mlx5_cmd_query_hca_cap_mbox_in query_ctx;
	struct mlx5_cmd_set_hca_cap_mbox_out set_out;
	u64 flags;
	int err;

	memset(&query_ctx, 0, sizeof(query_ctx));
	query_out = kzalloc(sizeof(*query_out), GFP_KERNEL);
	if (!query_out)
		return -ENOMEM;

	set_ctx = kzalloc(sizeof(*set_ctx), GFP_KERNEL);
	if (!set_ctx) {
		err = -ENOMEM;
		goto query_ex;
	}

	query_ctx.hdr.opcode = cpu_to_be16(MLX5_CMD_OP_QUERY_HCA_CAP);
	query_ctx.hdr.opmod  = cpu_to_be16(HCA_CAP_OPMOD_GET_CUR);
	err = mlx5_cmd_exec(dev, &query_ctx, sizeof(query_ctx),
				 query_out, sizeof(*query_out));
	if (err)
		goto query_ex;

	err = mlx5_cmd_status_to_err(&query_out->hdr);
	if (err) {
		mlx5_core_warn(dev, "query hca cap failed, %d\n", err);
		goto query_ex;
	}

<<<<<<< HEAD
	memcpy(&set_ctx->hca_cap, &query_out->hca_cap,
	       sizeof(set_ctx->hca_cap));
=======
	copy_rw_fields(&set_ctx->hca_cap, &query_out->hca_cap);
>>>>>>> d8ec26d7

	if (dev->profile->mask & MLX5_PROF_MASK_QP_SIZE)
		set_ctx->hca_cap.log_max_qp = dev->profile->log_max_qp;

	flags = be64_to_cpu(query_out->hca_cap.flags);
	/* disable checksum */
	flags &= ~MLX5_DEV_CAP_FLAG_CMDIF_CSUM;

	set_ctx->hca_cap.flags = cpu_to_be64(flags);
	memset(&set_out, 0, sizeof(set_out));
	set_ctx->hca_cap.log_uar_page_sz = cpu_to_be16(PAGE_SHIFT - 12);
	set_ctx->hdr.opcode = cpu_to_be16(MLX5_CMD_OP_SET_HCA_CAP);
	err = mlx5_cmd_exec(dev, set_ctx, sizeof(*set_ctx),
				 &set_out, sizeof(set_out));
	if (err) {
		mlx5_core_warn(dev, "set hca cap failed, %d\n", err);
		goto query_ex;
	}

	err = mlx5_cmd_status_to_err(&set_out.hdr);
	if (err)
		goto query_ex;

query_ex:
	kfree(query_out);
	kfree(set_ctx);

	return err;
}

static int set_hca_ctrl(struct mlx5_core_dev *dev)
{
	struct mlx5_reg_host_endianess he_in;
	struct mlx5_reg_host_endianess he_out;
	int err;

	memset(&he_in, 0, sizeof(he_in));
	he_in.he = MLX5_SET_HOST_ENDIANNESS;
	err = mlx5_core_access_reg(dev, &he_in,  sizeof(he_in),
					&he_out, sizeof(he_out),
					MLX5_REG_HOST_ENDIANNESS, 0, 1);
	return err;
}

static int mlx5_core_enable_hca(struct mlx5_core_dev *dev)
{
	int err;
	struct mlx5_enable_hca_mbox_in in;
	struct mlx5_enable_hca_mbox_out out;

	memset(&in, 0, sizeof(in));
	memset(&out, 0, sizeof(out));
	in.hdr.opcode = cpu_to_be16(MLX5_CMD_OP_ENABLE_HCA);
	err = mlx5_cmd_exec(dev, &in, sizeof(in), &out, sizeof(out));
	if (err)
		return err;

	if (out.hdr.status)
		return mlx5_cmd_status_to_err(&out.hdr);

	return 0;
}

static int mlx5_core_disable_hca(struct mlx5_core_dev *dev)
{
	int err;
	struct mlx5_disable_hca_mbox_in in;
	struct mlx5_disable_hca_mbox_out out;

	memset(&in, 0, sizeof(in));
	memset(&out, 0, sizeof(out));
	in.hdr.opcode = cpu_to_be16(MLX5_CMD_OP_DISABLE_HCA);
	err = mlx5_cmd_exec(dev, &in, sizeof(in), &out, sizeof(out));
	if (err)
		return err;

	if (out.hdr.status)
		return mlx5_cmd_status_to_err(&out.hdr);

	return 0;
}

int mlx5_dev_init(struct mlx5_core_dev *dev, struct pci_dev *pdev)
{
	struct mlx5_priv *priv = &dev->priv;
	int err;

	dev->pdev = pdev;
	pci_set_drvdata(dev->pdev, dev);
	strncpy(priv->name, dev_name(&pdev->dev), MLX5_MAX_NAME_LEN);
	priv->name[MLX5_MAX_NAME_LEN - 1] = 0;

	mutex_init(&priv->pgdir_mutex);
	INIT_LIST_HEAD(&priv->pgdir_list);
	spin_lock_init(&priv->mkey_lock);

	priv->dbg_root = debugfs_create_dir(dev_name(&pdev->dev), mlx5_debugfs_root);
	if (!priv->dbg_root)
		return -ENOMEM;

	err = pci_enable_device(pdev);
	if (err) {
		dev_err(&pdev->dev, "Cannot enable PCI device, aborting.\n");
		goto err_dbg;
	}

	err = request_bar(pdev);
	if (err) {
		dev_err(&pdev->dev, "error requesting BARs, aborting.\n");
		goto err_disable;
	}

	pci_set_master(pdev);

	err = set_dma_caps(pdev);
	if (err) {
		dev_err(&pdev->dev, "Failed setting DMA capabilities mask, aborting\n");
		goto err_clr_master;
	}

	dev->iseg_base = pci_resource_start(dev->pdev, 0);
	dev->iseg = ioremap(dev->iseg_base, sizeof(*dev->iseg));
	if (!dev->iseg) {
		err = -ENOMEM;
		dev_err(&pdev->dev, "Failed mapping initialization segment, aborting\n");
		goto err_clr_master;
	}
	dev_info(&pdev->dev, "firmware version: %d.%d.%d\n", fw_rev_maj(dev),
		 fw_rev_min(dev), fw_rev_sub(dev));

	err = mlx5_cmd_init(dev);
	if (err) {
		dev_err(&pdev->dev, "Failed initializing command interface, aborting\n");
		goto err_unmap;
	}

	mlx5_pagealloc_init(dev);

	err = mlx5_core_enable_hca(dev);
	if (err) {
		dev_err(&pdev->dev, "enable hca failed\n");
		goto err_pagealloc_cleanup;
	}

	err = mlx5_satisfy_startup_pages(dev, 1);
	if (err) {
		dev_err(&pdev->dev, "failed to allocate boot pages\n");
		goto err_disable_hca;
	}

	err = set_hca_ctrl(dev);
	if (err) {
		dev_err(&pdev->dev, "set_hca_ctrl failed\n");
		goto reclaim_boot_pages;
	}

	err = handle_hca_cap(dev);
	if (err) {
		dev_err(&pdev->dev, "handle_hca_cap failed\n");
		goto reclaim_boot_pages;
	}

	err = mlx5_satisfy_startup_pages(dev, 0);
	if (err) {
		dev_err(&pdev->dev, "failed to allocate init pages\n");
		goto reclaim_boot_pages;
	}

	err = mlx5_pagealloc_start(dev);
	if (err) {
		dev_err(&pdev->dev, "mlx5_pagealloc_start failed\n");
		goto reclaim_boot_pages;
	}

	err = mlx5_cmd_init_hca(dev);
	if (err) {
		dev_err(&pdev->dev, "init hca failed\n");
		goto err_pagealloc_stop;
	}

	mlx5_start_health_poll(dev);

	err = mlx5_cmd_query_hca_cap(dev, &dev->caps);
	if (err) {
		dev_err(&pdev->dev, "query hca failed\n");
		goto err_stop_poll;
	}

	err = mlx5_cmd_query_adapter(dev);
	if (err) {
		dev_err(&pdev->dev, "query adapter failed\n");
		goto err_stop_poll;
	}

	err = mlx5_enable_msix(dev);
	if (err) {
		dev_err(&pdev->dev, "enable msix failed\n");
		goto err_stop_poll;
	}

	err = mlx5_eq_init(dev);
	if (err) {
		dev_err(&pdev->dev, "failed to initialize eq\n");
		goto disable_msix;
	}

	err = mlx5_alloc_uuars(dev, &priv->uuari);
	if (err) {
		dev_err(&pdev->dev, "Failed allocating uar, aborting\n");
		goto err_eq_cleanup;
	}

	err = mlx5_start_eqs(dev);
	if (err) {
		dev_err(&pdev->dev, "Failed to start pages and async EQs\n");
		goto err_free_uar;
	}

	MLX5_INIT_DOORBELL_LOCK(&priv->cq_uar_lock);

	mlx5_init_cq_table(dev);
	mlx5_init_qp_table(dev);
	mlx5_init_srq_table(dev);

	return 0;

err_free_uar:
	mlx5_free_uuars(dev, &priv->uuari);

err_eq_cleanup:
	mlx5_eq_cleanup(dev);

disable_msix:
	mlx5_disable_msix(dev);

err_stop_poll:
	mlx5_stop_health_poll(dev);
	mlx5_cmd_teardown_hca(dev);

err_pagealloc_stop:
	mlx5_pagealloc_stop(dev);

reclaim_boot_pages:
	mlx5_reclaim_startup_pages(dev);

err_disable_hca:
	mlx5_core_disable_hca(dev);

err_pagealloc_cleanup:
	mlx5_pagealloc_cleanup(dev);
	mlx5_cmd_cleanup(dev);

err_unmap:
	iounmap(dev->iseg);

err_clr_master:
	pci_clear_master(dev->pdev);
	release_bar(dev->pdev);

err_disable:
	pci_disable_device(dev->pdev);

err_dbg:
	debugfs_remove(priv->dbg_root);
	return err;
}
EXPORT_SYMBOL(mlx5_dev_init);

void mlx5_dev_cleanup(struct mlx5_core_dev *dev)
{
	struct mlx5_priv *priv = &dev->priv;

	mlx5_cleanup_srq_table(dev);
	mlx5_cleanup_qp_table(dev);
	mlx5_cleanup_cq_table(dev);
	mlx5_stop_eqs(dev);
	mlx5_free_uuars(dev, &priv->uuari);
	mlx5_eq_cleanup(dev);
	mlx5_disable_msix(dev);
	mlx5_stop_health_poll(dev);
	mlx5_cmd_teardown_hca(dev);
	mlx5_pagealloc_stop(dev);
	mlx5_reclaim_startup_pages(dev);
	mlx5_core_disable_hca(dev);
	mlx5_pagealloc_cleanup(dev);
	mlx5_cmd_cleanup(dev);
	iounmap(dev->iseg);
	pci_clear_master(dev->pdev);
	release_bar(dev->pdev);
	pci_disable_device(dev->pdev);
	debugfs_remove(priv->dbg_root);
}
EXPORT_SYMBOL(mlx5_dev_cleanup);

static int __init init(void)
{
	int err;

	mlx5_register_debugfs();
	mlx5_core_wq = create_singlethread_workqueue("mlx5_core_wq");
	if (!mlx5_core_wq) {
		err = -ENOMEM;
		goto err_debug;
	}
	mlx5_health_init();

	return 0;

	mlx5_health_cleanup();
err_debug:
	mlx5_unregister_debugfs();
	return err;
}

static void __exit cleanup(void)
{
	mlx5_health_cleanup();
	destroy_workqueue(mlx5_core_wq);
	mlx5_unregister_debugfs();
}

module_init(init);
module_exit(cleanup);<|MERGE_RESOLUTION|>--- conflicted
+++ resolved
@@ -222,12 +222,7 @@
 		goto query_ex;
 	}
 
-<<<<<<< HEAD
-	memcpy(&set_ctx->hca_cap, &query_out->hca_cap,
-	       sizeof(set_ctx->hca_cap));
-=======
 	copy_rw_fields(&set_ctx->hca_cap, &query_out->hca_cap);
->>>>>>> d8ec26d7
 
 	if (dev->profile->mask & MLX5_PROF_MASK_QP_SIZE)
 		set_ctx->hca_cap.log_max_qp = dev->profile->log_max_qp;
