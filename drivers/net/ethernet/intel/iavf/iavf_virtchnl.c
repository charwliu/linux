// SPDX-License-Identifier: GPL-2.0
/* Copyright(c) 2013 - 2018 Intel Corporation. */

#include "iavf.h"
#include "iavf_prototype.h"
#include "iavf_client.h"

/**
 * iavf_send_pf_msg
 * @adapter: adapter structure
 * @op: virtual channel opcode
 * @msg: pointer to message buffer
 * @len: message length
 *
 * Send message to PF and print status if failure.
 **/
static int iavf_send_pf_msg(struct iavf_adapter *adapter,
			    enum virtchnl_ops op, u8 *msg, u16 len)
{
	struct iavf_hw *hw = &adapter->hw;
	enum iavf_status status;

	if (adapter->flags & IAVF_FLAG_PF_COMMS_FAILED)
		return 0; /* nothing to see here, move along */

	status = iavf_aq_send_msg_to_pf(hw, op, 0, msg, len, NULL);
	if (status)
		dev_dbg(&adapter->pdev->dev, "Unable to send opcode %d to PF, status %s, aq_err %s\n",
			op, iavf_stat_str(hw, status),
			iavf_aq_str(hw, hw->aq.asq_last_status));
	return iavf_status_to_errno(status);
}

/**
 * iavf_send_api_ver
 * @adapter: adapter structure
 *
 * Send API version admin queue message to the PF. The reply is not checked
 * in this function. Returns 0 if the message was successfully
 * sent, or one of the IAVF_ADMIN_QUEUE_ERROR_ statuses if not.
 **/
int iavf_send_api_ver(struct iavf_adapter *adapter)
{
	struct virtchnl_version_info vvi;

	vvi.major = VIRTCHNL_VERSION_MAJOR;
	vvi.minor = VIRTCHNL_VERSION_MINOR;

	return iavf_send_pf_msg(adapter, VIRTCHNL_OP_VERSION, (u8 *)&vvi,
				sizeof(vvi));
}

/**
 * iavf_poll_virtchnl_msg
 * @hw: HW configuration structure
 * @event: event to populate on success
 * @op_to_poll: requested virtchnl op to poll for
 *
 * Initialize poll for virtchnl msg matching the requested_op. Returns 0
 * if a message of the correct opcode is in the queue or an error code
 * if no message matching the op code is waiting and other failures.
 */
static int
iavf_poll_virtchnl_msg(struct iavf_hw *hw, struct iavf_arq_event_info *event,
		       enum virtchnl_ops op_to_poll)
{
	enum virtchnl_ops received_op;
	enum iavf_status status;
	u32 v_retval;

	while (1) {
		/* When the AQ is empty, iavf_clean_arq_element will return
		 * nonzero and this loop will terminate.
		 */
		status = iavf_clean_arq_element(hw, event, NULL);
		if (status != IAVF_SUCCESS)
			return iavf_status_to_errno(status);
		received_op =
		    (enum virtchnl_ops)le32_to_cpu(event->desc.cookie_high);
		if (op_to_poll == received_op)
			break;
	}

	v_retval = le32_to_cpu(event->desc.cookie_low);
	return virtchnl_status_to_errno((enum virtchnl_status_code)v_retval);
}

/**
 * iavf_verify_api_ver
 * @adapter: adapter structure
 *
 * Compare API versions with the PF. Must be called after admin queue is
 * initialized. Returns 0 if API versions match, -EIO if they do not,
 * IAVF_ERR_ADMIN_QUEUE_NO_WORK if the admin queue is empty, and any errors
 * from the firmware are propagated.
 **/
int iavf_verify_api_ver(struct iavf_adapter *adapter)
{
	struct iavf_arq_event_info event;
	int err;

	event.buf_len = IAVF_MAX_AQ_BUF_SIZE;
	event.msg_buf = kzalloc(IAVF_MAX_AQ_BUF_SIZE, GFP_KERNEL);
	if (!event.msg_buf)
		return -ENOMEM;

	err = iavf_poll_virtchnl_msg(&adapter->hw, &event, VIRTCHNL_OP_VERSION);
	if (!err) {
		struct virtchnl_version_info *pf_vvi =
			(struct virtchnl_version_info *)event.msg_buf;
		adapter->pf_version = *pf_vvi;

		if (pf_vvi->major > VIRTCHNL_VERSION_MAJOR ||
		    (pf_vvi->major == VIRTCHNL_VERSION_MAJOR &&
		     pf_vvi->minor > VIRTCHNL_VERSION_MINOR))
			err = -EIO;
	}

	kfree(event.msg_buf);

	return err;
}

/**
 * iavf_send_vf_config_msg
 * @adapter: adapter structure
 *
 * Send VF configuration request admin queue message to the PF. The reply
 * is not checked in this function. Returns 0 if the message was
 * successfully sent, or one of the IAVF_ADMIN_QUEUE_ERROR_ statuses if not.
 **/
int iavf_send_vf_config_msg(struct iavf_adapter *adapter)
{
	u32 caps;

	caps = VIRTCHNL_VF_OFFLOAD_L2 |
	       VIRTCHNL_VF_OFFLOAD_RSS_PF |
	       VIRTCHNL_VF_OFFLOAD_RSS_AQ |
	       VIRTCHNL_VF_OFFLOAD_RSS_REG |
	       VIRTCHNL_VF_OFFLOAD_VLAN |
	       VIRTCHNL_VF_OFFLOAD_WB_ON_ITR |
	       VIRTCHNL_VF_OFFLOAD_RSS_PCTYPE_V2 |
	       VIRTCHNL_VF_OFFLOAD_ENCAP |
	       VIRTCHNL_VF_OFFLOAD_VLAN_V2 |
	       VIRTCHNL_VF_OFFLOAD_ENCAP_CSUM |
	       VIRTCHNL_VF_OFFLOAD_REQ_QUEUES |
	       VIRTCHNL_VF_OFFLOAD_ADQ |
	       VIRTCHNL_VF_OFFLOAD_USO |
	       VIRTCHNL_VF_OFFLOAD_FDIR_PF |
	       VIRTCHNL_VF_OFFLOAD_ADV_RSS_PF |
	       VIRTCHNL_VF_CAP_ADV_LINK_SPEED;

	adapter->current_op = VIRTCHNL_OP_GET_VF_RESOURCES;
	adapter->aq_required &= ~IAVF_FLAG_AQ_GET_CONFIG;
	if (PF_IS_V11(adapter))
		return iavf_send_pf_msg(adapter, VIRTCHNL_OP_GET_VF_RESOURCES,
					(u8 *)&caps, sizeof(caps));
	else
		return iavf_send_pf_msg(adapter, VIRTCHNL_OP_GET_VF_RESOURCES,
					NULL, 0);
}

int iavf_send_vf_offload_vlan_v2_msg(struct iavf_adapter *adapter)
{
	adapter->aq_required &= ~IAVF_FLAG_AQ_GET_OFFLOAD_VLAN_V2_CAPS;

	if (!VLAN_V2_ALLOWED(adapter))
		return -EOPNOTSUPP;

	adapter->current_op = VIRTCHNL_OP_GET_OFFLOAD_VLAN_V2_CAPS;

	return iavf_send_pf_msg(adapter, VIRTCHNL_OP_GET_OFFLOAD_VLAN_V2_CAPS,
				NULL, 0);
}

/**
 * iavf_validate_num_queues
 * @adapter: adapter structure
 *
 * Validate that the number of queues the PF has sent in
 * VIRTCHNL_OP_GET_VF_RESOURCES is not larger than the VF can handle.
 **/
static void iavf_validate_num_queues(struct iavf_adapter *adapter)
{
	if (adapter->vf_res->num_queue_pairs > IAVF_MAX_REQ_QUEUES) {
		struct virtchnl_vsi_resource *vsi_res;
		int i;

		dev_info(&adapter->pdev->dev, "Received %d queues, but can only have a max of %d\n",
			 adapter->vf_res->num_queue_pairs,
			 IAVF_MAX_REQ_QUEUES);
		dev_info(&adapter->pdev->dev, "Fixing by reducing queues to %d\n",
			 IAVF_MAX_REQ_QUEUES);
		adapter->vf_res->num_queue_pairs = IAVF_MAX_REQ_QUEUES;
		for (i = 0; i < adapter->vf_res->num_vsis; i++) {
			vsi_res = &adapter->vf_res->vsi_res[i];
			vsi_res->num_queue_pairs = IAVF_MAX_REQ_QUEUES;
		}
	}
}

/**
 * iavf_get_vf_config
 * @adapter: private adapter structure
 *
 * Get VF configuration from PF and populate hw structure. Must be called after
 * admin queue is initialized. Busy waits until response is received from PF,
 * with maximum timeout. Response from PF is returned in the buffer for further
 * processing by the caller.
 **/
int iavf_get_vf_config(struct iavf_adapter *adapter)
{
	struct iavf_hw *hw = &adapter->hw;
	struct iavf_arq_event_info event;
	u16 len;
	int err;

	len = sizeof(struct virtchnl_vf_resource) +
		IAVF_MAX_VF_VSI * sizeof(struct virtchnl_vsi_resource);
	event.buf_len = len;
	event.msg_buf = kzalloc(len, GFP_KERNEL);
	if (!event.msg_buf)
		return -ENOMEM;

	err = iavf_poll_virtchnl_msg(hw, &event, VIRTCHNL_OP_GET_VF_RESOURCES);
	memcpy(adapter->vf_res, event.msg_buf, min(event.msg_len, len));

	/* some PFs send more queues than we should have so validate that
	 * we aren't getting too many queues
	 */
	if (!err)
		iavf_validate_num_queues(adapter);
	iavf_vf_parse_hw_config(hw, adapter->vf_res);

	kfree(event.msg_buf);

	return err;
}

int iavf_get_vf_vlan_v2_caps(struct iavf_adapter *adapter)
{
	struct iavf_arq_event_info event;
	int err;
	u16 len;

	len = sizeof(struct virtchnl_vlan_caps);
	event.buf_len = len;
	event.msg_buf = kzalloc(len, GFP_KERNEL);
	if (!event.msg_buf)
		return -ENOMEM;

	err = iavf_poll_virtchnl_msg(&adapter->hw, &event,
				     VIRTCHNL_OP_GET_OFFLOAD_VLAN_V2_CAPS);
	if (!err)
		memcpy(&adapter->vlan_v2_caps, event.msg_buf,
		       min(event.msg_len, len));

	kfree(event.msg_buf);

	return err;
}

/**
 * iavf_configure_queues
 * @adapter: adapter structure
 *
 * Request that the PF set up our (previously allocated) queues.
 **/
void iavf_configure_queues(struct iavf_adapter *adapter)
{
	struct virtchnl_vsi_queue_config_info *vqci;
	int i, max_frame = adapter->vf_res->max_mtu;
	int pairs = adapter->num_active_queues;
	struct virtchnl_queue_pair_info *vqpi;
	size_t len;

	if (max_frame > IAVF_MAX_RXBUFFER || !max_frame)
		max_frame = IAVF_MAX_RXBUFFER;

	if (adapter->current_op != VIRTCHNL_OP_UNKNOWN) {
		/* bail because we already have a command pending */
		dev_err(&adapter->pdev->dev, "Cannot configure queues, command %d pending\n",
			adapter->current_op);
		return;
	}
	adapter->current_op = VIRTCHNL_OP_CONFIG_VSI_QUEUES;
	len = struct_size(vqci, qpair, pairs);
	vqci = kzalloc(len, GFP_KERNEL);
	if (!vqci)
		return;

	/* Limit maximum frame size when jumbo frames is not enabled */
	if (!(adapter->flags & IAVF_FLAG_LEGACY_RX) &&
	    (adapter->netdev->mtu <= ETH_DATA_LEN))
		max_frame = IAVF_RXBUFFER_1536 - NET_IP_ALIGN;

	vqci->vsi_id = adapter->vsi_res->vsi_id;
	vqci->num_queue_pairs = pairs;
	vqpi = vqci->qpair;
	/* Size check is not needed here - HW max is 16 queue pairs, and we
	 * can fit info for 31 of them into the AQ buffer before it overflows.
	 */
	for (i = 0; i < pairs; i++) {
		vqpi->txq.vsi_id = vqci->vsi_id;
		vqpi->txq.queue_id = i;
		vqpi->txq.ring_len = adapter->tx_rings[i].count;
		vqpi->txq.dma_ring_addr = adapter->tx_rings[i].dma;
		vqpi->rxq.vsi_id = vqci->vsi_id;
		vqpi->rxq.queue_id = i;
		vqpi->rxq.ring_len = adapter->rx_rings[i].count;
		vqpi->rxq.dma_ring_addr = adapter->rx_rings[i].dma;
		vqpi->rxq.max_pkt_size = max_frame;
		vqpi->rxq.databuffer_size =
			ALIGN(adapter->rx_rings[i].rx_buf_len,
			      BIT_ULL(IAVF_RXQ_CTX_DBUFF_SHIFT));
		vqpi++;
	}

	adapter->aq_required &= ~IAVF_FLAG_AQ_CONFIGURE_QUEUES;
	iavf_send_pf_msg(adapter, VIRTCHNL_OP_CONFIG_VSI_QUEUES,
			 (u8 *)vqci, len);
	kfree(vqci);
}

/**
 * iavf_enable_queues
 * @adapter: adapter structure
 *
 * Request that the PF enable all of our queues.
 **/
void iavf_enable_queues(struct iavf_adapter *adapter)
{
	struct virtchnl_queue_select vqs;

	if (adapter->current_op != VIRTCHNL_OP_UNKNOWN) {
		/* bail because we already have a command pending */
		dev_err(&adapter->pdev->dev, "Cannot enable queues, command %d pending\n",
			adapter->current_op);
		return;
	}
	adapter->current_op = VIRTCHNL_OP_ENABLE_QUEUES;
	vqs.vsi_id = adapter->vsi_res->vsi_id;
	vqs.tx_queues = BIT(adapter->num_active_queues) - 1;
	vqs.rx_queues = vqs.tx_queues;
	adapter->aq_required &= ~IAVF_FLAG_AQ_ENABLE_QUEUES;
	iavf_send_pf_msg(adapter, VIRTCHNL_OP_ENABLE_QUEUES,
			 (u8 *)&vqs, sizeof(vqs));
}

/**
 * iavf_disable_queues
 * @adapter: adapter structure
 *
 * Request that the PF disable all of our queues.
 **/
void iavf_disable_queues(struct iavf_adapter *adapter)
{
	struct virtchnl_queue_select vqs;

	if (adapter->current_op != VIRTCHNL_OP_UNKNOWN) {
		/* bail because we already have a command pending */
		dev_err(&adapter->pdev->dev, "Cannot disable queues, command %d pending\n",
			adapter->current_op);
		return;
	}
	adapter->current_op = VIRTCHNL_OP_DISABLE_QUEUES;
	vqs.vsi_id = adapter->vsi_res->vsi_id;
	vqs.tx_queues = BIT(adapter->num_active_queues) - 1;
	vqs.rx_queues = vqs.tx_queues;
	adapter->aq_required &= ~IAVF_FLAG_AQ_DISABLE_QUEUES;
	iavf_send_pf_msg(adapter, VIRTCHNL_OP_DISABLE_QUEUES,
			 (u8 *)&vqs, sizeof(vqs));
}

/**
 * iavf_map_queues
 * @adapter: adapter structure
 *
 * Request that the PF map queues to interrupt vectors. Misc causes, including
 * admin queue, are always mapped to vector 0.
 **/
void iavf_map_queues(struct iavf_adapter *adapter)
{
	struct virtchnl_irq_map_info *vimi;
	struct virtchnl_vector_map *vecmap;
	struct iavf_q_vector *q_vector;
	int v_idx, q_vectors;
	size_t len;

	if (adapter->current_op != VIRTCHNL_OP_UNKNOWN) {
		/* bail because we already have a command pending */
		dev_err(&adapter->pdev->dev, "Cannot map queues to vectors, command %d pending\n",
			adapter->current_op);
		return;
	}
	adapter->current_op = VIRTCHNL_OP_CONFIG_IRQ_MAP;

	q_vectors = adapter->num_msix_vectors - NONQ_VECS;

	len = struct_size(vimi, vecmap, adapter->num_msix_vectors);
	vimi = kzalloc(len, GFP_KERNEL);
	if (!vimi)
		return;

	vimi->num_vectors = adapter->num_msix_vectors;
	/* Queue vectors first */
	for (v_idx = 0; v_idx < q_vectors; v_idx++) {
		q_vector = &adapter->q_vectors[v_idx];
		vecmap = &vimi->vecmap[v_idx];

		vecmap->vsi_id = adapter->vsi_res->vsi_id;
		vecmap->vector_id = v_idx + NONQ_VECS;
		vecmap->txq_map = q_vector->ring_mask;
		vecmap->rxq_map = q_vector->ring_mask;
		vecmap->rxitr_idx = IAVF_RX_ITR;
		vecmap->txitr_idx = IAVF_TX_ITR;
	}
	/* Misc vector last - this is only for AdminQ messages */
	vecmap = &vimi->vecmap[v_idx];
	vecmap->vsi_id = adapter->vsi_res->vsi_id;
	vecmap->vector_id = 0;
	vecmap->txq_map = 0;
	vecmap->rxq_map = 0;

	adapter->aq_required &= ~IAVF_FLAG_AQ_MAP_VECTORS;
	iavf_send_pf_msg(adapter, VIRTCHNL_OP_CONFIG_IRQ_MAP,
			 (u8 *)vimi, len);
	kfree(vimi);
}

/**
 * iavf_set_mac_addr_type - Set the correct request type from the filter type
 * @virtchnl_ether_addr: pointer to requested list element
 * @filter: pointer to requested filter
 **/
static void
iavf_set_mac_addr_type(struct virtchnl_ether_addr *virtchnl_ether_addr,
		       const struct iavf_mac_filter *filter)
{
	virtchnl_ether_addr->type = filter->is_primary ?
		VIRTCHNL_ETHER_ADDR_PRIMARY :
		VIRTCHNL_ETHER_ADDR_EXTRA;
}

/**
 * iavf_add_ether_addrs
 * @adapter: adapter structure
 *
 * Request that the PF add one or more addresses to our filters.
 **/
void iavf_add_ether_addrs(struct iavf_adapter *adapter)
{
	struct virtchnl_ether_addr_list *veal;
	struct iavf_mac_filter *f;
	int i = 0, count = 0;
	bool more = false;
	size_t len;

	if (adapter->current_op != VIRTCHNL_OP_UNKNOWN) {
		/* bail because we already have a command pending */
		dev_err(&adapter->pdev->dev, "Cannot add filters, command %d pending\n",
			adapter->current_op);
		return;
	}

	spin_lock_bh(&adapter->mac_vlan_list_lock);

	list_for_each_entry(f, &adapter->mac_filter_list, list) {
		if (f->add)
			count++;
	}
	if (!count) {
		adapter->aq_required &= ~IAVF_FLAG_AQ_ADD_MAC_FILTER;
		spin_unlock_bh(&adapter->mac_vlan_list_lock);
		return;
	}
	adapter->current_op = VIRTCHNL_OP_ADD_ETH_ADDR;

	len = struct_size(veal, list, count);
	if (len > IAVF_MAX_AQ_BUF_SIZE) {
		dev_warn(&adapter->pdev->dev, "Too many add MAC changes in one request\n");
		count = (IAVF_MAX_AQ_BUF_SIZE -
			 sizeof(struct virtchnl_ether_addr_list)) /
			sizeof(struct virtchnl_ether_addr);
		len = struct_size(veal, list, count);
		more = true;
	}

	veal = kzalloc(len, GFP_ATOMIC);
	if (!veal) {
		spin_unlock_bh(&adapter->mac_vlan_list_lock);
		return;
	}

	veal->vsi_id = adapter->vsi_res->vsi_id;
	veal->num_elements = count;
	list_for_each_entry(f, &adapter->mac_filter_list, list) {
		if (f->add) {
			ether_addr_copy(veal->list[i].addr, f->macaddr);
			iavf_set_mac_addr_type(&veal->list[i], f);
			i++;
			f->add = false;
			if (i == count)
				break;
		}
	}
	if (!more)
		adapter->aq_required &= ~IAVF_FLAG_AQ_ADD_MAC_FILTER;

	spin_unlock_bh(&adapter->mac_vlan_list_lock);

	iavf_send_pf_msg(adapter, VIRTCHNL_OP_ADD_ETH_ADDR, (u8 *)veal, len);
	kfree(veal);
}

/**
 * iavf_del_ether_addrs
 * @adapter: adapter structure
 *
 * Request that the PF remove one or more addresses from our filters.
 **/
void iavf_del_ether_addrs(struct iavf_adapter *adapter)
{
	struct virtchnl_ether_addr_list *veal;
	struct iavf_mac_filter *f, *ftmp;
	int i = 0, count = 0;
	bool more = false;
	size_t len;

	if (adapter->current_op != VIRTCHNL_OP_UNKNOWN) {
		/* bail because we already have a command pending */
		dev_err(&adapter->pdev->dev, "Cannot remove filters, command %d pending\n",
			adapter->current_op);
		return;
	}

	spin_lock_bh(&adapter->mac_vlan_list_lock);

	list_for_each_entry(f, &adapter->mac_filter_list, list) {
		if (f->remove)
			count++;
	}
	if (!count) {
		adapter->aq_required &= ~IAVF_FLAG_AQ_DEL_MAC_FILTER;
		spin_unlock_bh(&adapter->mac_vlan_list_lock);
		return;
	}
	adapter->current_op = VIRTCHNL_OP_DEL_ETH_ADDR;

	len = struct_size(veal, list, count);
	if (len > IAVF_MAX_AQ_BUF_SIZE) {
		dev_warn(&adapter->pdev->dev, "Too many delete MAC changes in one request\n");
		count = (IAVF_MAX_AQ_BUF_SIZE -
			 sizeof(struct virtchnl_ether_addr_list)) /
			sizeof(struct virtchnl_ether_addr);
		len = struct_size(veal, list, count);
		more = true;
	}
	veal = kzalloc(len, GFP_ATOMIC);
	if (!veal) {
		spin_unlock_bh(&adapter->mac_vlan_list_lock);
		return;
	}

	veal->vsi_id = adapter->vsi_res->vsi_id;
	veal->num_elements = count;
	list_for_each_entry_safe(f, ftmp, &adapter->mac_filter_list, list) {
		if (f->remove) {
			ether_addr_copy(veal->list[i].addr, f->macaddr);
			iavf_set_mac_addr_type(&veal->list[i], f);
			i++;
			list_del(&f->list);
			kfree(f);
			if (i == count)
				break;
		}
	}
	if (!more)
		adapter->aq_required &= ~IAVF_FLAG_AQ_DEL_MAC_FILTER;

	spin_unlock_bh(&adapter->mac_vlan_list_lock);

	iavf_send_pf_msg(adapter, VIRTCHNL_OP_DEL_ETH_ADDR, (u8 *)veal, len);
	kfree(veal);
}

/**
 * iavf_mac_add_ok
 * @adapter: adapter structure
 *
 * Submit list of filters based on PF response.
 **/
static void iavf_mac_add_ok(struct iavf_adapter *adapter)
{
	struct iavf_mac_filter *f, *ftmp;

	spin_lock_bh(&adapter->mac_vlan_list_lock);
	list_for_each_entry_safe(f, ftmp, &adapter->mac_filter_list, list) {
		f->is_new_mac = false;
		if (!f->add && !f->add_handled)
			f->add_handled = true;
	}
	spin_unlock_bh(&adapter->mac_vlan_list_lock);
}

/**
 * iavf_mac_add_reject
 * @adapter: adapter structure
 *
 * Remove filters from list based on PF response.
 **/
static void iavf_mac_add_reject(struct iavf_adapter *adapter)
{
	struct net_device *netdev = adapter->netdev;
	struct iavf_mac_filter *f, *ftmp;

	spin_lock_bh(&adapter->mac_vlan_list_lock);
	list_for_each_entry_safe(f, ftmp, &adapter->mac_filter_list, list) {
		if (f->remove && ether_addr_equal(f->macaddr, netdev->dev_addr))
			f->remove = false;

		if (!f->add && !f->add_handled)
			f->add_handled = true;

		if (f->is_new_mac) {
			list_del(&f->list);
			kfree(f);
		}
	}
	spin_unlock_bh(&adapter->mac_vlan_list_lock);
}

/**
 * iavf_vlan_add_reject
 * @adapter: adapter structure
 *
 * Remove VLAN filters from list based on PF response.
 **/
static void iavf_vlan_add_reject(struct iavf_adapter *adapter)
{
	struct iavf_vlan_filter *f, *ftmp;

	spin_lock_bh(&adapter->mac_vlan_list_lock);
	list_for_each_entry_safe(f, ftmp, &adapter->vlan_filter_list, list) {
		if (f->state == IAVF_VLAN_IS_NEW) {
			list_del(&f->list);
			kfree(f);
			adapter->num_vlan_filters--;
		}
	}
	spin_unlock_bh(&adapter->mac_vlan_list_lock);
}

/**
 * iavf_add_vlans
 * @adapter: adapter structure
 *
 * Request that the PF add one or more VLAN filters to our VSI.
 **/
void iavf_add_vlans(struct iavf_adapter *adapter)
{
	int len, i = 0, count = 0;
	struct iavf_vlan_filter *f;
	bool more = false;

	if (adapter->current_op != VIRTCHNL_OP_UNKNOWN) {
		/* bail because we already have a command pending */
		dev_err(&adapter->pdev->dev, "Cannot add VLANs, command %d pending\n",
			adapter->current_op);
		return;
	}

	spin_lock_bh(&adapter->mac_vlan_list_lock);

	list_for_each_entry(f, &adapter->vlan_filter_list, list) {
		if (f->state == IAVF_VLAN_ADD)
			count++;
	}
	if (!count || !VLAN_FILTERING_ALLOWED(adapter)) {
		adapter->aq_required &= ~IAVF_FLAG_AQ_ADD_VLAN_FILTER;
		spin_unlock_bh(&adapter->mac_vlan_list_lock);
		return;
	}

	if (VLAN_ALLOWED(adapter)) {
		struct virtchnl_vlan_filter_list *vvfl;

		adapter->current_op = VIRTCHNL_OP_ADD_VLAN;

		len = sizeof(*vvfl) + (count * sizeof(u16));
		if (len > IAVF_MAX_AQ_BUF_SIZE) {
			dev_warn(&adapter->pdev->dev, "Too many add VLAN changes in one request\n");
			count = (IAVF_MAX_AQ_BUF_SIZE - sizeof(*vvfl)) /
				sizeof(u16);
			len = sizeof(*vvfl) + (count * sizeof(u16));
			more = true;
		}
		vvfl = kzalloc(len, GFP_ATOMIC);
		if (!vvfl) {
			spin_unlock_bh(&adapter->mac_vlan_list_lock);
			return;
		}

		vvfl->vsi_id = adapter->vsi_res->vsi_id;
		vvfl->num_elements = count;
		list_for_each_entry(f, &adapter->vlan_filter_list, list) {
			if (f->state == IAVF_VLAN_ADD) {
				vvfl->vlan_id[i] = f->vlan.vid;
				i++;
				f->state = IAVF_VLAN_IS_NEW;
				if (i == count)
					break;
			}
		}
		if (!more)
			adapter->aq_required &= ~IAVF_FLAG_AQ_ADD_VLAN_FILTER;

		spin_unlock_bh(&adapter->mac_vlan_list_lock);

		iavf_send_pf_msg(adapter, VIRTCHNL_OP_ADD_VLAN, (u8 *)vvfl, len);
		kfree(vvfl);
	} else {
		u16 max_vlans = adapter->vlan_v2_caps.filtering.max_filters;
		u16 current_vlans = iavf_get_num_vlans_added(adapter);
		struct virtchnl_vlan_filter_list_v2 *vvfl_v2;

		adapter->current_op = VIRTCHNL_OP_ADD_VLAN_V2;

		if ((count + current_vlans) > max_vlans &&
		    current_vlans < max_vlans) {
			count = max_vlans - iavf_get_num_vlans_added(adapter);
			more = true;
		}

		len = sizeof(*vvfl_v2) + ((count - 1) *
					  sizeof(struct virtchnl_vlan_filter));
		if (len > IAVF_MAX_AQ_BUF_SIZE) {
			dev_warn(&adapter->pdev->dev, "Too many add VLAN changes in one request\n");
			count = (IAVF_MAX_AQ_BUF_SIZE - sizeof(*vvfl_v2)) /
				sizeof(struct virtchnl_vlan_filter);
			len = sizeof(*vvfl_v2) +
				((count - 1) *
				 sizeof(struct virtchnl_vlan_filter));
			more = true;
		}

		vvfl_v2 = kzalloc(len, GFP_ATOMIC);
		if (!vvfl_v2) {
			spin_unlock_bh(&adapter->mac_vlan_list_lock);
			return;
		}

		vvfl_v2->vport_id = adapter->vsi_res->vsi_id;
		vvfl_v2->num_elements = count;
		list_for_each_entry(f, &adapter->vlan_filter_list, list) {
			if (f->state == IAVF_VLAN_ADD) {
				struct virtchnl_vlan_supported_caps *filtering_support =
					&adapter->vlan_v2_caps.filtering.filtering_support;
				struct virtchnl_vlan *vlan;

				if (i == count)
					break;

				/* give priority over outer if it's enabled */
				if (filtering_support->outer)
					vlan = &vvfl_v2->filters[i].outer;
				else
					vlan = &vvfl_v2->filters[i].inner;

				vlan->tci = f->vlan.vid;
				vlan->tpid = f->vlan.tpid;

				i++;
				f->state = IAVF_VLAN_IS_NEW;
			}
		}

		if (!more)
			adapter->aq_required &= ~IAVF_FLAG_AQ_ADD_VLAN_FILTER;

		spin_unlock_bh(&adapter->mac_vlan_list_lock);

		iavf_send_pf_msg(adapter, VIRTCHNL_OP_ADD_VLAN_V2,
				 (u8 *)vvfl_v2, len);
		kfree(vvfl_v2);
	}
}

/**
 * iavf_del_vlans
 * @adapter: adapter structure
 *
 * Request that the PF remove one or more VLAN filters from our VSI.
 **/
void iavf_del_vlans(struct iavf_adapter *adapter)
{
	struct iavf_vlan_filter *f, *ftmp;
	int len, i = 0, count = 0;
	bool more = false;

	if (adapter->current_op != VIRTCHNL_OP_UNKNOWN) {
		/* bail because we already have a command pending */
		dev_err(&adapter->pdev->dev, "Cannot remove VLANs, command %d pending\n",
			adapter->current_op);
		return;
	}

	spin_lock_bh(&adapter->mac_vlan_list_lock);

	list_for_each_entry_safe(f, ftmp, &adapter->vlan_filter_list, list) {
		/* since VLAN capabilities are not allowed, we dont want to send
		 * a VLAN delete request because it will most likely fail and
		 * create unnecessary errors/noise, so just free the VLAN
		 * filters marked for removal to enable bailing out before
		 * sending a virtchnl message
		 */
		if (f->state == IAVF_VLAN_REMOVE &&
		    !VLAN_FILTERING_ALLOWED(adapter)) {
			list_del(&f->list);
			kfree(f);
			adapter->num_vlan_filters--;
		} else if (f->state == IAVF_VLAN_DISABLE &&
		    !VLAN_FILTERING_ALLOWED(adapter)) {
			f->state = IAVF_VLAN_INACTIVE;
		} else if (f->state == IAVF_VLAN_REMOVE ||
			   f->state == IAVF_VLAN_DISABLE) {
			count++;
		}
	}
	if (!count || !VLAN_FILTERING_ALLOWED(adapter)) {
		adapter->aq_required &= ~IAVF_FLAG_AQ_DEL_VLAN_FILTER;
		spin_unlock_bh(&adapter->mac_vlan_list_lock);
		return;
	}

	if (VLAN_ALLOWED(adapter)) {
		struct virtchnl_vlan_filter_list *vvfl;

		adapter->current_op = VIRTCHNL_OP_DEL_VLAN;

		len = sizeof(*vvfl) + (count * sizeof(u16));
		if (len > IAVF_MAX_AQ_BUF_SIZE) {
			dev_warn(&adapter->pdev->dev, "Too many delete VLAN changes in one request\n");
			count = (IAVF_MAX_AQ_BUF_SIZE - sizeof(*vvfl)) /
				sizeof(u16);
			len = sizeof(*vvfl) + (count * sizeof(u16));
			more = true;
		}
		vvfl = kzalloc(len, GFP_ATOMIC);
		if (!vvfl) {
			spin_unlock_bh(&adapter->mac_vlan_list_lock);
			return;
		}

		vvfl->vsi_id = adapter->vsi_res->vsi_id;
		vvfl->num_elements = count;
		list_for_each_entry_safe(f, ftmp, &adapter->vlan_filter_list, list) {
			if (f->state == IAVF_VLAN_DISABLE) {
				vvfl->vlan_id[i] = f->vlan.vid;
				f->state = IAVF_VLAN_INACTIVE;
				i++;
				if (i == count)
					break;
			} else if (f->state == IAVF_VLAN_REMOVE) {
				vvfl->vlan_id[i] = f->vlan.vid;
				list_del(&f->list);
				kfree(f);
				adapter->num_vlan_filters--;
				i++;
				if (i == count)
					break;
			}
		}

		if (!more)
			adapter->aq_required &= ~IAVF_FLAG_AQ_DEL_VLAN_FILTER;

		spin_unlock_bh(&adapter->mac_vlan_list_lock);

		iavf_send_pf_msg(adapter, VIRTCHNL_OP_DEL_VLAN, (u8 *)vvfl, len);
		kfree(vvfl);
	} else {
		struct virtchnl_vlan_filter_list_v2 *vvfl_v2;

		adapter->current_op = VIRTCHNL_OP_DEL_VLAN_V2;

		len = sizeof(*vvfl_v2) +
			((count - 1) * sizeof(struct virtchnl_vlan_filter));
		if (len > IAVF_MAX_AQ_BUF_SIZE) {
			dev_warn(&adapter->pdev->dev, "Too many add VLAN changes in one request\n");
			count = (IAVF_MAX_AQ_BUF_SIZE -
				 sizeof(*vvfl_v2)) /
				sizeof(struct virtchnl_vlan_filter);
			len = sizeof(*vvfl_v2) +
				((count - 1) *
				 sizeof(struct virtchnl_vlan_filter));
			more = true;
		}

		vvfl_v2 = kzalloc(len, GFP_ATOMIC);
		if (!vvfl_v2) {
			spin_unlock_bh(&adapter->mac_vlan_list_lock);
			return;
		}

		vvfl_v2->vport_id = adapter->vsi_res->vsi_id;
		vvfl_v2->num_elements = count;
		list_for_each_entry_safe(f, ftmp, &adapter->vlan_filter_list, list) {
			if (f->state == IAVF_VLAN_DISABLE ||
			    f->state == IAVF_VLAN_REMOVE) {
				struct virtchnl_vlan_supported_caps *filtering_support =
					&adapter->vlan_v2_caps.filtering.filtering_support;
				struct virtchnl_vlan *vlan;

				/* give priority over outer if it's enabled */
				if (filtering_support->outer)
					vlan = &vvfl_v2->filters[i].outer;
				else
					vlan = &vvfl_v2->filters[i].inner;

				vlan->tci = f->vlan.vid;
				vlan->tpid = f->vlan.tpid;

				if (f->state == IAVF_VLAN_DISABLE) {
					f->state = IAVF_VLAN_INACTIVE;
				} else {
					list_del(&f->list);
					kfree(f);
					adapter->num_vlan_filters--;
				}
				i++;
				if (i == count)
					break;
			}
		}

		if (!more)
			adapter->aq_required &= ~IAVF_FLAG_AQ_DEL_VLAN_FILTER;

		spin_unlock_bh(&adapter->mac_vlan_list_lock);

		iavf_send_pf_msg(adapter, VIRTCHNL_OP_DEL_VLAN_V2,
				 (u8 *)vvfl_v2, len);
		kfree(vvfl_v2);
	}
}

/**
 * iavf_set_promiscuous
 * @adapter: adapter structure
 * @flags: bitmask to control unicast/multicast promiscuous.
 *
 * Request that the PF enable promiscuous mode for our VSI.
 **/
void iavf_set_promiscuous(struct iavf_adapter *adapter, int flags)
{
	struct virtchnl_promisc_info vpi;
	int promisc_all;

	if (adapter->current_op != VIRTCHNL_OP_UNKNOWN) {
		/* bail because we already have a command pending */
		dev_err(&adapter->pdev->dev, "Cannot set promiscuous mode, command %d pending\n",
			adapter->current_op);
		return;
	}

	promisc_all = FLAG_VF_UNICAST_PROMISC |
		      FLAG_VF_MULTICAST_PROMISC;
	if ((flags & promisc_all) == promisc_all) {
		adapter->flags |= IAVF_FLAG_PROMISC_ON;
		adapter->aq_required &= ~IAVF_FLAG_AQ_REQUEST_PROMISC;
		dev_info(&adapter->pdev->dev, "Entering promiscuous mode\n");
	}

	if (flags & FLAG_VF_MULTICAST_PROMISC) {
		adapter->flags |= IAVF_FLAG_ALLMULTI_ON;
		adapter->aq_required &= ~IAVF_FLAG_AQ_REQUEST_ALLMULTI;
		dev_info(&adapter->pdev->dev, "%s is entering multicast promiscuous mode\n",
			 adapter->netdev->name);
	}

	if (!flags) {
		if (adapter->flags & IAVF_FLAG_PROMISC_ON) {
			adapter->flags &= ~IAVF_FLAG_PROMISC_ON;
			adapter->aq_required &= ~IAVF_FLAG_AQ_RELEASE_PROMISC;
			dev_info(&adapter->pdev->dev, "Leaving promiscuous mode\n");
		}

		if (adapter->flags & IAVF_FLAG_ALLMULTI_ON) {
			adapter->flags &= ~IAVF_FLAG_ALLMULTI_ON;
			adapter->aq_required &= ~IAVF_FLAG_AQ_RELEASE_ALLMULTI;
			dev_info(&adapter->pdev->dev, "%s is leaving multicast promiscuous mode\n",
				 adapter->netdev->name);
		}
	}

	adapter->current_op = VIRTCHNL_OP_CONFIG_PROMISCUOUS_MODE;
	vpi.vsi_id = adapter->vsi_res->vsi_id;
	vpi.flags = flags;
	iavf_send_pf_msg(adapter, VIRTCHNL_OP_CONFIG_PROMISCUOUS_MODE,
			 (u8 *)&vpi, sizeof(vpi));
}

/**
 * iavf_request_stats
 * @adapter: adapter structure
 *
 * Request VSI statistics from PF.
 **/
void iavf_request_stats(struct iavf_adapter *adapter)
{
	struct virtchnl_queue_select vqs;

	if (adapter->current_op != VIRTCHNL_OP_UNKNOWN) {
		/* no error message, this isn't crucial */
		return;
	}

	adapter->aq_required &= ~IAVF_FLAG_AQ_REQUEST_STATS;
	adapter->current_op = VIRTCHNL_OP_GET_STATS;
	vqs.vsi_id = adapter->vsi_res->vsi_id;
	/* queue maps are ignored for this message - only the vsi is used */
	if (iavf_send_pf_msg(adapter, VIRTCHNL_OP_GET_STATS, (u8 *)&vqs,
			     sizeof(vqs)))
		/* if the request failed, don't lock out others */
		adapter->current_op = VIRTCHNL_OP_UNKNOWN;
}

/**
 * iavf_get_hena
 * @adapter: adapter structure
 *
 * Request hash enable capabilities from PF
 **/
void iavf_get_hena(struct iavf_adapter *adapter)
{
	if (adapter->current_op != VIRTCHNL_OP_UNKNOWN) {
		/* bail because we already have a command pending */
		dev_err(&adapter->pdev->dev, "Cannot get RSS hash capabilities, command %d pending\n",
			adapter->current_op);
		return;
	}
	adapter->current_op = VIRTCHNL_OP_GET_RSS_HENA_CAPS;
	adapter->aq_required &= ~IAVF_FLAG_AQ_GET_HENA;
	iavf_send_pf_msg(adapter, VIRTCHNL_OP_GET_RSS_HENA_CAPS, NULL, 0);
}

/**
 * iavf_set_hena
 * @adapter: adapter structure
 *
 * Request the PF to set our RSS hash capabilities
 **/
void iavf_set_hena(struct iavf_adapter *adapter)
{
	struct virtchnl_rss_hena vrh;

	if (adapter->current_op != VIRTCHNL_OP_UNKNOWN) {
		/* bail because we already have a command pending */
		dev_err(&adapter->pdev->dev, "Cannot set RSS hash enable, command %d pending\n",
			adapter->current_op);
		return;
	}
	vrh.hena = adapter->hena;
	adapter->current_op = VIRTCHNL_OP_SET_RSS_HENA;
	adapter->aq_required &= ~IAVF_FLAG_AQ_SET_HENA;
	iavf_send_pf_msg(adapter, VIRTCHNL_OP_SET_RSS_HENA, (u8 *)&vrh,
			 sizeof(vrh));
}

/**
 * iavf_set_rss_key
 * @adapter: adapter structure
 *
 * Request the PF to set our RSS hash key
 **/
void iavf_set_rss_key(struct iavf_adapter *adapter)
{
	struct virtchnl_rss_key *vrk;
	int len;

	if (adapter->current_op != VIRTCHNL_OP_UNKNOWN) {
		/* bail because we already have a command pending */
		dev_err(&adapter->pdev->dev, "Cannot set RSS key, command %d pending\n",
			adapter->current_op);
		return;
	}
	len = sizeof(struct virtchnl_rss_key) +
	      (adapter->rss_key_size * sizeof(u8)) - 1;
	vrk = kzalloc(len, GFP_KERNEL);
	if (!vrk)
		return;
	vrk->vsi_id = adapter->vsi.id;
	vrk->key_len = adapter->rss_key_size;
	memcpy(vrk->key, adapter->rss_key, adapter->rss_key_size);

	adapter->current_op = VIRTCHNL_OP_CONFIG_RSS_KEY;
	adapter->aq_required &= ~IAVF_FLAG_AQ_SET_RSS_KEY;
	iavf_send_pf_msg(adapter, VIRTCHNL_OP_CONFIG_RSS_KEY, (u8 *)vrk, len);
	kfree(vrk);
}

/**
 * iavf_set_rss_lut
 * @adapter: adapter structure
 *
 * Request the PF to set our RSS lookup table
 **/
void iavf_set_rss_lut(struct iavf_adapter *adapter)
{
	struct virtchnl_rss_lut *vrl;
	int len;

	if (adapter->current_op != VIRTCHNL_OP_UNKNOWN) {
		/* bail because we already have a command pending */
		dev_err(&adapter->pdev->dev, "Cannot set RSS LUT, command %d pending\n",
			adapter->current_op);
		return;
	}
	len = sizeof(struct virtchnl_rss_lut) +
	      (adapter->rss_lut_size * sizeof(u8)) - 1;
	vrl = kzalloc(len, GFP_KERNEL);
	if (!vrl)
		return;
	vrl->vsi_id = adapter->vsi.id;
	vrl->lut_entries = adapter->rss_lut_size;
	memcpy(vrl->lut, adapter->rss_lut, adapter->rss_lut_size);
	adapter->current_op = VIRTCHNL_OP_CONFIG_RSS_LUT;
	adapter->aq_required &= ~IAVF_FLAG_AQ_SET_RSS_LUT;
	iavf_send_pf_msg(adapter, VIRTCHNL_OP_CONFIG_RSS_LUT, (u8 *)vrl, len);
	kfree(vrl);
}

/**
 * iavf_enable_vlan_stripping
 * @adapter: adapter structure
 *
 * Request VLAN header stripping to be enabled
 **/
void iavf_enable_vlan_stripping(struct iavf_adapter *adapter)
{
	if (adapter->current_op != VIRTCHNL_OP_UNKNOWN) {
		/* bail because we already have a command pending */
		dev_err(&adapter->pdev->dev, "Cannot enable stripping, command %d pending\n",
			adapter->current_op);
		return;
	}
	adapter->current_op = VIRTCHNL_OP_ENABLE_VLAN_STRIPPING;
	adapter->aq_required &= ~IAVF_FLAG_AQ_ENABLE_VLAN_STRIPPING;
	iavf_send_pf_msg(adapter, VIRTCHNL_OP_ENABLE_VLAN_STRIPPING, NULL, 0);
}

/**
 * iavf_disable_vlan_stripping
 * @adapter: adapter structure
 *
 * Request VLAN header stripping to be disabled
 **/
void iavf_disable_vlan_stripping(struct iavf_adapter *adapter)
{
	if (adapter->current_op != VIRTCHNL_OP_UNKNOWN) {
		/* bail because we already have a command pending */
		dev_err(&adapter->pdev->dev, "Cannot disable stripping, command %d pending\n",
			adapter->current_op);
		return;
	}
	adapter->current_op = VIRTCHNL_OP_DISABLE_VLAN_STRIPPING;
	adapter->aq_required &= ~IAVF_FLAG_AQ_DISABLE_VLAN_STRIPPING;
	iavf_send_pf_msg(adapter, VIRTCHNL_OP_DISABLE_VLAN_STRIPPING, NULL, 0);
}

/**
 * iavf_tpid_to_vc_ethertype - transform from VLAN TPID to virtchnl ethertype
 * @tpid: VLAN TPID (i.e. 0x8100, 0x88a8, etc.)
 */
static u32 iavf_tpid_to_vc_ethertype(u16 tpid)
{
	switch (tpid) {
	case ETH_P_8021Q:
		return VIRTCHNL_VLAN_ETHERTYPE_8100;
	case ETH_P_8021AD:
		return VIRTCHNL_VLAN_ETHERTYPE_88A8;
	}

	return 0;
}

/**
 * iavf_set_vc_offload_ethertype - set virtchnl ethertype for offload message
 * @adapter: adapter structure
 * @msg: message structure used for updating offloads over virtchnl to update
 * @tpid: VLAN TPID (i.e. 0x8100, 0x88a8, etc.)
 * @offload_op: opcode used to determine which support structure to check
 */
static int
iavf_set_vc_offload_ethertype(struct iavf_adapter *adapter,
			      struct virtchnl_vlan_setting *msg, u16 tpid,
			      enum virtchnl_ops offload_op)
{
	struct virtchnl_vlan_supported_caps *offload_support;
	u16 vc_ethertype = iavf_tpid_to_vc_ethertype(tpid);

	/* reference the correct offload support structure */
	switch (offload_op) {
	case VIRTCHNL_OP_ENABLE_VLAN_STRIPPING_V2:
	case VIRTCHNL_OP_DISABLE_VLAN_STRIPPING_V2:
		offload_support =
			&adapter->vlan_v2_caps.offloads.stripping_support;
		break;
	case VIRTCHNL_OP_ENABLE_VLAN_INSERTION_V2:
	case VIRTCHNL_OP_DISABLE_VLAN_INSERTION_V2:
		offload_support =
			&adapter->vlan_v2_caps.offloads.insertion_support;
		break;
	default:
		dev_err(&adapter->pdev->dev, "Invalid opcode %d for setting virtchnl ethertype to enable/disable VLAN offloads\n",
			offload_op);
		return -EINVAL;
	}

	/* make sure ethertype is supported */
	if (offload_support->outer & vc_ethertype &&
	    offload_support->outer & VIRTCHNL_VLAN_TOGGLE) {
		msg->outer_ethertype_setting = vc_ethertype;
	} else if (offload_support->inner & vc_ethertype &&
		   offload_support->inner & VIRTCHNL_VLAN_TOGGLE) {
		msg->inner_ethertype_setting = vc_ethertype;
	} else {
		dev_dbg(&adapter->pdev->dev, "opcode %d unsupported for VLAN TPID 0x%04x\n",
			offload_op, tpid);
		return -EINVAL;
	}

	return 0;
}

/**
 * iavf_clear_offload_v2_aq_required - clear AQ required bit for offload request
 * @adapter: adapter structure
 * @tpid: VLAN TPID
 * @offload_op: opcode used to determine which AQ required bit to clear
 */
static void
iavf_clear_offload_v2_aq_required(struct iavf_adapter *adapter, u16 tpid,
				  enum virtchnl_ops offload_op)
{
	switch (offload_op) {
	case VIRTCHNL_OP_ENABLE_VLAN_STRIPPING_V2:
		if (tpid == ETH_P_8021Q)
			adapter->aq_required &=
				~IAVF_FLAG_AQ_ENABLE_CTAG_VLAN_STRIPPING;
		else if (tpid == ETH_P_8021AD)
			adapter->aq_required &=
				~IAVF_FLAG_AQ_ENABLE_STAG_VLAN_STRIPPING;
		break;
	case VIRTCHNL_OP_DISABLE_VLAN_STRIPPING_V2:
		if (tpid == ETH_P_8021Q)
			adapter->aq_required &=
				~IAVF_FLAG_AQ_DISABLE_CTAG_VLAN_STRIPPING;
		else if (tpid == ETH_P_8021AD)
			adapter->aq_required &=
				~IAVF_FLAG_AQ_DISABLE_STAG_VLAN_STRIPPING;
		break;
	case VIRTCHNL_OP_ENABLE_VLAN_INSERTION_V2:
		if (tpid == ETH_P_8021Q)
			adapter->aq_required &=
				~IAVF_FLAG_AQ_ENABLE_CTAG_VLAN_INSERTION;
		else if (tpid == ETH_P_8021AD)
			adapter->aq_required &=
				~IAVF_FLAG_AQ_ENABLE_STAG_VLAN_INSERTION;
		break;
	case VIRTCHNL_OP_DISABLE_VLAN_INSERTION_V2:
		if (tpid == ETH_P_8021Q)
			adapter->aq_required &=
				~IAVF_FLAG_AQ_DISABLE_CTAG_VLAN_INSERTION;
		else if (tpid == ETH_P_8021AD)
			adapter->aq_required &=
				~IAVF_FLAG_AQ_DISABLE_STAG_VLAN_INSERTION;
		break;
	default:
		dev_err(&adapter->pdev->dev, "Unsupported opcode %d specified for clearing aq_required bits for VIRTCHNL_VF_OFFLOAD_VLAN_V2 offload request\n",
			offload_op);
	}
}

/**
 * iavf_send_vlan_offload_v2 - send offload enable/disable over virtchnl
 * @adapter: adapter structure
 * @tpid: VLAN TPID used for the command (i.e. 0x8100 or 0x88a8)
 * @offload_op: offload_op used to make the request over virtchnl
 */
static void
iavf_send_vlan_offload_v2(struct iavf_adapter *adapter, u16 tpid,
			  enum virtchnl_ops offload_op)
{
	struct virtchnl_vlan_setting *msg;
	int len = sizeof(*msg);

	if (adapter->current_op != VIRTCHNL_OP_UNKNOWN) {
		/* bail because we already have a command pending */
		dev_err(&adapter->pdev->dev, "Cannot send %d, command %d pending\n",
			offload_op, adapter->current_op);
		return;
	}

	adapter->current_op = offload_op;

	msg = kzalloc(len, GFP_KERNEL);
	if (!msg)
		return;

	msg->vport_id = adapter->vsi_res->vsi_id;

	/* always clear to prevent unsupported and endless requests */
	iavf_clear_offload_v2_aq_required(adapter, tpid, offload_op);

	/* only send valid offload requests */
	if (!iavf_set_vc_offload_ethertype(adapter, msg, tpid, offload_op))
		iavf_send_pf_msg(adapter, offload_op, (u8 *)msg, len);
	else
		adapter->current_op = VIRTCHNL_OP_UNKNOWN;

	kfree(msg);
}

/**
 * iavf_enable_vlan_stripping_v2 - enable VLAN stripping
 * @adapter: adapter structure
 * @tpid: VLAN TPID used to enable VLAN stripping
 */
void iavf_enable_vlan_stripping_v2(struct iavf_adapter *adapter, u16 tpid)
{
	iavf_send_vlan_offload_v2(adapter, tpid,
				  VIRTCHNL_OP_ENABLE_VLAN_STRIPPING_V2);
}

/**
 * iavf_disable_vlan_stripping_v2 - disable VLAN stripping
 * @adapter: adapter structure
 * @tpid: VLAN TPID used to disable VLAN stripping
 */
void iavf_disable_vlan_stripping_v2(struct iavf_adapter *adapter, u16 tpid)
{
	iavf_send_vlan_offload_v2(adapter, tpid,
				  VIRTCHNL_OP_DISABLE_VLAN_STRIPPING_V2);
}

/**
 * iavf_enable_vlan_insertion_v2 - enable VLAN insertion
 * @adapter: adapter structure
 * @tpid: VLAN TPID used to enable VLAN insertion
 */
void iavf_enable_vlan_insertion_v2(struct iavf_adapter *adapter, u16 tpid)
{
	iavf_send_vlan_offload_v2(adapter, tpid,
				  VIRTCHNL_OP_ENABLE_VLAN_INSERTION_V2);
}

/**
 * iavf_disable_vlan_insertion_v2 - disable VLAN insertion
 * @adapter: adapter structure
 * @tpid: VLAN TPID used to disable VLAN insertion
 */
void iavf_disable_vlan_insertion_v2(struct iavf_adapter *adapter, u16 tpid)
{
	iavf_send_vlan_offload_v2(adapter, tpid,
				  VIRTCHNL_OP_DISABLE_VLAN_INSERTION_V2);
}

#define IAVF_MAX_SPEED_STRLEN	13

/**
 * iavf_print_link_message - print link up or down
 * @adapter: adapter structure
 *
 * Log a message telling the world of our wonderous link status
 */
static void iavf_print_link_message(struct iavf_adapter *adapter)
{
	struct net_device *netdev = adapter->netdev;
	int link_speed_mbps;
	char *speed;

	if (!adapter->link_up) {
		netdev_info(netdev, "NIC Link is Down\n");
		return;
	}

	speed = kzalloc(IAVF_MAX_SPEED_STRLEN, GFP_KERNEL);
	if (!speed)
		return;

	if (ADV_LINK_SUPPORT(adapter)) {
		link_speed_mbps = adapter->link_speed_mbps;
		goto print_link_msg;
	}

	switch (adapter->link_speed) {
	case VIRTCHNL_LINK_SPEED_40GB:
		link_speed_mbps = SPEED_40000;
		break;
	case VIRTCHNL_LINK_SPEED_25GB:
		link_speed_mbps = SPEED_25000;
		break;
	case VIRTCHNL_LINK_SPEED_20GB:
		link_speed_mbps = SPEED_20000;
		break;
	case VIRTCHNL_LINK_SPEED_10GB:
		link_speed_mbps = SPEED_10000;
		break;
	case VIRTCHNL_LINK_SPEED_5GB:
		link_speed_mbps = SPEED_5000;
		break;
	case VIRTCHNL_LINK_SPEED_2_5GB:
		link_speed_mbps = SPEED_2500;
		break;
	case VIRTCHNL_LINK_SPEED_1GB:
		link_speed_mbps = SPEED_1000;
		break;
	case VIRTCHNL_LINK_SPEED_100MB:
		link_speed_mbps = SPEED_100;
		break;
	default:
		link_speed_mbps = SPEED_UNKNOWN;
		break;
	}

print_link_msg:
	if (link_speed_mbps > SPEED_1000) {
		if (link_speed_mbps == SPEED_2500)
			snprintf(speed, IAVF_MAX_SPEED_STRLEN, "2.5 Gbps");
		else
			/* convert to Gbps inline */
			snprintf(speed, IAVF_MAX_SPEED_STRLEN, "%d %s",
				 link_speed_mbps / 1000, "Gbps");
	} else if (link_speed_mbps == SPEED_UNKNOWN) {
		snprintf(speed, IAVF_MAX_SPEED_STRLEN, "%s", "Unknown Mbps");
	} else {
		snprintf(speed, IAVF_MAX_SPEED_STRLEN, "%d %s",
			 link_speed_mbps, "Mbps");
	}

	netdev_info(netdev, "NIC Link is Up Speed is %s Full Duplex\n", speed);
	kfree(speed);
}

/**
 * iavf_get_vpe_link_status
 * @adapter: adapter structure
 * @vpe: virtchnl_pf_event structure
 *
 * Helper function for determining the link status
 **/
static bool
iavf_get_vpe_link_status(struct iavf_adapter *adapter,
			 struct virtchnl_pf_event *vpe)
{
	if (ADV_LINK_SUPPORT(adapter))
		return vpe->event_data.link_event_adv.link_status;
	else
		return vpe->event_data.link_event.link_status;
}

/**
 * iavf_set_adapter_link_speed_from_vpe
 * @adapter: adapter structure for which we are setting the link speed
 * @vpe: virtchnl_pf_event structure that contains the link speed we are setting
 *
 * Helper function for setting iavf_adapter link speed
 **/
static void
iavf_set_adapter_link_speed_from_vpe(struct iavf_adapter *adapter,
				     struct virtchnl_pf_event *vpe)
{
	if (ADV_LINK_SUPPORT(adapter))
		adapter->link_speed_mbps =
			vpe->event_data.link_event_adv.link_speed;
	else
		adapter->link_speed = vpe->event_data.link_event.link_speed;
}

/**
 * iavf_enable_channels
 * @adapter: adapter structure
 *
 * Request that the PF enable channels as specified by
 * the user via tc tool.
 **/
void iavf_enable_channels(struct iavf_adapter *adapter)
{
	struct virtchnl_tc_info *vti = NULL;
	size_t len;
	int i;

	if (adapter->current_op != VIRTCHNL_OP_UNKNOWN) {
		/* bail because we already have a command pending */
		dev_err(&adapter->pdev->dev, "Cannot configure mqprio, command %d pending\n",
			adapter->current_op);
		return;
	}

	len = struct_size(vti, list, adapter->num_tc - 1);
	vti = kzalloc(len, GFP_KERNEL);
	if (!vti)
		return;
	vti->num_tc = adapter->num_tc;
	for (i = 0; i < vti->num_tc; i++) {
		vti->list[i].count = adapter->ch_config.ch_info[i].count;
		vti->list[i].offset = adapter->ch_config.ch_info[i].offset;
		vti->list[i].pad = 0;
		vti->list[i].max_tx_rate =
				adapter->ch_config.ch_info[i].max_tx_rate;
	}

	adapter->ch_config.state = __IAVF_TC_RUNNING;
	adapter->flags |= IAVF_FLAG_REINIT_ITR_NEEDED;
	adapter->current_op = VIRTCHNL_OP_ENABLE_CHANNELS;
	adapter->aq_required &= ~IAVF_FLAG_AQ_ENABLE_CHANNELS;
	iavf_send_pf_msg(adapter, VIRTCHNL_OP_ENABLE_CHANNELS, (u8 *)vti, len);
	kfree(vti);
}

/**
 * iavf_disable_channels
 * @adapter: adapter structure
 *
 * Request that the PF disable channels that are configured
 **/
void iavf_disable_channels(struct iavf_adapter *adapter)
{
	if (adapter->current_op != VIRTCHNL_OP_UNKNOWN) {
		/* bail because we already have a command pending */
		dev_err(&adapter->pdev->dev, "Cannot configure mqprio, command %d pending\n",
			adapter->current_op);
		return;
	}

	adapter->ch_config.state = __IAVF_TC_INVALID;
	adapter->flags |= IAVF_FLAG_REINIT_ITR_NEEDED;
	adapter->current_op = VIRTCHNL_OP_DISABLE_CHANNELS;
	adapter->aq_required &= ~IAVF_FLAG_AQ_DISABLE_CHANNELS;
	iavf_send_pf_msg(adapter, VIRTCHNL_OP_DISABLE_CHANNELS, NULL, 0);
}

/**
 * iavf_print_cloud_filter
 * @adapter: adapter structure
 * @f: cloud filter to print
 *
 * Print the cloud filter
 **/
static void iavf_print_cloud_filter(struct iavf_adapter *adapter,
				    struct virtchnl_filter *f)
{
	switch (f->flow_type) {
	case VIRTCHNL_TCP_V4_FLOW:
		dev_info(&adapter->pdev->dev, "dst_mac: %pM src_mac: %pM vlan_id: %hu dst_ip: %pI4 src_ip %pI4 dst_port %hu src_port %hu\n",
			 &f->data.tcp_spec.dst_mac,
			 &f->data.tcp_spec.src_mac,
			 ntohs(f->data.tcp_spec.vlan_id),
			 &f->data.tcp_spec.dst_ip[0],
			 &f->data.tcp_spec.src_ip[0],
			 ntohs(f->data.tcp_spec.dst_port),
			 ntohs(f->data.tcp_spec.src_port));
		break;
	case VIRTCHNL_TCP_V6_FLOW:
		dev_info(&adapter->pdev->dev, "dst_mac: %pM src_mac: %pM vlan_id: %hu dst_ip: %pI6 src_ip %pI6 dst_port %hu src_port %hu\n",
			 &f->data.tcp_spec.dst_mac,
			 &f->data.tcp_spec.src_mac,
			 ntohs(f->data.tcp_spec.vlan_id),
			 &f->data.tcp_spec.dst_ip,
			 &f->data.tcp_spec.src_ip,
			 ntohs(f->data.tcp_spec.dst_port),
			 ntohs(f->data.tcp_spec.src_port));
		break;
	}
}

/**
 * iavf_add_cloud_filter
 * @adapter: adapter structure
 *
 * Request that the PF add cloud filters as specified
 * by the user via tc tool.
 **/
void iavf_add_cloud_filter(struct iavf_adapter *adapter)
{
	struct iavf_cloud_filter *cf;
	struct virtchnl_filter *f;
	int len = 0, count = 0;

	if (adapter->current_op != VIRTCHNL_OP_UNKNOWN) {
		/* bail because we already have a command pending */
		dev_err(&adapter->pdev->dev, "Cannot add cloud filter, command %d pending\n",
			adapter->current_op);
		return;
	}
	list_for_each_entry(cf, &adapter->cloud_filter_list, list) {
		if (cf->add) {
			count++;
			break;
		}
	}
	if (!count) {
		adapter->aq_required &= ~IAVF_FLAG_AQ_ADD_CLOUD_FILTER;
		return;
	}
	adapter->current_op = VIRTCHNL_OP_ADD_CLOUD_FILTER;

	len = sizeof(struct virtchnl_filter);
	f = kzalloc(len, GFP_KERNEL);
	if (!f)
		return;

	list_for_each_entry(cf, &adapter->cloud_filter_list, list) {
		if (cf->add) {
			memcpy(f, &cf->f, sizeof(struct virtchnl_filter));
			cf->add = false;
			cf->state = __IAVF_CF_ADD_PENDING;
			iavf_send_pf_msg(adapter, VIRTCHNL_OP_ADD_CLOUD_FILTER,
					 (u8 *)f, len);
		}
	}
	kfree(f);
}

/**
 * iavf_del_cloud_filter
 * @adapter: adapter structure
 *
 * Request that the PF delete cloud filters as specified
 * by the user via tc tool.
 **/
void iavf_del_cloud_filter(struct iavf_adapter *adapter)
{
	struct iavf_cloud_filter *cf, *cftmp;
	struct virtchnl_filter *f;
	int len = 0, count = 0;

	if (adapter->current_op != VIRTCHNL_OP_UNKNOWN) {
		/* bail because we already have a command pending */
		dev_err(&adapter->pdev->dev, "Cannot remove cloud filter, command %d pending\n",
			adapter->current_op);
		return;
	}
	list_for_each_entry(cf, &adapter->cloud_filter_list, list) {
		if (cf->del) {
			count++;
			break;
		}
	}
	if (!count) {
		adapter->aq_required &= ~IAVF_FLAG_AQ_DEL_CLOUD_FILTER;
		return;
	}
	adapter->current_op = VIRTCHNL_OP_DEL_CLOUD_FILTER;

	len = sizeof(struct virtchnl_filter);
	f = kzalloc(len, GFP_KERNEL);
	if (!f)
		return;

	list_for_each_entry_safe(cf, cftmp, &adapter->cloud_filter_list, list) {
		if (cf->del) {
			memcpy(f, &cf->f, sizeof(struct virtchnl_filter));
			cf->del = false;
			cf->state = __IAVF_CF_DEL_PENDING;
			iavf_send_pf_msg(adapter, VIRTCHNL_OP_DEL_CLOUD_FILTER,
					 (u8 *)f, len);
		}
	}
	kfree(f);
}

/**
 * iavf_add_fdir_filter
 * @adapter: the VF adapter structure
 *
 * Request that the PF add Flow Director filters as specified
 * by the user via ethtool.
 **/
void iavf_add_fdir_filter(struct iavf_adapter *adapter)
{
	struct iavf_fdir_fltr *fdir;
	struct virtchnl_fdir_add *f;
	bool process_fltr = false;
	int len;

	if (adapter->current_op != VIRTCHNL_OP_UNKNOWN) {
		/* bail because we already have a command pending */
		dev_err(&adapter->pdev->dev, "Cannot add Flow Director filter, command %d pending\n",
			adapter->current_op);
		return;
	}

	len = sizeof(struct virtchnl_fdir_add);
	f = kzalloc(len, GFP_KERNEL);
	if (!f)
		return;

	spin_lock_bh(&adapter->fdir_fltr_lock);
	list_for_each_entry(fdir, &adapter->fdir_list_head, list) {
		if (fdir->state == IAVF_FDIR_FLTR_ADD_REQUEST) {
			process_fltr = true;
			fdir->state = IAVF_FDIR_FLTR_ADD_PENDING;
			memcpy(f, &fdir->vc_add_msg, len);
			break;
		}
	}
	spin_unlock_bh(&adapter->fdir_fltr_lock);

	if (!process_fltr) {
		/* prevent iavf_add_fdir_filter() from being called when there
		 * are no filters to add
		 */
		adapter->aq_required &= ~IAVF_FLAG_AQ_ADD_FDIR_FILTER;
		kfree(f);
		return;
	}
	adapter->current_op = VIRTCHNL_OP_ADD_FDIR_FILTER;
	iavf_send_pf_msg(adapter, VIRTCHNL_OP_ADD_FDIR_FILTER, (u8 *)f, len);
	kfree(f);
}

/**
 * iavf_del_fdir_filter
 * @adapter: the VF adapter structure
 *
 * Request that the PF delete Flow Director filters as specified
 * by the user via ethtool.
 **/
void iavf_del_fdir_filter(struct iavf_adapter *adapter)
{
	struct iavf_fdir_fltr *fdir;
	struct virtchnl_fdir_del f;
	bool process_fltr = false;
	int len;

	if (adapter->current_op != VIRTCHNL_OP_UNKNOWN) {
		/* bail because we already have a command pending */
		dev_err(&adapter->pdev->dev, "Cannot remove Flow Director filter, command %d pending\n",
			adapter->current_op);
		return;
	}

	len = sizeof(struct virtchnl_fdir_del);

	spin_lock_bh(&adapter->fdir_fltr_lock);
	list_for_each_entry(fdir, &adapter->fdir_list_head, list) {
		if (fdir->state == IAVF_FDIR_FLTR_DEL_REQUEST) {
			process_fltr = true;
			memset(&f, 0, len);
			f.vsi_id = fdir->vc_add_msg.vsi_id;
			f.flow_id = fdir->flow_id;
			fdir->state = IAVF_FDIR_FLTR_DEL_PENDING;
			break;
		}
	}
	spin_unlock_bh(&adapter->fdir_fltr_lock);

	if (!process_fltr) {
		adapter->aq_required &= ~IAVF_FLAG_AQ_DEL_FDIR_FILTER;
		return;
	}

	adapter->current_op = VIRTCHNL_OP_DEL_FDIR_FILTER;
	iavf_send_pf_msg(adapter, VIRTCHNL_OP_DEL_FDIR_FILTER, (u8 *)&f, len);
}

/**
 * iavf_add_adv_rss_cfg
 * @adapter: the VF adapter structure
 *
 * Request that the PF add RSS configuration as specified
 * by the user via ethtool.
 **/
void iavf_add_adv_rss_cfg(struct iavf_adapter *adapter)
{
	struct virtchnl_rss_cfg *rss_cfg;
	struct iavf_adv_rss *rss;
	bool process_rss = false;
	int len;

	if (adapter->current_op != VIRTCHNL_OP_UNKNOWN) {
		/* bail because we already have a command pending */
		dev_err(&adapter->pdev->dev, "Cannot add RSS configuration, command %d pending\n",
			adapter->current_op);
		return;
	}

	len = sizeof(struct virtchnl_rss_cfg);
	rss_cfg = kzalloc(len, GFP_KERNEL);
	if (!rss_cfg)
		return;

	spin_lock_bh(&adapter->adv_rss_lock);
	list_for_each_entry(rss, &adapter->adv_rss_list_head, list) {
		if (rss->state == IAVF_ADV_RSS_ADD_REQUEST) {
			process_rss = true;
			rss->state = IAVF_ADV_RSS_ADD_PENDING;
			memcpy(rss_cfg, &rss->cfg_msg, len);
			iavf_print_adv_rss_cfg(adapter, rss,
					       "Input set change for",
					       "is pending");
			break;
		}
	}
	spin_unlock_bh(&adapter->adv_rss_lock);

	if (process_rss) {
		adapter->current_op = VIRTCHNL_OP_ADD_RSS_CFG;
		iavf_send_pf_msg(adapter, VIRTCHNL_OP_ADD_RSS_CFG,
				 (u8 *)rss_cfg, len);
	} else {
		adapter->aq_required &= ~IAVF_FLAG_AQ_ADD_ADV_RSS_CFG;
	}

	kfree(rss_cfg);
}

/**
 * iavf_del_adv_rss_cfg
 * @adapter: the VF adapter structure
 *
 * Request that the PF delete RSS configuration as specified
 * by the user via ethtool.
 **/
void iavf_del_adv_rss_cfg(struct iavf_adapter *adapter)
{
	struct virtchnl_rss_cfg *rss_cfg;
	struct iavf_adv_rss *rss;
	bool process_rss = false;
	int len;

	if (adapter->current_op != VIRTCHNL_OP_UNKNOWN) {
		/* bail because we already have a command pending */
		dev_err(&adapter->pdev->dev, "Cannot remove RSS configuration, command %d pending\n",
			adapter->current_op);
		return;
	}

	len = sizeof(struct virtchnl_rss_cfg);
	rss_cfg = kzalloc(len, GFP_KERNEL);
	if (!rss_cfg)
		return;

	spin_lock_bh(&adapter->adv_rss_lock);
	list_for_each_entry(rss, &adapter->adv_rss_list_head, list) {
		if (rss->state == IAVF_ADV_RSS_DEL_REQUEST) {
			process_rss = true;
			rss->state = IAVF_ADV_RSS_DEL_PENDING;
			memcpy(rss_cfg, &rss->cfg_msg, len);
			break;
		}
	}
	spin_unlock_bh(&adapter->adv_rss_lock);

	if (process_rss) {
		adapter->current_op = VIRTCHNL_OP_DEL_RSS_CFG;
		iavf_send_pf_msg(adapter, VIRTCHNL_OP_DEL_RSS_CFG,
				 (u8 *)rss_cfg, len);
	} else {
		adapter->aq_required &= ~IAVF_FLAG_AQ_DEL_ADV_RSS_CFG;
	}

	kfree(rss_cfg);
}

/**
 * iavf_request_reset
 * @adapter: adapter structure
 *
 * Request that the PF reset this VF. No response is expected.
 **/
int iavf_request_reset(struct iavf_adapter *adapter)
{
	int err;
	/* Don't check CURRENT_OP - this is always higher priority */
	err = iavf_send_pf_msg(adapter, VIRTCHNL_OP_RESET_VF, NULL, 0);
	adapter->current_op = VIRTCHNL_OP_UNKNOWN;
	return err;
}

/**
 * iavf_netdev_features_vlan_strip_set - update vlan strip status
 * @netdev: ptr to netdev being adjusted
 * @enable: enable or disable vlan strip
 *
 * Helper function to change vlan strip status in netdev->features.
 */
static void iavf_netdev_features_vlan_strip_set(struct net_device *netdev,
						const bool enable)
{
	if (enable)
		netdev->features |= NETIF_F_HW_VLAN_CTAG_RX;
	else
		netdev->features &= ~NETIF_F_HW_VLAN_CTAG_RX;
}

/**
 * iavf_virtchnl_completion
 * @adapter: adapter structure
 * @v_opcode: opcode sent by PF
 * @v_retval: retval sent by PF
 * @msg: message sent by PF
 * @msglen: message length
 *
 * Asynchronous completion function for admin queue messages. Rather than busy
 * wait, we fire off our requests and assume that no errors will be returned.
 * This function handles the reply messages.
 **/
void iavf_virtchnl_completion(struct iavf_adapter *adapter,
			      enum virtchnl_ops v_opcode,
			      enum iavf_status v_retval, u8 *msg, u16 msglen)
{
	struct net_device *netdev = adapter->netdev;

	if (v_opcode == VIRTCHNL_OP_EVENT) {
		struct virtchnl_pf_event *vpe =
			(struct virtchnl_pf_event *)msg;
		bool link_up = iavf_get_vpe_link_status(adapter, vpe);

		switch (vpe->event) {
		case VIRTCHNL_EVENT_LINK_CHANGE:
			iavf_set_adapter_link_speed_from_vpe(adapter, vpe);

			/* we've already got the right link status, bail */
			if (adapter->link_up == link_up)
				break;

			if (link_up) {
				/* If we get link up message and start queues
				 * before our queues are configured it will
				 * trigger a TX hang. In that case, just ignore
				 * the link status message,we'll get another one
				 * after we enable queues and actually prepared
				 * to send traffic.
				 */
				if (adapter->state != __IAVF_RUNNING)
					break;

				/* For ADq enabled VF, we reconfigure VSIs and
				 * re-allocate queues. Hence wait till all
				 * queues are enabled.
				 */
				if (adapter->flags &
				    IAVF_FLAG_QUEUES_DISABLED)
					break;
			}

			adapter->link_up = link_up;
			if (link_up) {
				netif_tx_start_all_queues(netdev);
				netif_carrier_on(netdev);
			} else {
				netif_tx_stop_all_queues(netdev);
				netif_carrier_off(netdev);
			}
			iavf_print_link_message(adapter);
			break;
		case VIRTCHNL_EVENT_RESET_IMPENDING:
			dev_info(&adapter->pdev->dev, "Reset indication received from the PF\n");
			if (!(adapter->flags & IAVF_FLAG_RESET_PENDING)) {
				dev_info(&adapter->pdev->dev, "Scheduling reset task\n");
				iavf_schedule_reset(adapter, IAVF_FLAG_RESET_PENDING);
			}
			break;
		default:
			dev_err(&adapter->pdev->dev, "Unknown event %d from PF\n",
				vpe->event);
			break;
		}
		return;
	}
	if (v_retval) {
		switch (v_opcode) {
		case VIRTCHNL_OP_ADD_VLAN:
			dev_err(&adapter->pdev->dev, "Failed to add VLAN filter, error %s\n",
				iavf_stat_str(&adapter->hw, v_retval));
			break;
		case VIRTCHNL_OP_ADD_ETH_ADDR:
			dev_err(&adapter->pdev->dev, "Failed to add MAC filter, error %s\n",
				iavf_stat_str(&adapter->hw, v_retval));
			iavf_mac_add_reject(adapter);
			/* restore administratively set MAC address */
			ether_addr_copy(adapter->hw.mac.addr, netdev->dev_addr);
			wake_up(&adapter->vc_waitqueue);
			break;
		case VIRTCHNL_OP_DEL_VLAN:
			dev_err(&adapter->pdev->dev, "Failed to delete VLAN filter, error %s\n",
				iavf_stat_str(&adapter->hw, v_retval));
			break;
		case VIRTCHNL_OP_DEL_ETH_ADDR:
			dev_err(&adapter->pdev->dev, "Failed to delete MAC filter, error %s\n",
				iavf_stat_str(&adapter->hw, v_retval));
			break;
		case VIRTCHNL_OP_ENABLE_CHANNELS:
			dev_err(&adapter->pdev->dev, "Failed to configure queue channels, error %s\n",
				iavf_stat_str(&adapter->hw, v_retval));
			adapter->flags &= ~IAVF_FLAG_REINIT_ITR_NEEDED;
			adapter->ch_config.state = __IAVF_TC_INVALID;
			netdev_reset_tc(netdev);
			netif_tx_start_all_queues(netdev);
			break;
		case VIRTCHNL_OP_DISABLE_CHANNELS:
			dev_err(&adapter->pdev->dev, "Failed to disable queue channels, error %s\n",
				iavf_stat_str(&adapter->hw, v_retval));
			adapter->flags &= ~IAVF_FLAG_REINIT_ITR_NEEDED;
			adapter->ch_config.state = __IAVF_TC_RUNNING;
			netif_tx_start_all_queues(netdev);
			break;
		case VIRTCHNL_OP_ADD_CLOUD_FILTER: {
			struct iavf_cloud_filter *cf, *cftmp;

			list_for_each_entry_safe(cf, cftmp,
						 &adapter->cloud_filter_list,
						 list) {
				if (cf->state == __IAVF_CF_ADD_PENDING) {
					cf->state = __IAVF_CF_INVALID;
					dev_info(&adapter->pdev->dev, "Failed to add cloud filter, error %s\n",
						 iavf_stat_str(&adapter->hw,
							       v_retval));
					iavf_print_cloud_filter(adapter,
								&cf->f);
					list_del(&cf->list);
					kfree(cf);
					adapter->num_cloud_filters--;
				}
			}
			}
			break;
		case VIRTCHNL_OP_DEL_CLOUD_FILTER: {
			struct iavf_cloud_filter *cf;

			list_for_each_entry(cf, &adapter->cloud_filter_list,
					    list) {
				if (cf->state == __IAVF_CF_DEL_PENDING) {
					cf->state = __IAVF_CF_ACTIVE;
					dev_info(&adapter->pdev->dev, "Failed to del cloud filter, error %s\n",
						 iavf_stat_str(&adapter->hw,
							       v_retval));
					iavf_print_cloud_filter(adapter,
								&cf->f);
				}
			}
			}
			break;
		case VIRTCHNL_OP_ADD_FDIR_FILTER: {
			struct iavf_fdir_fltr *fdir, *fdir_tmp;

			spin_lock_bh(&adapter->fdir_fltr_lock);
			list_for_each_entry_safe(fdir, fdir_tmp,
						 &adapter->fdir_list_head,
						 list) {
				if (fdir->state == IAVF_FDIR_FLTR_ADD_PENDING) {
					dev_info(&adapter->pdev->dev, "Failed to add Flow Director filter, error %s\n",
						 iavf_stat_str(&adapter->hw,
							       v_retval));
					iavf_print_fdir_fltr(adapter, fdir);
					if (msglen)
						dev_err(&adapter->pdev->dev,
							"%s\n", msg);
					list_del(&fdir->list);
					kfree(fdir);
					adapter->fdir_active_fltr--;
				}
			}
			spin_unlock_bh(&adapter->fdir_fltr_lock);
			}
			break;
		case VIRTCHNL_OP_DEL_FDIR_FILTER: {
			struct iavf_fdir_fltr *fdir;

			spin_lock_bh(&adapter->fdir_fltr_lock);
			list_for_each_entry(fdir, &adapter->fdir_list_head,
					    list) {
				if (fdir->state == IAVF_FDIR_FLTR_DEL_PENDING) {
					fdir->state = IAVF_FDIR_FLTR_ACTIVE;
					dev_info(&adapter->pdev->dev, "Failed to del Flow Director filter, error %s\n",
						 iavf_stat_str(&adapter->hw,
							       v_retval));
					iavf_print_fdir_fltr(adapter, fdir);
				}
			}
			spin_unlock_bh(&adapter->fdir_fltr_lock);
			}
			break;
		case VIRTCHNL_OP_ADD_RSS_CFG: {
			struct iavf_adv_rss *rss, *rss_tmp;

			spin_lock_bh(&adapter->adv_rss_lock);
			list_for_each_entry_safe(rss, rss_tmp,
						 &adapter->adv_rss_list_head,
						 list) {
				if (rss->state == IAVF_ADV_RSS_ADD_PENDING) {
					iavf_print_adv_rss_cfg(adapter, rss,
							       "Failed to change the input set for",
							       NULL);
					list_del(&rss->list);
					kfree(rss);
				}
			}
			spin_unlock_bh(&adapter->adv_rss_lock);
			}
			break;
		case VIRTCHNL_OP_DEL_RSS_CFG: {
			struct iavf_adv_rss *rss;

			spin_lock_bh(&adapter->adv_rss_lock);
			list_for_each_entry(rss, &adapter->adv_rss_list_head,
					    list) {
				if (rss->state == IAVF_ADV_RSS_DEL_PENDING) {
					rss->state = IAVF_ADV_RSS_ACTIVE;
					dev_err(&adapter->pdev->dev, "Failed to delete RSS configuration, error %s\n",
						iavf_stat_str(&adapter->hw,
							      v_retval));
				}
			}
			spin_unlock_bh(&adapter->adv_rss_lock);
			}
			break;
		case VIRTCHNL_OP_ENABLE_VLAN_STRIPPING:
			dev_warn(&adapter->pdev->dev, "Changing VLAN Stripping is not allowed when Port VLAN is configured\n");
			/* Vlan stripping could not be enabled by ethtool.
			 * Disable it in netdev->features.
			 */
			iavf_netdev_features_vlan_strip_set(netdev, false);
			break;
		case VIRTCHNL_OP_DISABLE_VLAN_STRIPPING:
			dev_warn(&adapter->pdev->dev, "Changing VLAN Stripping is not allowed when Port VLAN is configured\n");
			/* Vlan stripping could not be disabled by ethtool.
			 * Enable it in netdev->features.
			 */
			iavf_netdev_features_vlan_strip_set(netdev, true);
			break;
		case VIRTCHNL_OP_ADD_VLAN_V2:
			iavf_vlan_add_reject(adapter);
			dev_warn(&adapter->pdev->dev, "Failed to add VLAN filter, error %s\n",
				 iavf_stat_str(&adapter->hw, v_retval));
			break;
		default:
			dev_err(&adapter->pdev->dev, "PF returned error %d (%s) to our request %d\n",
				v_retval, iavf_stat_str(&adapter->hw, v_retval),
				v_opcode);
		}
	}
	switch (v_opcode) {
	case VIRTCHNL_OP_ADD_ETH_ADDR:
		if (!v_retval)
			iavf_mac_add_ok(adapter);
		if (!ether_addr_equal(netdev->dev_addr, adapter->hw.mac.addr))
			if (!ether_addr_equal(netdev->dev_addr,
					      adapter->hw.mac.addr)) {
				netif_addr_lock_bh(netdev);
				eth_hw_addr_set(netdev, adapter->hw.mac.addr);
				netif_addr_unlock_bh(netdev);
			}
		wake_up(&adapter->vc_waitqueue);
		break;
	case VIRTCHNL_OP_GET_STATS: {
		struct iavf_eth_stats *stats =
			(struct iavf_eth_stats *)msg;
		netdev->stats.rx_packets = stats->rx_unicast +
					   stats->rx_multicast +
					   stats->rx_broadcast;
		netdev->stats.tx_packets = stats->tx_unicast +
					   stats->tx_multicast +
					   stats->tx_broadcast;
		netdev->stats.rx_bytes = stats->rx_bytes;
		netdev->stats.tx_bytes = stats->tx_bytes;
		netdev->stats.tx_errors = stats->tx_errors;
		netdev->stats.rx_dropped = stats->rx_discards;
		netdev->stats.tx_dropped = stats->tx_discards;
		adapter->current_stats = *stats;
		}
		break;
	case VIRTCHNL_OP_GET_VF_RESOURCES: {
		u16 len = sizeof(struct virtchnl_vf_resource) +
			  IAVF_MAX_VF_VSI *
			  sizeof(struct virtchnl_vsi_resource);
		memcpy(adapter->vf_res, msg, min(msglen, len));
		iavf_validate_num_queues(adapter);
		iavf_vf_parse_hw_config(&adapter->hw, adapter->vf_res);
		if (is_zero_ether_addr(adapter->hw.mac.addr)) {
			/* restore current mac address */
			ether_addr_copy(adapter->hw.mac.addr, netdev->dev_addr);
		} else {
			netif_addr_lock_bh(netdev);
			/* refresh current mac address if changed */
			ether_addr_copy(netdev->perm_addr,
					adapter->hw.mac.addr);
			netif_addr_unlock_bh(netdev);
		}
		spin_lock_bh(&adapter->mac_vlan_list_lock);
		iavf_add_filter(adapter, adapter->hw.mac.addr);

		if (VLAN_ALLOWED(adapter)) {
			if (!list_empty(&adapter->vlan_filter_list)) {
				struct iavf_vlan_filter *vlf;

				/* re-add all VLAN filters over virtchnl */
				list_for_each_entry(vlf,
						    &adapter->vlan_filter_list,
						    list)
					vlf->state = IAVF_VLAN_ADD;

				adapter->aq_required |=
					IAVF_FLAG_AQ_ADD_VLAN_FILTER;
			}
		}

		spin_unlock_bh(&adapter->mac_vlan_list_lock);

		iavf_parse_vf_resource_msg(adapter);

		/* negotiated VIRTCHNL_VF_OFFLOAD_VLAN_V2, so wait for the
		 * response to VIRTCHNL_OP_GET_OFFLOAD_VLAN_V2_CAPS to finish
		 * configuration
		 */
		if (VLAN_V2_ALLOWED(adapter))
			break;
		/* fallthrough and finish config if VIRTCHNL_VF_OFFLOAD_VLAN_V2
		 * wasn't successfully negotiated with the PF
		 */
		}
		fallthrough;
	case VIRTCHNL_OP_GET_OFFLOAD_VLAN_V2_CAPS: {
		struct iavf_mac_filter *f;
		bool was_mac_changed;
		u64 aq_required = 0;

		if (v_opcode == VIRTCHNL_OP_GET_OFFLOAD_VLAN_V2_CAPS)
			memcpy(&adapter->vlan_v2_caps, msg,
			       min_t(u16, msglen,
				     sizeof(adapter->vlan_v2_caps)));

		iavf_process_config(adapter);
		adapter->flags |= IAVF_FLAG_SETUP_NETDEV_FEATURES;
<<<<<<< HEAD
=======
		iavf_schedule_finish_config(adapter);
>>>>>>> 38ca6978

		iavf_set_queue_vlan_tag_loc(adapter);

		was_mac_changed = !ether_addr_equal(netdev->dev_addr,
						    adapter->hw.mac.addr);

		spin_lock_bh(&adapter->mac_vlan_list_lock);

		/* re-add all MAC filters */
		list_for_each_entry(f, &adapter->mac_filter_list, list) {
			if (was_mac_changed &&
			    ether_addr_equal(netdev->dev_addr, f->macaddr))
				ether_addr_copy(f->macaddr,
						adapter->hw.mac.addr);

			f->is_new_mac = true;
			f->add = true;
			f->add_handled = false;
			f->remove = false;
		}

		/* re-add all VLAN filters */
		if (VLAN_FILTERING_ALLOWED(adapter)) {
			struct iavf_vlan_filter *vlf;

			if (!list_empty(&adapter->vlan_filter_list)) {
				list_for_each_entry(vlf,
						    &adapter->vlan_filter_list,
						    list)
					vlf->state = IAVF_VLAN_ADD;

				aq_required |= IAVF_FLAG_AQ_ADD_VLAN_FILTER;
			}
		}

		spin_unlock_bh(&adapter->mac_vlan_list_lock);

		netif_addr_lock_bh(netdev);
		eth_hw_addr_set(netdev, adapter->hw.mac.addr);
		netif_addr_unlock_bh(netdev);

		adapter->aq_required |= IAVF_FLAG_AQ_ADD_MAC_FILTER |
			aq_required;
		}
		break;
	case VIRTCHNL_OP_ENABLE_QUEUES:
		/* enable transmits */
		iavf_irq_enable(adapter, true);
		wake_up(&adapter->reset_waitqueue);
		adapter->flags &= ~IAVF_FLAG_QUEUES_DISABLED;
		break;
	case VIRTCHNL_OP_DISABLE_QUEUES:
		iavf_free_all_tx_resources(adapter);
		iavf_free_all_rx_resources(adapter);
		if (adapter->state == __IAVF_DOWN_PENDING) {
			iavf_change_state(adapter, __IAVF_DOWN);
			wake_up(&adapter->down_waitqueue);
		}
		break;
	case VIRTCHNL_OP_VERSION:
	case VIRTCHNL_OP_CONFIG_IRQ_MAP:
		/* Don't display an error if we get these out of sequence.
		 * If the firmware needed to get kicked, we'll get these and
		 * it's no problem.
		 */
		if (v_opcode != adapter->current_op)
			return;
		break;
	case VIRTCHNL_OP_RDMA:
		/* Gobble zero-length replies from the PF. They indicate that
		 * a previous message was received OK, and the client doesn't
		 * care about that.
		 */
		if (msglen && CLIENT_ENABLED(adapter))
			iavf_notify_client_message(&adapter->vsi, msg, msglen);
		break;

	case VIRTCHNL_OP_CONFIG_RDMA_IRQ_MAP:
		adapter->client_pending &=
				~(BIT(VIRTCHNL_OP_CONFIG_RDMA_IRQ_MAP));
		break;
	case VIRTCHNL_OP_GET_RSS_HENA_CAPS: {
		struct virtchnl_rss_hena *vrh = (struct virtchnl_rss_hena *)msg;

		if (msglen == sizeof(*vrh))
			adapter->hena = vrh->hena;
		else
			dev_warn(&adapter->pdev->dev,
				 "Invalid message %d from PF\n", v_opcode);
		}
		break;
	case VIRTCHNL_OP_REQUEST_QUEUES: {
		struct virtchnl_vf_res_request *vfres =
			(struct virtchnl_vf_res_request *)msg;

		if (vfres->num_queue_pairs != adapter->num_req_queues) {
			dev_info(&adapter->pdev->dev,
				 "Requested %d queues, PF can support %d\n",
				 adapter->num_req_queues,
				 vfres->num_queue_pairs);
			adapter->num_req_queues = 0;
			adapter->flags &= ~IAVF_FLAG_REINIT_ITR_NEEDED;
		}
		}
		break;
	case VIRTCHNL_OP_ADD_CLOUD_FILTER: {
		struct iavf_cloud_filter *cf;

		list_for_each_entry(cf, &adapter->cloud_filter_list, list) {
			if (cf->state == __IAVF_CF_ADD_PENDING)
				cf->state = __IAVF_CF_ACTIVE;
		}
		}
		break;
	case VIRTCHNL_OP_DEL_CLOUD_FILTER: {
		struct iavf_cloud_filter *cf, *cftmp;

		list_for_each_entry_safe(cf, cftmp, &adapter->cloud_filter_list,
					 list) {
			if (cf->state == __IAVF_CF_DEL_PENDING) {
				cf->state = __IAVF_CF_INVALID;
				list_del(&cf->list);
				kfree(cf);
				adapter->num_cloud_filters--;
			}
		}
		}
		break;
	case VIRTCHNL_OP_ADD_FDIR_FILTER: {
		struct virtchnl_fdir_add *add_fltr = (struct virtchnl_fdir_add *)msg;
		struct iavf_fdir_fltr *fdir, *fdir_tmp;

		spin_lock_bh(&adapter->fdir_fltr_lock);
		list_for_each_entry_safe(fdir, fdir_tmp,
					 &adapter->fdir_list_head,
					 list) {
			if (fdir->state == IAVF_FDIR_FLTR_ADD_PENDING) {
				if (add_fltr->status == VIRTCHNL_FDIR_SUCCESS) {
					dev_info(&adapter->pdev->dev, "Flow Director filter with location %u is added\n",
						 fdir->loc);
					fdir->state = IAVF_FDIR_FLTR_ACTIVE;
					fdir->flow_id = add_fltr->flow_id;
				} else {
					dev_info(&adapter->pdev->dev, "Failed to add Flow Director filter with status: %d\n",
						 add_fltr->status);
					iavf_print_fdir_fltr(adapter, fdir);
					list_del(&fdir->list);
					kfree(fdir);
					adapter->fdir_active_fltr--;
				}
			}
		}
		spin_unlock_bh(&adapter->fdir_fltr_lock);
		}
		break;
	case VIRTCHNL_OP_DEL_FDIR_FILTER: {
		struct virtchnl_fdir_del *del_fltr = (struct virtchnl_fdir_del *)msg;
		struct iavf_fdir_fltr *fdir, *fdir_tmp;

		spin_lock_bh(&adapter->fdir_fltr_lock);
		list_for_each_entry_safe(fdir, fdir_tmp, &adapter->fdir_list_head,
					 list) {
			if (fdir->state == IAVF_FDIR_FLTR_DEL_PENDING) {
				if (del_fltr->status == VIRTCHNL_FDIR_SUCCESS) {
					dev_info(&adapter->pdev->dev, "Flow Director filter with location %u is deleted\n",
						 fdir->loc);
					list_del(&fdir->list);
					kfree(fdir);
					adapter->fdir_active_fltr--;
				} else {
					fdir->state = IAVF_FDIR_FLTR_ACTIVE;
					dev_info(&adapter->pdev->dev, "Failed to delete Flow Director filter with status: %d\n",
						 del_fltr->status);
					iavf_print_fdir_fltr(adapter, fdir);
				}
			}
		}
		spin_unlock_bh(&adapter->fdir_fltr_lock);
		}
		break;
	case VIRTCHNL_OP_ADD_RSS_CFG: {
		struct iavf_adv_rss *rss;

		spin_lock_bh(&adapter->adv_rss_lock);
		list_for_each_entry(rss, &adapter->adv_rss_list_head, list) {
			if (rss->state == IAVF_ADV_RSS_ADD_PENDING) {
				iavf_print_adv_rss_cfg(adapter, rss,
						       "Input set change for",
						       "successful");
				rss->state = IAVF_ADV_RSS_ACTIVE;
			}
		}
		spin_unlock_bh(&adapter->adv_rss_lock);
		}
		break;
	case VIRTCHNL_OP_DEL_RSS_CFG: {
		struct iavf_adv_rss *rss, *rss_tmp;

		spin_lock_bh(&adapter->adv_rss_lock);
		list_for_each_entry_safe(rss, rss_tmp,
					 &adapter->adv_rss_list_head, list) {
			if (rss->state == IAVF_ADV_RSS_DEL_PENDING) {
				list_del(&rss->list);
				kfree(rss);
			}
		}
		spin_unlock_bh(&adapter->adv_rss_lock);
		}
		break;
	case VIRTCHNL_OP_ADD_VLAN_V2: {
		struct iavf_vlan_filter *f;

		spin_lock_bh(&adapter->mac_vlan_list_lock);
		list_for_each_entry(f, &adapter->vlan_filter_list, list) {
			if (f->state == IAVF_VLAN_IS_NEW)
				f->state = IAVF_VLAN_ACTIVE;
		}
		spin_unlock_bh(&adapter->mac_vlan_list_lock);
		}
		break;
	case VIRTCHNL_OP_ENABLE_VLAN_STRIPPING:
		/* PF enabled vlan strip on this VF.
		 * Update netdev->features if needed to be in sync with ethtool.
		 */
		if (!v_retval)
			iavf_netdev_features_vlan_strip_set(netdev, true);
		break;
	case VIRTCHNL_OP_DISABLE_VLAN_STRIPPING:
		/* PF disabled vlan strip on this VF.
		 * Update netdev->features if needed to be in sync with ethtool.
		 */
		if (!v_retval)
			iavf_netdev_features_vlan_strip_set(netdev, false);
		break;
	default:
		if (adapter->current_op && (v_opcode != adapter->current_op))
			dev_warn(&adapter->pdev->dev, "Expected response %d from PF, received %d\n",
				 adapter->current_op, v_opcode);
		break;
	} /* switch v_opcode */
	adapter->current_op = VIRTCHNL_OP_UNKNOWN;
}<|MERGE_RESOLUTION|>--- conflicted
+++ resolved
@@ -2236,10 +2236,7 @@
 
 		iavf_process_config(adapter);
 		adapter->flags |= IAVF_FLAG_SETUP_NETDEV_FEATURES;
-<<<<<<< HEAD
-=======
 		iavf_schedule_finish_config(adapter);
->>>>>>> 38ca6978
 
 		iavf_set_queue_vlan_tag_loc(adapter);
 
