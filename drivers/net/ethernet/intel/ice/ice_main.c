--- conflicted
+++ resolved
@@ -3137,15 +3137,8 @@
 
 	if (oicr & PFINT_OICR_TSYN_TX_M) {
 		ena_mask &= ~PFINT_OICR_TSYN_TX_M;
-<<<<<<< HEAD
-		if (!hw->reset_ongoing) {
-			set_bit(ICE_MISC_THREAD_TX_TSTAMP, pf->misc_thread);
-			ret = IRQ_WAKE_THREAD;
-		}
-=======
 		if (!hw->reset_ongoing)
 			set_bit(ICE_MISC_THREAD_TX_TSTAMP, pf->misc_thread);
->>>>>>> 3766ec12
 	}
 
 	if (oicr & PFINT_OICR_TSYN_EVNT_M) {
@@ -3162,10 +3155,6 @@
 					       GLTSYN_STAT_EVENT2_M);
 
 			set_bit(ICE_MISC_THREAD_EXTTS_EVENT, pf->misc_thread);
-<<<<<<< HEAD
-			ret = IRQ_WAKE_THREAD;
-=======
->>>>>>> 3766ec12
 		}
 	}
 
@@ -3207,20 +3196,12 @@
 	if (ice_is_reset_in_progress(pf->state))
 		return IRQ_HANDLED;
 
-<<<<<<< HEAD
-=======
 	ice_service_task_schedule(pf);
 
->>>>>>> 3766ec12
 	if (test_and_clear_bit(ICE_MISC_THREAD_EXTTS_EVENT, pf->misc_thread))
 		ice_ptp_extts_event(pf);
 
 	if (test_and_clear_bit(ICE_MISC_THREAD_TX_TSTAMP, pf->misc_thread)) {
-<<<<<<< HEAD
-		while (!ice_ptp_process_ts(pf))
-			usleep_range(50, 100);
-	}
-=======
 		/* Process outstanding Tx timestamps. If there is more work,
 		 * re-arm the interrupt to trigger again.
 		 */
@@ -3231,7 +3212,6 @@
 	}
 
 	ice_irq_dynamic_ena(hw, NULL, NULL);
->>>>>>> 3766ec12
 
 	return IRQ_HANDLED;
 }
