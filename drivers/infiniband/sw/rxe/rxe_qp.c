// SPDX-License-Identifier: GPL-2.0 OR Linux-OpenIB
/*
 * Copyright (c) 2016 Mellanox Technologies Ltd. All rights reserved.
 * Copyright (c) 2015 System Fabric Works, Inc. All rights reserved.
 */

#include <linux/skbuff.h>
#include <linux/delay.h>
#include <linux/sched.h>
#include <linux/vmalloc.h>
#include <rdma/uverbs_ioctl.h>

#include "rxe.h"
#include "rxe_loc.h"
#include "rxe_queue.h"
#include "rxe_task.h"

static int rxe_qp_chk_cap(struct rxe_dev *rxe, struct ib_qp_cap *cap,
			  int has_srq)
{
	if (cap->max_send_wr > rxe->attr.max_qp_wr) {
		rxe_dbg_dev(rxe, "invalid send wr = %u > %d\n",
			 cap->max_send_wr, rxe->attr.max_qp_wr);
		goto err1;
	}

	if (cap->max_send_sge > rxe->attr.max_send_sge) {
		rxe_dbg_dev(rxe, "invalid send sge = %u > %d\n",
			 cap->max_send_sge, rxe->attr.max_send_sge);
		goto err1;
	}

	if (!has_srq) {
		if (cap->max_recv_wr > rxe->attr.max_qp_wr) {
			rxe_dbg_dev(rxe, "invalid recv wr = %u > %d\n",
				 cap->max_recv_wr, rxe->attr.max_qp_wr);
			goto err1;
		}

		if (cap->max_recv_sge > rxe->attr.max_recv_sge) {
			rxe_dbg_dev(rxe, "invalid recv sge = %u > %d\n",
				 cap->max_recv_sge, rxe->attr.max_recv_sge);
			goto err1;
		}
	}

	if (cap->max_inline_data > rxe->max_inline_data) {
		rxe_dbg_dev(rxe, "invalid max inline data = %u > %d\n",
			 cap->max_inline_data, rxe->max_inline_data);
		goto err1;
	}

	return 0;

err1:
	return -EINVAL;
}

int rxe_qp_chk_init(struct rxe_dev *rxe, struct ib_qp_init_attr *init)
{
	struct ib_qp_cap *cap = &init->cap;
	struct rxe_port *port;
	int port_num = init->port_num;

	switch (init->qp_type) {
	case IB_QPT_GSI:
	case IB_QPT_RC:
	case IB_QPT_UC:
	case IB_QPT_UD:
		break;
	default:
		return -EOPNOTSUPP;
	}

	if (!init->recv_cq || !init->send_cq) {
		rxe_dbg_dev(rxe, "missing cq\n");
		goto err1;
	}

	if (rxe_qp_chk_cap(rxe, cap, !!init->srq))
		goto err1;

	if (init->qp_type == IB_QPT_GSI) {
		if (!rdma_is_port_valid(&rxe->ib_dev, port_num)) {
			rxe_dbg_dev(rxe, "invalid port = %d\n", port_num);
			goto err1;
		}

		port = &rxe->port;

		if (init->qp_type == IB_QPT_GSI && port->qp_gsi_index) {
			rxe_dbg_dev(rxe, "GSI QP exists for port %d\n", port_num);
			goto err1;
		}
	}

	return 0;

err1:
	return -EINVAL;
}

static int alloc_rd_atomic_resources(struct rxe_qp *qp, unsigned int n)
{
	qp->resp.res_head = 0;
	qp->resp.res_tail = 0;
	qp->resp.resources = kcalloc(n, sizeof(struct resp_res), GFP_KERNEL);

	if (!qp->resp.resources)
		return -ENOMEM;

	return 0;
}

static void free_rd_atomic_resources(struct rxe_qp *qp)
{
	if (qp->resp.resources) {
		int i;

		for (i = 0; i < qp->attr.max_dest_rd_atomic; i++) {
			struct resp_res *res = &qp->resp.resources[i];

			free_rd_atomic_resource(res);
		}
		kfree(qp->resp.resources);
		qp->resp.resources = NULL;
	}
}

void free_rd_atomic_resource(struct resp_res *res)
{
	res->type = 0;
}

static void cleanup_rd_atomic_resources(struct rxe_qp *qp)
{
	int i;
	struct resp_res *res;

	if (qp->resp.resources) {
		for (i = 0; i < qp->attr.max_dest_rd_atomic; i++) {
			res = &qp->resp.resources[i];
			free_rd_atomic_resource(res);
		}
	}
}

static void rxe_qp_init_misc(struct rxe_dev *rxe, struct rxe_qp *qp,
			     struct ib_qp_init_attr *init)
{
	struct rxe_port *port;
	u32 qpn;

	qp->sq_sig_type		= init->sq_sig_type;
	qp->attr.path_mtu	= 1;
	qp->mtu			= ib_mtu_enum_to_int(qp->attr.path_mtu);

	qpn			= qp->elem.index;
	port			= &rxe->port;

	switch (init->qp_type) {
	case IB_QPT_GSI:
		qp->ibqp.qp_num		= 1;
		port->qp_gsi_index	= qpn;
		qp->attr.port_num	= init->port_num;
		break;

	default:
		qp->ibqp.qp_num		= qpn;
		break;
	}

	spin_lock_init(&qp->state_lock);

	spin_lock_init(&qp->sq.sq_lock);
	spin_lock_init(&qp->rq.producer_lock);
	spin_lock_init(&qp->rq.consumer_lock);

	skb_queue_head_init(&qp->req_pkts);
	skb_queue_head_init(&qp->resp_pkts);

	atomic_set(&qp->ssn, 0);
	atomic_set(&qp->skb_out, 0);
}

static int rxe_qp_init_req(struct rxe_dev *rxe, struct rxe_qp *qp,
			   struct ib_qp_init_attr *init, struct ib_udata *udata,
			   struct rxe_create_qp_resp __user *uresp)
{
	int err;
	int wqe_size;
	enum queue_type type;

	err = sock_create_kern(&init_net, AF_INET, SOCK_DGRAM, 0, &qp->sk);
	if (err < 0)
		return err;
	qp->sk->sk->sk_user_data = qp;

	/* pick a source UDP port number for this QP based on
	 * the source QPN. this spreads traffic for different QPs
	 * across different NIC RX queues (while using a single
	 * flow for a given QP to maintain packet order).
	 * the port number must be in the Dynamic Ports range
	 * (0xc000 - 0xffff).
	 */
	qp->src_port = RXE_ROCE_V2_SPORT + (hash_32(qp_num(qp), 14) & 0x3fff);
	qp->sq.max_wr		= init->cap.max_send_wr;

	/* These caps are limited by rxe_qp_chk_cap() done by the caller */
	wqe_size = max_t(int, init->cap.max_send_sge * sizeof(struct ib_sge),
			 init->cap.max_inline_data);
	qp->sq.max_sge = init->cap.max_send_sge =
		wqe_size / sizeof(struct ib_sge);
	qp->sq.max_inline = init->cap.max_inline_data = wqe_size;
	wqe_size += sizeof(struct rxe_send_wqe);

	type = QUEUE_TYPE_FROM_CLIENT;
	qp->sq.queue = rxe_queue_init(rxe, &qp->sq.max_wr,
				wqe_size, type);
	if (!qp->sq.queue)
		return -ENOMEM;

	err = do_mmap_info(rxe, uresp ? &uresp->sq_mi : NULL, udata,
			   qp->sq.queue->buf, qp->sq.queue->buf_size,
			   &qp->sq.queue->ip);

	if (err) {
		vfree(qp->sq.queue->buf);
		kfree(qp->sq.queue);
		qp->sq.queue = NULL;
		return err;
	}

	qp->req.wqe_index = queue_get_producer(qp->sq.queue,
					       QUEUE_TYPE_FROM_CLIENT);

	qp->req.opcode		= -1;
	qp->comp.opcode		= -1;

	rxe_init_task(&qp->req.task, qp, rxe_requester);
	rxe_init_task(&qp->comp.task, qp, rxe_completer);

	qp->qp_timeout_jiffies = 0; /* Can't be set for UD/UC in modify_qp */
	if (init->qp_type == IB_QPT_RC) {
		timer_setup(&qp->rnr_nak_timer, rnr_nak_timer, 0);
		timer_setup(&qp->retrans_timer, retransmit_timer, 0);
	}
	return 0;
}

static int rxe_qp_init_resp(struct rxe_dev *rxe, struct rxe_qp *qp,
			    struct ib_qp_init_attr *init,
			    struct ib_udata *udata,
			    struct rxe_create_qp_resp __user *uresp)
{
	int err;
	int wqe_size;
	enum queue_type type;

	if (!qp->srq) {
		qp->rq.max_wr		= init->cap.max_recv_wr;
		qp->rq.max_sge		= init->cap.max_recv_sge;

		wqe_size = rcv_wqe_size(qp->rq.max_sge);

		type = QUEUE_TYPE_FROM_CLIENT;
		qp->rq.queue = rxe_queue_init(rxe, &qp->rq.max_wr,
					wqe_size, type);
		if (!qp->rq.queue)
			return -ENOMEM;

		err = do_mmap_info(rxe, uresp ? &uresp->rq_mi : NULL, udata,
				   qp->rq.queue->buf, qp->rq.queue->buf_size,
				   &qp->rq.queue->ip);
		if (err) {
			vfree(qp->rq.queue->buf);
			kfree(qp->rq.queue);
			qp->rq.queue = NULL;
			return err;
		}
	}

	rxe_init_task(&qp->resp.task, qp, rxe_responder);

	qp->resp.opcode		= OPCODE_NONE;
	qp->resp.msn		= 0;

	return 0;
}

/* called by the create qp verb */
int rxe_qp_from_init(struct rxe_dev *rxe, struct rxe_qp *qp, struct rxe_pd *pd,
		     struct ib_qp_init_attr *init,
		     struct rxe_create_qp_resp __user *uresp,
		     struct ib_pd *ibpd,
		     struct ib_udata *udata)
{
	int err;
	struct rxe_cq *rcq = to_rcq(init->recv_cq);
	struct rxe_cq *scq = to_rcq(init->send_cq);
	struct rxe_srq *srq = init->srq ? to_rsrq(init->srq) : NULL;
	unsigned long flags;

	rxe_get(pd);
	rxe_get(rcq);
	rxe_get(scq);
	if (srq)
		rxe_get(srq);

	qp->pd			= pd;
	qp->rcq			= rcq;
	qp->scq			= scq;
	qp->srq			= srq;

	atomic_inc(&rcq->num_wq);
	atomic_inc(&scq->num_wq);

	rxe_qp_init_misc(rxe, qp, init);

	err = rxe_qp_init_req(rxe, qp, init, udata, uresp);
	if (err)
		goto err1;

	err = rxe_qp_init_resp(rxe, qp, init, udata, uresp);
	if (err)
		goto err2;

	spin_lock_irqsave(&qp->state_lock, flags);
	qp->attr.qp_state = IB_QPS_RESET;
	qp->valid = 1;
	spin_unlock_irqrestore(&qp->state_lock, flags);

	return 0;

err2:
	rxe_queue_cleanup(qp->sq.queue);
	qp->sq.queue = NULL;
err1:
	atomic_dec(&rcq->num_wq);
	atomic_dec(&scq->num_wq);

	qp->pd = NULL;
	qp->rcq = NULL;
	qp->scq = NULL;
	qp->srq = NULL;

	if (srq)
		rxe_put(srq);
	rxe_put(scq);
	rxe_put(rcq);
	rxe_put(pd);

	return err;
}

/* called by the query qp verb */
int rxe_qp_to_init(struct rxe_qp *qp, struct ib_qp_init_attr *init)
{
	init->event_handler		= qp->ibqp.event_handler;
	init->qp_context		= qp->ibqp.qp_context;
	init->send_cq			= qp->ibqp.send_cq;
	init->recv_cq			= qp->ibqp.recv_cq;
	init->srq			= qp->ibqp.srq;

	init->cap.max_send_wr		= qp->sq.max_wr;
	init->cap.max_send_sge		= qp->sq.max_sge;
	init->cap.max_inline_data	= qp->sq.max_inline;

	if (!qp->srq) {
		init->cap.max_recv_wr		= qp->rq.max_wr;
		init->cap.max_recv_sge		= qp->rq.max_sge;
	}

	init->sq_sig_type		= qp->sq_sig_type;

	init->qp_type			= qp->ibqp.qp_type;
	init->port_num			= 1;

	return 0;
}

int rxe_qp_chk_attr(struct rxe_dev *rxe, struct rxe_qp *qp,
		    struct ib_qp_attr *attr, int mask)
{
	if (mask & IB_QP_PORT) {
		if (!rdma_is_port_valid(&rxe->ib_dev, attr->port_num)) {
			rxe_dbg_qp(qp, "invalid port %d\n", attr->port_num);
			goto err1;
		}
	}

	if (mask & IB_QP_CAP && rxe_qp_chk_cap(rxe, &attr->cap, !!qp->srq))
		goto err1;

	if (mask & IB_QP_AV && rxe_av_chk_attr(qp, &attr->ah_attr))
		goto err1;

	if (mask & IB_QP_ALT_PATH) {
		if (rxe_av_chk_attr(qp, &attr->alt_ah_attr))
			goto err1;
		if (!rdma_is_port_valid(&rxe->ib_dev, attr->alt_port_num))  {
			rxe_dbg_qp(qp, "invalid alt port %d\n", attr->alt_port_num);
			goto err1;
		}
		if (attr->alt_timeout > 31) {
			rxe_dbg_qp(qp, "invalid alt timeout %d > 31\n",
				 attr->alt_timeout);
			goto err1;
		}
	}

	if (mask & IB_QP_PATH_MTU) {
		struct rxe_port *port = &rxe->port;

		enum ib_mtu max_mtu = port->attr.max_mtu;
		enum ib_mtu mtu = attr->path_mtu;

		if (mtu > max_mtu) {
			rxe_dbg_qp(qp, "invalid mtu (%d) > (%d)\n",
				 ib_mtu_enum_to_int(mtu),
				 ib_mtu_enum_to_int(max_mtu));
			goto err1;
		}
	}

	if (mask & IB_QP_MAX_QP_RD_ATOMIC) {
		if (attr->max_rd_atomic > rxe->attr.max_qp_rd_atom) {
			rxe_dbg_qp(qp, "invalid max_rd_atomic %d > %d\n",
				 attr->max_rd_atomic,
				 rxe->attr.max_qp_rd_atom);
			goto err1;
		}
	}

	if (mask & IB_QP_TIMEOUT) {
		if (attr->timeout > 31) {
			rxe_dbg_qp(qp, "invalid timeout %d > 31\n",
					attr->timeout);
			goto err1;
		}
	}

	return 0;

err1:
	return -EINVAL;
}

/* move the qp to the reset state */
static void rxe_qp_reset(struct rxe_qp *qp)
{
	/* stop tasks from running */
	rxe_disable_task(&qp->resp.task);
	rxe_disable_task(&qp->comp.task);
	rxe_disable_task(&qp->req.task);

<<<<<<< HEAD
	/* move qp to the reset state */
	qp->req.state = QP_STATE_RESET;
	qp->comp.state = QP_STATE_RESET;
	qp->resp.state = QP_STATE_RESET;

	/* drain work and packet queuesc */
	rxe_requester(qp);
	rxe_completer(qp);
	rxe_responder(qp);

=======
	/* drain work and packet queuesc */
	rxe_requester(qp);
	rxe_completer(qp);
	rxe_responder(qp);

>>>>>>> 38ca6978
	if (qp->rq.queue)
		rxe_queue_reset(qp->rq.queue);
	if (qp->sq.queue)
		rxe_queue_reset(qp->sq.queue);

	/* cleanup attributes */
	atomic_set(&qp->ssn, 0);
	qp->req.opcode = -1;
	qp->req.need_retry = 0;
	qp->req.wait_for_rnr_timer = 0;
	qp->req.noack_pkts = 0;
	qp->resp.msn = 0;
	qp->resp.opcode = -1;
	qp->resp.drop_msg = 0;
	qp->resp.goto_error = 0;
	qp->resp.sent_psn_nak = 0;

	if (qp->resp.mr) {
		rxe_put(qp->resp.mr);
		qp->resp.mr = NULL;
	}

	cleanup_rd_atomic_resources(qp);

	/* reenable tasks */
	rxe_enable_task(&qp->resp.task);
	rxe_enable_task(&qp->comp.task);
	rxe_enable_task(&qp->req.task);
<<<<<<< HEAD
}

/* drain the send queue */
static void rxe_qp_drain(struct rxe_qp *qp)
{
	if (qp->sq.queue) {
		if (qp->req.state != QP_STATE_DRAINED) {
			qp->req.state = QP_STATE_DRAIN;
			rxe_sched_task(&qp->comp.task);
			rxe_sched_task(&qp->req.task);
		}
	}
=======
>>>>>>> 38ca6978
}

/* move the qp to the error state */
void rxe_qp_error(struct rxe_qp *qp)
{
	unsigned long flags;

	spin_lock_irqsave(&qp->state_lock, flags);
	qp->attr.qp_state = IB_QPS_ERR;

	/* drain work and packet queues */
	rxe_sched_task(&qp->resp.task);
	rxe_sched_task(&qp->comp.task);
<<<<<<< HEAD
=======
	rxe_sched_task(&qp->req.task);
	spin_unlock_irqrestore(&qp->state_lock, flags);
}

static void rxe_qp_sqd(struct rxe_qp *qp, struct ib_qp_attr *attr,
		       int mask)
{
	unsigned long flags;

	spin_lock_irqsave(&qp->state_lock, flags);
	qp->attr.sq_draining = 1;
	rxe_sched_task(&qp->comp.task);
>>>>>>> 38ca6978
	rxe_sched_task(&qp->req.task);
	spin_unlock_irqrestore(&qp->state_lock, flags);
}

/* caller should hold qp->state_lock */
static int __qp_chk_state(struct rxe_qp *qp, struct ib_qp_attr *attr,
			    int mask)
{
	enum ib_qp_state cur_state;
	enum ib_qp_state new_state;

	cur_state = (mask & IB_QP_CUR_STATE) ?
				attr->cur_qp_state : qp->attr.qp_state;
	new_state = (mask & IB_QP_STATE) ?
				attr->qp_state : cur_state;

	if (!ib_modify_qp_is_ok(cur_state, new_state, qp_type(qp), mask))
		return -EINVAL;

	if (mask & IB_QP_STATE && cur_state == IB_QPS_SQD) {
		if (qp->attr.sq_draining && new_state != IB_QPS_ERR)
			return -EINVAL;
	}

	return 0;
}

static const char *const qps2str[] = {
	[IB_QPS_RESET]	= "RESET",
	[IB_QPS_INIT]	= "INIT",
	[IB_QPS_RTR]	= "RTR",
	[IB_QPS_RTS]	= "RTS",
	[IB_QPS_SQD]	= "SQD",
	[IB_QPS_SQE]	= "SQE",
	[IB_QPS_ERR]	= "ERR",
};

/* called by the modify qp verb */
int rxe_qp_from_attr(struct rxe_qp *qp, struct ib_qp_attr *attr, int mask,
		     struct ib_udata *udata)
{
	int err;

	if (mask & IB_QP_CUR_STATE)
		qp->attr.cur_qp_state = attr->qp_state;

	if (mask & IB_QP_STATE) {
		unsigned long flags;

		spin_lock_irqsave(&qp->state_lock, flags);
		err = __qp_chk_state(qp, attr, mask);
		if (!err) {
			qp->attr.qp_state = attr->qp_state;
			rxe_dbg_qp(qp, "state -> %s\n",
					qps2str[attr->qp_state]);
		}
		spin_unlock_irqrestore(&qp->state_lock, flags);

		if (err)
			return err;

		switch (attr->qp_state) {
		case IB_QPS_RESET:
			rxe_qp_reset(qp);
			break;
		case IB_QPS_SQD:
			rxe_qp_sqd(qp, attr, mask);
			break;
		case IB_QPS_ERR:
			rxe_qp_error(qp);
			break;
		default:
			break;
		}
	}

	if (mask & IB_QP_MAX_QP_RD_ATOMIC) {
		int max_rd_atomic = attr->max_rd_atomic ?
			roundup_pow_of_two(attr->max_rd_atomic) : 0;

		qp->attr.max_rd_atomic = max_rd_atomic;
		atomic_set(&qp->req.rd_atomic, max_rd_atomic);
	}

	if (mask & IB_QP_MAX_DEST_RD_ATOMIC) {
		int max_dest_rd_atomic = attr->max_dest_rd_atomic ?
			roundup_pow_of_two(attr->max_dest_rd_atomic) : 0;

		qp->attr.max_dest_rd_atomic = max_dest_rd_atomic;

		free_rd_atomic_resources(qp);

		err = alloc_rd_atomic_resources(qp, max_dest_rd_atomic);
		if (err)
			return err;
	}

	if (mask & IB_QP_EN_SQD_ASYNC_NOTIFY)
		qp->attr.en_sqd_async_notify = attr->en_sqd_async_notify;

	if (mask & IB_QP_ACCESS_FLAGS)
		qp->attr.qp_access_flags = attr->qp_access_flags;

	if (mask & IB_QP_PKEY_INDEX)
		qp->attr.pkey_index = attr->pkey_index;

	if (mask & IB_QP_PORT)
		qp->attr.port_num = attr->port_num;

	if (mask & IB_QP_QKEY)
		qp->attr.qkey = attr->qkey;

	if (mask & IB_QP_AV)
		rxe_init_av(&attr->ah_attr, &qp->pri_av);

	if (mask & IB_QP_ALT_PATH) {
		rxe_init_av(&attr->alt_ah_attr, &qp->alt_av);
		qp->attr.alt_port_num = attr->alt_port_num;
		qp->attr.alt_pkey_index = attr->alt_pkey_index;
		qp->attr.alt_timeout = attr->alt_timeout;
	}

	if (mask & IB_QP_PATH_MTU) {
		qp->attr.path_mtu = attr->path_mtu;
		qp->mtu = ib_mtu_enum_to_int(attr->path_mtu);
	}

	if (mask & IB_QP_TIMEOUT) {
		qp->attr.timeout = attr->timeout;
		if (attr->timeout == 0) {
			qp->qp_timeout_jiffies = 0;
		} else {
			/* According to the spec, timeout = 4.096 * 2 ^ attr->timeout [us] */
			int j = nsecs_to_jiffies(4096ULL << attr->timeout);

			qp->qp_timeout_jiffies = j ? j : 1;
		}
	}

	if (mask & IB_QP_RETRY_CNT) {
		qp->attr.retry_cnt = attr->retry_cnt;
		qp->comp.retry_cnt = attr->retry_cnt;
		rxe_dbg_qp(qp, "set retry count = %d\n", attr->retry_cnt);
	}

	if (mask & IB_QP_RNR_RETRY) {
		qp->attr.rnr_retry = attr->rnr_retry;
		qp->comp.rnr_retry = attr->rnr_retry;
		rxe_dbg_qp(qp, "set rnr retry count = %d\n", attr->rnr_retry);
	}

	if (mask & IB_QP_RQ_PSN) {
		qp->attr.rq_psn = (attr->rq_psn & BTH_PSN_MASK);
		qp->resp.psn = qp->attr.rq_psn;
		rxe_dbg_qp(qp, "set resp psn = 0x%x\n", qp->resp.psn);
	}

	if (mask & IB_QP_MIN_RNR_TIMER) {
		qp->attr.min_rnr_timer = attr->min_rnr_timer;
		rxe_dbg_qp(qp, "set min rnr timer = 0x%x\n",
			 attr->min_rnr_timer);
	}

	if (mask & IB_QP_SQ_PSN) {
		qp->attr.sq_psn = (attr->sq_psn & BTH_PSN_MASK);
		qp->req.psn = qp->attr.sq_psn;
		qp->comp.psn = qp->attr.sq_psn;
		rxe_dbg_qp(qp, "set req psn = 0x%x\n", qp->req.psn);
	}

	if (mask & IB_QP_PATH_MIG_STATE)
		qp->attr.path_mig_state = attr->path_mig_state;

	if (mask & IB_QP_DEST_QPN)
		qp->attr.dest_qp_num = attr->dest_qp_num;

	return 0;
}

/* called by the query qp verb */
int rxe_qp_to_attr(struct rxe_qp *qp, struct ib_qp_attr *attr, int mask)
{
	unsigned long flags;

	*attr = qp->attr;

	attr->rq_psn				= qp->resp.psn;
	attr->sq_psn				= qp->req.psn;

	attr->cap.max_send_wr			= qp->sq.max_wr;
	attr->cap.max_send_sge			= qp->sq.max_sge;
	attr->cap.max_inline_data		= qp->sq.max_inline;

	if (!qp->srq) {
		attr->cap.max_recv_wr		= qp->rq.max_wr;
		attr->cap.max_recv_sge		= qp->rq.max_sge;
	}

	rxe_av_to_attr(&qp->pri_av, &attr->ah_attr);
	rxe_av_to_attr(&qp->alt_av, &attr->alt_ah_attr);

	/* Applications that get this state typically spin on it.
	 * Yield the processor
	 */
	spin_lock_irqsave(&qp->state_lock, flags);
	if (qp->attr.sq_draining) {
		spin_unlock_irqrestore(&qp->state_lock, flags);
		cond_resched();
	} else {
		spin_unlock_irqrestore(&qp->state_lock, flags);
	}

	return 0;
}

int rxe_qp_chk_destroy(struct rxe_qp *qp)
{
	/* See IBA o10-2.2.3
	 * An attempt to destroy a QP while attached to a mcast group
	 * will fail immediately.
	 */
	if (atomic_read(&qp->mcg_num)) {
		rxe_dbg_qp(qp, "Attempt to destroy while attached to multicast group\n");
		return -EBUSY;
	}

	return 0;
}

/* called when the last reference to the qp is dropped */
static void rxe_qp_do_cleanup(struct work_struct *work)
{
	struct rxe_qp *qp = container_of(work, typeof(*qp), cleanup_work.work);
	unsigned long flags;

	spin_lock_irqsave(&qp->state_lock, flags);
	qp->valid = 0;
	spin_unlock_irqrestore(&qp->state_lock, flags);
	qp->qp_timeout_jiffies = 0;

	if (qp_type(qp) == IB_QPT_RC) {
		del_timer_sync(&qp->retrans_timer);
		del_timer_sync(&qp->rnr_nak_timer);
	}

	if (qp->resp.task.func)
		rxe_cleanup_task(&qp->resp.task);

	if (qp->req.task.func)
		rxe_cleanup_task(&qp->req.task);

	if (qp->comp.task.func)
		rxe_cleanup_task(&qp->comp.task);

	/* flush out any receive wr's or pending requests */
	rxe_requester(qp);
	rxe_completer(qp);
	rxe_responder(qp);

	if (qp->sq.queue)
		rxe_queue_cleanup(qp->sq.queue);

	if (qp->srq)
		rxe_put(qp->srq);

	if (qp->rq.queue)
		rxe_queue_cleanup(qp->rq.queue);

	if (qp->scq) {
		atomic_dec(&qp->scq->num_wq);
		rxe_put(qp->scq);
	}

	if (qp->rcq) {
		atomic_dec(&qp->rcq->num_wq);
		rxe_put(qp->rcq);
	}

	if (qp->pd)
		rxe_put(qp->pd);

	if (qp->resp.mr)
		rxe_put(qp->resp.mr);

	free_rd_atomic_resources(qp);

	if (qp->sk) {
		if (qp_type(qp) == IB_QPT_RC)
			sk_dst_reset(qp->sk->sk);

		kernel_sock_shutdown(qp->sk, SHUT_RDWR);
		sock_release(qp->sk);
	}
}

/* called when the last reference to the qp is dropped */
void rxe_qp_cleanup(struct rxe_pool_elem *elem)
{
	struct rxe_qp *qp = container_of(elem, typeof(*qp), elem);

	execute_in_process_context(rxe_qp_do_cleanup, &qp->cleanup_work);
}<|MERGE_RESOLUTION|>--- conflicted
+++ resolved
@@ -454,24 +454,11 @@
 	rxe_disable_task(&qp->comp.task);
 	rxe_disable_task(&qp->req.task);
 
-<<<<<<< HEAD
-	/* move qp to the reset state */
-	qp->req.state = QP_STATE_RESET;
-	qp->comp.state = QP_STATE_RESET;
-	qp->resp.state = QP_STATE_RESET;
-
 	/* drain work and packet queuesc */
 	rxe_requester(qp);
 	rxe_completer(qp);
 	rxe_responder(qp);
 
-=======
-	/* drain work and packet queuesc */
-	rxe_requester(qp);
-	rxe_completer(qp);
-	rxe_responder(qp);
-
->>>>>>> 38ca6978
 	if (qp->rq.queue)
 		rxe_queue_reset(qp->rq.queue);
 	if (qp->sq.queue)
@@ -500,21 +487,6 @@
 	rxe_enable_task(&qp->resp.task);
 	rxe_enable_task(&qp->comp.task);
 	rxe_enable_task(&qp->req.task);
-<<<<<<< HEAD
-}
-
-/* drain the send queue */
-static void rxe_qp_drain(struct rxe_qp *qp)
-{
-	if (qp->sq.queue) {
-		if (qp->req.state != QP_STATE_DRAINED) {
-			qp->req.state = QP_STATE_DRAIN;
-			rxe_sched_task(&qp->comp.task);
-			rxe_sched_task(&qp->req.task);
-		}
-	}
-=======
->>>>>>> 38ca6978
 }
 
 /* move the qp to the error state */
@@ -528,8 +500,6 @@
 	/* drain work and packet queues */
 	rxe_sched_task(&qp->resp.task);
 	rxe_sched_task(&qp->comp.task);
-<<<<<<< HEAD
-=======
 	rxe_sched_task(&qp->req.task);
 	spin_unlock_irqrestore(&qp->state_lock, flags);
 }
@@ -542,7 +512,6 @@
 	spin_lock_irqsave(&qp->state_lock, flags);
 	qp->attr.sq_draining = 1;
 	rxe_sched_task(&qp->comp.task);
->>>>>>> 38ca6978
 	rxe_sched_task(&qp->req.task);
 	spin_unlock_irqrestore(&qp->state_lock, flags);
 }
