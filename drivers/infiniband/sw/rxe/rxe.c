// SPDX-License-Identifier: GPL-2.0 OR Linux-OpenIB
/*
 * Copyright (c) 2016 Mellanox Technologies Ltd. All rights reserved.
 * Copyright (c) 2015 System Fabric Works, Inc. All rights reserved.
 */

#include <rdma/rdma_netlink.h>
#include <net/addrconf.h>
#include "rxe.h"
#include "rxe_loc.h"

MODULE_AUTHOR("Bob Pearson, Frank Zago, John Groves, Kamal Heib");
MODULE_DESCRIPTION("Soft RDMA transport");
MODULE_LICENSE("Dual BSD/GPL");

/* free resources for a rxe device all objects created for this device must
 * have been destroyed
 */
void rxe_dealloc(struct ib_device *ib_dev)
{
	struct rxe_dev *rxe = container_of(ib_dev, struct rxe_dev, ib_dev);

	rxe_pool_cleanup(&rxe->uc_pool);
	rxe_pool_cleanup(&rxe->pd_pool);
	rxe_pool_cleanup(&rxe->ah_pool);
	rxe_pool_cleanup(&rxe->srq_pool);
	rxe_pool_cleanup(&rxe->qp_pool);
	rxe_pool_cleanup(&rxe->cq_pool);
	rxe_pool_cleanup(&rxe->mr_pool);
	rxe_pool_cleanup(&rxe->mw_pool);

	WARN_ON(!RB_EMPTY_ROOT(&rxe->mcg_tree));

	if (rxe->tfm)
		crypto_free_shash(rxe->tfm);
}

/* initialize rxe device parameters */
static void rxe_init_device_param(struct rxe_dev *rxe)
{
	rxe->max_inline_data			= RXE_MAX_INLINE_DATA;

	rxe->attr.vendor_id			= RXE_VENDOR_ID;
	rxe->attr.max_mr_size			= RXE_MAX_MR_SIZE;
	rxe->attr.page_size_cap			= RXE_PAGE_SIZE_CAP;
	rxe->attr.max_qp			= RXE_MAX_QP;
	rxe->attr.max_qp_wr			= RXE_MAX_QP_WR;
	rxe->attr.device_cap_flags		= RXE_DEVICE_CAP_FLAGS;
	rxe->attr.kernel_cap_flags		= IBK_ALLOW_USER_UNREG;
	rxe->attr.max_send_sge			= RXE_MAX_SGE;
	rxe->attr.max_recv_sge			= RXE_MAX_SGE;
	rxe->attr.max_sge_rd			= RXE_MAX_SGE_RD;
	rxe->attr.max_cq			= RXE_MAX_CQ;
	rxe->attr.max_cqe			= (1 << RXE_MAX_LOG_CQE) - 1;
	rxe->attr.max_mr			= RXE_MAX_MR;
	rxe->attr.max_mw			= RXE_MAX_MW;
	rxe->attr.max_pd			= RXE_MAX_PD;
	rxe->attr.max_qp_rd_atom		= RXE_MAX_QP_RD_ATOM;
	rxe->attr.max_res_rd_atom		= RXE_MAX_RES_RD_ATOM;
	rxe->attr.max_qp_init_rd_atom		= RXE_MAX_QP_INIT_RD_ATOM;
	rxe->attr.atomic_cap			= IB_ATOMIC_HCA;
	rxe->attr.max_mcast_grp			= RXE_MAX_MCAST_GRP;
	rxe->attr.max_mcast_qp_attach		= RXE_MAX_MCAST_QP_ATTACH;
	rxe->attr.max_total_mcast_qp_attach	= RXE_MAX_TOT_MCAST_QP_ATTACH;
	rxe->attr.max_ah			= RXE_MAX_AH;
	rxe->attr.max_srq			= RXE_MAX_SRQ;
	rxe->attr.max_srq_wr			= RXE_MAX_SRQ_WR;
	rxe->attr.max_srq_sge			= RXE_MAX_SRQ_SGE;
	rxe->attr.max_fast_reg_page_list_len	= RXE_MAX_FMR_PAGE_LIST_LEN;
	rxe->attr.max_pkeys			= RXE_MAX_PKEYS;
	rxe->attr.local_ca_ack_delay		= RXE_LOCAL_CA_ACK_DELAY;
	addrconf_addr_eui48((unsigned char *)&rxe->attr.sys_image_guid,
			rxe->ndev->dev_addr);

	rxe->max_ucontext			= RXE_MAX_UCONTEXT;
}

/* initialize port attributes */
static void rxe_init_port_param(struct rxe_port *port)
{
	port->attr.state		= IB_PORT_DOWN;
	port->attr.max_mtu		= IB_MTU_4096;
	port->attr.active_mtu		= IB_MTU_256;
	port->attr.gid_tbl_len		= RXE_PORT_GID_TBL_LEN;
	port->attr.port_cap_flags	= RXE_PORT_PORT_CAP_FLAGS;
	port->attr.max_msg_sz		= RXE_PORT_MAX_MSG_SZ;
	port->attr.bad_pkey_cntr	= RXE_PORT_BAD_PKEY_CNTR;
	port->attr.qkey_viol_cntr	= RXE_PORT_QKEY_VIOL_CNTR;
	port->attr.pkey_tbl_len		= RXE_PORT_PKEY_TBL_LEN;
	port->attr.lid			= RXE_PORT_LID;
	port->attr.sm_lid		= RXE_PORT_SM_LID;
	port->attr.lmc			= RXE_PORT_LMC;
	port->attr.max_vl_num		= RXE_PORT_MAX_VL_NUM;
	port->attr.sm_sl		= RXE_PORT_SM_SL;
	port->attr.subnet_timeout	= RXE_PORT_SUBNET_TIMEOUT;
	port->attr.init_type_reply	= RXE_PORT_INIT_TYPE_REPLY;
	port->attr.active_width		= RXE_PORT_ACTIVE_WIDTH;
	port->attr.active_speed		= RXE_PORT_ACTIVE_SPEED;
	port->attr.phys_state		= RXE_PORT_PHYS_STATE;
	port->mtu_cap			= ib_mtu_enum_to_int(IB_MTU_256);
	port->subnet_prefix		= cpu_to_be64(RXE_PORT_SUBNET_PREFIX);
}

/* initialize port state, note IB convention that HCA ports are always
 * numbered from 1
 */
static void rxe_init_ports(struct rxe_dev *rxe)
{
	struct rxe_port *port = &rxe->port;

	rxe_init_port_param(port);
	addrconf_addr_eui48((unsigned char *)&port->port_guid,
			    rxe->ndev->dev_addr);
	spin_lock_init(&port->port_lock);
}

/* init pools of managed objects */
static void rxe_init_pools(struct rxe_dev *rxe)
{
	rxe_pool_init(rxe, &rxe->uc_pool, RXE_TYPE_UC);
	rxe_pool_init(rxe, &rxe->pd_pool, RXE_TYPE_PD);
	rxe_pool_init(rxe, &rxe->ah_pool, RXE_TYPE_AH);
	rxe_pool_init(rxe, &rxe->srq_pool, RXE_TYPE_SRQ);
	rxe_pool_init(rxe, &rxe->qp_pool, RXE_TYPE_QP);
	rxe_pool_init(rxe, &rxe->cq_pool, RXE_TYPE_CQ);
	rxe_pool_init(rxe, &rxe->mr_pool, RXE_TYPE_MR);
	rxe_pool_init(rxe, &rxe->mw_pool, RXE_TYPE_MW);
}

/* initialize rxe device state */
static void rxe_init(struct rxe_dev *rxe)
{
	/* init default device parameters */
	rxe_init_device_param(rxe);

	rxe_init_ports(rxe);
	rxe_init_pools(rxe);

	/* init pending mmap list */
	spin_lock_init(&rxe->mmap_offset_lock);
	spin_lock_init(&rxe->pending_lock);
	INIT_LIST_HEAD(&rxe->pending_mmaps);

	/* init multicast support */
	spin_lock_init(&rxe->mcg_lock);
	rxe->mcg_tree = RB_ROOT;

	mutex_init(&rxe->usdev_lock);
}

void rxe_set_mtu(struct rxe_dev *rxe, unsigned int ndev_mtu)
{
	struct rxe_port *port = &rxe->port;
	enum ib_mtu mtu;

	mtu = eth_mtu_int_to_enum(ndev_mtu);

	/* Make sure that new MTU in range */
	mtu = mtu ? min_t(enum ib_mtu, mtu, IB_MTU_4096) : IB_MTU_256;

	port->attr.active_mtu = mtu;
	port->mtu_cap = ib_mtu_enum_to_int(mtu);

	rxe_info_dev(rxe, "Set mtu to %d", port->mtu_cap);
}

/* called by ifc layer to create new rxe device.
 * The caller should allocate memory for rxe by calling ib_alloc_device.
 */
int rxe_add(struct rxe_dev *rxe, unsigned int mtu, const char *ibdev_name)
{
	rxe_init(rxe);
	rxe_set_mtu(rxe, mtu);

	return rxe_register_device(rxe, ibdev_name);
}

static int rxe_newlink(const char *ibdev_name, struct net_device *ndev)
{
	struct rxe_dev *rxe;
	int err = 0;

	if (is_vlan_dev(ndev)) {
		rxe_err("rxe creation allowed on top of a real device only");
		err = -EPERM;
		goto err;
	}

	rxe = rxe_get_dev_from_net(ndev);
	if (rxe) {
		ib_device_put(&rxe->ib_dev);
<<<<<<< HEAD
		rxe_dbg(rxe, "already configured on %s\n", ndev->name);
=======
		rxe_err_dev(rxe, "already configured on %s", ndev->name);
>>>>>>> c297019e
		err = -EEXIST;
		goto err;
	}

	err = rxe_net_add(ibdev_name, ndev);
	if (err) {
<<<<<<< HEAD
		pr_debug("failed to add %s\n", ndev->name);
=======
		rxe_err("failed to add %s\n", ndev->name);
>>>>>>> c297019e
		goto err;
	}
err:
	return err;
}

static struct rdma_link_ops rxe_link_ops = {
	.type = "rxe",
	.newlink = rxe_newlink,
};

static int __init rxe_module_init(void)
{
	int err;

	err = rxe_net_init();
	if (err)
		return err;

	rdma_link_register(&rxe_link_ops);
	pr_info("loaded\n");
	return 0;
}

static void __exit rxe_module_exit(void)
{
	rdma_link_unregister(&rxe_link_ops);
	ib_unregister_driver(RDMA_DRIVER_RXE);
	rxe_net_exit();

	pr_info("unloaded\n");
}

late_initcall(rxe_module_init);
module_exit(rxe_module_exit);

MODULE_ALIAS_RDMA_LINK("rxe");<|MERGE_RESOLUTION|>--- conflicted
+++ resolved
@@ -189,22 +189,14 @@
 	rxe = rxe_get_dev_from_net(ndev);
 	if (rxe) {
 		ib_device_put(&rxe->ib_dev);
-<<<<<<< HEAD
-		rxe_dbg(rxe, "already configured on %s\n", ndev->name);
-=======
 		rxe_err_dev(rxe, "already configured on %s", ndev->name);
->>>>>>> c297019e
 		err = -EEXIST;
 		goto err;
 	}
 
 	err = rxe_net_add(ibdev_name, ndev);
 	if (err) {
-<<<<<<< HEAD
-		pr_debug("failed to add %s\n", ndev->name);
-=======
 		rxe_err("failed to add %s\n", ndev->name);
->>>>>>> c297019e
 		goto err;
 	}
 err:
