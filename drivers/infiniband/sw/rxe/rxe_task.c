--- conflicted
+++ resolved
@@ -6,12 +6,6 @@
 
 #include "rxe.h"
 
-<<<<<<< HEAD
-/*
- * this locking is due to a potential race where
- * a second caller finds the task already running
- * but looks just after the last call to func
-=======
 /* Check if task is idle i.e. not running, not scheduled in
  * tasklet queue and not draining. If so move to busy to
  * reserve a slot in do_task() by setting to busy and taking
@@ -91,21 +85,15 @@
  * has been consumed then it retuens a non-zero value.
  * The number of times the task can be run is limited by
  * max iterations so one task cannot hold the cpu forever.
->>>>>>> 38ca6978
  */
 static void do_task(struct tasklet_struct *t)
 {
 	int cont;
 	int ret;
 	struct rxe_task *task = from_tasklet(task, t, tasklet);
-<<<<<<< HEAD
-	struct rxe_qp *qp = (struct rxe_qp *)task->qp;
-	unsigned int iterations = RXE_MAX_ITERATIONS;
-=======
 	unsigned int iterations;
 	unsigned long flags;
 	int resched = 0;
->>>>>>> 38ca6978
 
 	WARN_ON(rxe_read(task->qp) <= 0);
 
@@ -121,10 +109,6 @@
 	do {
 		iterations = RXE_MAX_ITERATIONS;
 		cont = 0;
-<<<<<<< HEAD
-		ret = task->func(task->qp);
-=======
->>>>>>> 38ca6978
 
 		do {
 			ret = task->func(task->qp);
@@ -188,16 +172,10 @@
 int rxe_init_task(struct rxe_task *task, struct rxe_qp *qp,
 		  int (*func)(struct rxe_qp *))
 {
-<<<<<<< HEAD
-	task->qp	= qp;
-	task->func	= func;
-	task->destroyed	= false;
-=======
 	WARN_ON(rxe_read(qp) <= 0);
 
 	task->qp = qp;
 	task->func = func;
->>>>>>> 38ca6978
 
 	tasklet_setup(&task->tasklet, do_task);
 
