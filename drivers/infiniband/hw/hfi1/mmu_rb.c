--- conflicted
+++ resolved
@@ -189,10 +189,7 @@
 {
 	struct mmu_rb_node *mnode =
 		container_of(refcount, struct mmu_rb_node, refcount);
-<<<<<<< HEAD
-=======
 	trace_hfi1_mmu_release_node(mnode);
->>>>>>> 3766ec12
 	mnode->handler->ops->remove(mnode->handler->ops_arg, mnode);
 }
 
@@ -256,10 +253,7 @@
 	spin_unlock_irqrestore(&handler->lock, flags);
 
 	list_for_each_entry_safe(rbnode, ptr, &del_list, list) {
-<<<<<<< HEAD
-=======
 		trace_hfi1_mmu_rb_evict(rbnode);
->>>>>>> 3766ec12
 		kref_put(&rbnode->refcount, release_immediate);
 	}
 }
@@ -279,11 +273,7 @@
 		/* Guard against node removal. */
 		ptr = __mmu_int_rb_iter_next(node, range->start,
 					     range->end - 1);
-<<<<<<< HEAD
-		trace_hfi1_mmu_mem_invalidate(node->addr, node->len);
-=======
 		trace_hfi1_mmu_mem_invalidate(node);
->>>>>>> 3766ec12
 		/* Remove from rb tree and lru_list. */
 		__mmu_int_rb_remove(node, root);
 		list_del_init(&node->list);
@@ -316,10 +306,7 @@
 	while (!list_empty(&del_list)) {
 		node = list_first_entry(&del_list, struct mmu_rb_node, list);
 		list_del(&node->list);
-<<<<<<< HEAD
-=======
 		trace_hfi1_mmu_release_node(node);
->>>>>>> 3766ec12
 		handler->ops->remove(handler->ops_arg, node);
 	}
 }