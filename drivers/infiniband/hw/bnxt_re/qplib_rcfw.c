/*
 * Broadcom NetXtreme-E RoCE driver.
 *
 * Copyright (c) 2016 - 2017, Broadcom. All rights reserved.  The term
 * Broadcom refers to Broadcom Limited and/or its subsidiaries.
 *
 * This software is available to you under a choice of one of two
 * licenses.  You may choose to be licensed under the terms of the GNU
 * General Public License (GPL) Version 2, available from the file
 * COPYING in the main directory of this source tree, or the
 * BSD license below:
 *
 * Redistribution and use in source and binary forms, with or without
 * modification, are permitted provided that the following conditions
 * are met:
 *
 * 1. Redistributions of source code must retain the above copyright
 *    notice, this list of conditions and the following disclaimer.
 * 2. Redistributions in binary form must reproduce the above copyright
 *    notice, this list of conditions and the following disclaimer in
 *    the documentation and/or other materials provided with the
 *    distribution.
 *
 * THIS SOFTWARE IS PROVIDED BY THE AUTHOR AND CONTRIBUTORS ``AS IS''
 * AND ANY EXPRESS OR IMPLIED WARRANTIES, INCLUDING, BUT NOT LIMITED TO,
 * THE IMPLIED WARRANTIES OF MERCHANTABILITY AND FITNESS FOR A PARTICULAR
 * PURPOSE ARE DISCLAIMED. IN NO EVENT SHALL THE AUTHOR OR CONTRIBUTORS
 * BE LIABLE FOR ANY DIRECT, INDIRECT, INCIDENTAL, SPECIAL, EXEMPLARY, OR
 * CONSEQUENTIAL DAMAGES (INCLUDING, BUT NOT LIMITED TO, PROCUREMENT OF
 * SUBSTITUTE GOODS OR SERVICES; LOSS OF USE, DATA, OR PROFITS; OR
 * BUSINESS INTERRUPTION) HOWEVER CAUSED AND ON ANY THEORY OF LIABILITY,
 * WHETHER IN CONTRACT, STRICT LIABILITY, OR TORT (INCLUDING NEGLIGENCE
 * OR OTHERWISE) ARISING IN ANY WAY OUT OF THE USE OF THIS SOFTWARE, EVEN
 * IF ADVISED OF THE POSSIBILITY OF SUCH DAMAGE.
 *
 * Description: RDMA Controller HW interface
 */

#define dev_fmt(fmt) "QPLIB: " fmt

#include <linux/interrupt.h>
#include <linux/spinlock.h>
#include <linux/pci.h>
#include <linux/prefetch.h>
#include <linux/delay.h>

#include "roce_hsi.h"
#include "qplib_res.h"
#include "qplib_rcfw.h"
#include "qplib_sp.h"
#include "qplib_fp.h"
#include "qplib_tlv.h"

static void bnxt_qplib_service_creq(struct tasklet_struct *t);

/**
 * bnxt_qplib_map_rc  -  map return type based on opcode
 * @opcode    -  roce slow path opcode
 *
 * In some cases like firmware halt is detected, the driver is supposed to
 * remap the error code of the timed out command.
 *
 * It is not safe to assume hardware is really inactive so certain opcodes
 * like destroy qp etc are not safe to be returned success, but this function
 * will be called when FW already reports a timeout. This would be possible
 * only when FW crashes and resets. This will clear all the HW resources.
 *
 * Returns:
 * 0 to communicate success to caller.
 * Non zero error code to communicate failure to caller.
 */
static int bnxt_qplib_map_rc(u8 opcode)
{
	switch (opcode) {
	case CMDQ_BASE_OPCODE_DESTROY_QP:
	case CMDQ_BASE_OPCODE_DESTROY_SRQ:
	case CMDQ_BASE_OPCODE_DESTROY_CQ:
	case CMDQ_BASE_OPCODE_DEALLOCATE_KEY:
	case CMDQ_BASE_OPCODE_DEREGISTER_MR:
	case CMDQ_BASE_OPCODE_DELETE_GID:
	case CMDQ_BASE_OPCODE_DESTROY_QP1:
	case CMDQ_BASE_OPCODE_DESTROY_AH:
	case CMDQ_BASE_OPCODE_DEINITIALIZE_FW:
	case CMDQ_BASE_OPCODE_MODIFY_ROCE_CC:
	case CMDQ_BASE_OPCODE_SET_LINK_AGGR_MODE:
		return 0;
	default:
		return -ETIMEDOUT;
	}
}

/**
 * __wait_for_resp   -	Don't hold the cpu context and wait for response
 * @rcfw      -   rcfw channel instance of rdev
 * @cookie    -   cookie to track the command
 * @opcode    -   rcfw submitted for given opcode
 *
 * Wait for command completion in sleepable context.
 *
 * Returns:
 * 0 if command is completed by firmware.
 * Non zero error code for rest of the case.
 */
static int __wait_for_resp(struct bnxt_qplib_rcfw *rcfw, u16 cookie, u8 opcode)
{
	struct bnxt_qplib_cmdq_ctx *cmdq;
	u16 cbit;
	int ret;

	cmdq = &rcfw->cmdq;
	cbit = cookie % rcfw->cmdq_depth;

	do {
		if (test_bit(ERR_DEVICE_DETACHED, &cmdq->flags))
			return bnxt_qplib_map_rc(opcode);

		/* Non zero means command completed */
		ret = wait_event_timeout(cmdq->waitq,
					 !test_bit(cbit, cmdq->cmdq_bitmap),
					 msecs_to_jiffies(10000));

		if (!test_bit(cbit, cmdq->cmdq_bitmap))
			return 0;

		bnxt_qplib_service_creq(&rcfw->creq.creq_tasklet);

		if (!test_bit(cbit, cmdq->cmdq_bitmap))
			return 0;

	} while (true);
};

/**
 * __block_for_resp   -	hold the cpu context and wait for response
 * @rcfw      -   rcfw channel instance of rdev
 * @cookie    -   cookie to track the command
 * @opcode    -   rcfw submitted for given opcode
 *
 * This function will hold the cpu (non-sleepable context) and
 * wait for command completion. Maximum holding interval is 8 second.
 *
 * Returns:
 * -ETIMEOUT if command is not completed in specific time interval.
 * 0 if command is completed by firmware.
 */
static int __block_for_resp(struct bnxt_qplib_rcfw *rcfw, u16 cookie, u8 opcode)
{
	struct bnxt_qplib_cmdq_ctx *cmdq = &rcfw->cmdq;
	unsigned long issue_time = 0;
	u16 cbit;

	cbit = cookie % rcfw->cmdq_depth;
	issue_time = jiffies;

	do {
		if (test_bit(ERR_DEVICE_DETACHED, &cmdq->flags))
			return bnxt_qplib_map_rc(opcode);

		udelay(1);

		bnxt_qplib_service_creq(&rcfw->creq.creq_tasklet);
		if (!test_bit(cbit, cmdq->cmdq_bitmap))
			return 0;

	} while (time_before(jiffies, issue_time + (8 * HZ)));

	return -ETIMEDOUT;
};

static int __send_message(struct bnxt_qplib_rcfw *rcfw,
			  struct bnxt_qplib_cmdqmsg *msg)
{
	u32 bsize, opcode, free_slots, required_slots;
	struct bnxt_qplib_cmdq_ctx *cmdq;
	struct bnxt_qplib_crsqe *crsqe;
	struct bnxt_qplib_cmdqe *cmdqe;
	struct bnxt_qplib_hwq *hwq;
	u32 sw_prod, cmdq_prod;
	struct pci_dev *pdev;
	unsigned long flags;
	u16 cookie, cbit;
	u8 *preq;

	cmdq = &rcfw->cmdq;
	hwq = &cmdq->hwq;
	pdev = rcfw->pdev;

	opcode = __get_cmdq_base_opcode(msg->req, msg->req_sz);

	if (test_bit(FIRMWARE_TIMED_OUT, &cmdq->flags))
		return -ETIMEDOUT;

	/* Cmdq are in 16-byte units, each request can consume 1 or more
	 * cmdqe
	 */
	spin_lock_irqsave(&hwq->lock, flags);
	required_slots = bnxt_qplib_get_cmd_slots(msg->req);
	free_slots = HWQ_FREE_SLOTS(hwq);
	cookie = cmdq->seq_num & RCFW_MAX_COOKIE_VALUE;
	cbit = cookie % rcfw->cmdq_depth;

	if (required_slots >= free_slots ||
	    test_bit(cbit, cmdq->cmdq_bitmap)) {
		dev_info_ratelimited(&pdev->dev,
				     "CMDQ is full req/free %d/%d!",
				     required_slots, free_slots);
		spin_unlock_irqrestore(&hwq->lock, flags);
		return -EAGAIN;
	}
	if (msg->block)
		cookie |= RCFW_CMD_IS_BLOCKING;
	set_bit(cbit, cmdq->cmdq_bitmap);
	__set_cmdq_base_cookie(msg->req, msg->req_sz, cpu_to_le16(cookie));
	crsqe = &rcfw->crsqe_tbl[cbit];
	bsize = bnxt_qplib_set_cmd_slots(msg->req);
	crsqe->free_slots = free_slots;
	crsqe->resp = (struct creq_qp_event *)msg->resp;
	crsqe->resp->cookie = cpu_to_le16(cookie);
	crsqe->req_size = __get_cmdq_base_cmd_size(msg->req, msg->req_sz);
	if (__get_cmdq_base_resp_size(msg->req, msg->req_sz) && msg->sb) {
		struct bnxt_qplib_rcfw_sbuf *sbuf = msg->sb;

		__set_cmdq_base_resp_addr(msg->req, msg->req_sz,
					  cpu_to_le64(sbuf->dma_addr));
		__set_cmdq_base_resp_size(msg->req, msg->req_sz,
					  ALIGN(sbuf->size,
						BNXT_QPLIB_CMDQE_UNITS));
	}

	preq = (u8 *)msg->req;
	do {
		/* Locate the next cmdq slot */
		sw_prod = HWQ_CMP(hwq->prod, hwq);
		cmdqe = bnxt_qplib_get_qe(hwq, sw_prod, NULL);
		/* Copy a segment of the req cmd to the cmdq */
		memset(cmdqe, 0, sizeof(*cmdqe));
		memcpy(cmdqe, preq, min_t(u32, bsize, sizeof(*cmdqe)));
		preq += min_t(u32, bsize, sizeof(*cmdqe));
		bsize -= min_t(u32, bsize, sizeof(*cmdqe));
		hwq->prod++;
	} while (bsize > 0);
	cmdq->seq_num++;

	cmdq_prod = hwq->prod & 0xFFFF;
	if (test_bit(FIRMWARE_FIRST_FLAG, &cmdq->flags)) {
		/* The very first doorbell write
		 * is required to set this flag
		 * which prompts the FW to reset
		 * its internal pointers
		 */
		cmdq_prod |= BIT(FIRMWARE_FIRST_FLAG);
		clear_bit(FIRMWARE_FIRST_FLAG, &cmdq->flags);
	}
	/* ring CMDQ DB */
	wmb();
	writel(cmdq_prod, cmdq->cmdq_mbox.prod);
	writel(RCFW_CMDQ_TRIG_VAL, cmdq->cmdq_mbox.db);
	spin_unlock_irqrestore(&hwq->lock, flags);
	/* Return the CREQ response pointer */
	return 0;
}

/**
 * __poll_for_resp   -	self poll completion for rcfw command
 * @rcfw      -   rcfw channel instance of rdev
 * @cookie    -   cookie to track the command
 * @opcode    -   rcfw submitted for given opcode
 *
 * It works same as __wait_for_resp except this function will
 * do self polling in sort interval since interrupt is disabled.
 * This function can not be called from non-sleepable context.
 *
 * Returns:
 * -ETIMEOUT if command is not completed in specific time interval.
 * 0 if command is completed by firmware.
 */
static int __poll_for_resp(struct bnxt_qplib_rcfw *rcfw, u16 cookie,
			   u8 opcode)
{
	struct bnxt_qplib_cmdq_ctx *cmdq = &rcfw->cmdq;
	unsigned long issue_time;
	u16 cbit;

	cbit = cookie % rcfw->cmdq_depth;
	issue_time = jiffies;

	do {
		if (test_bit(ERR_DEVICE_DETACHED, &cmdq->flags))
			return bnxt_qplib_map_rc(opcode);

		usleep_range(1000, 1001);

		bnxt_qplib_service_creq(&rcfw->creq.creq_tasklet);
		if (!test_bit(cbit, cmdq->cmdq_bitmap))
			return 0;
		if (jiffies_to_msecs(jiffies - issue_time) > 10000)
			return -ETIMEDOUT;
	} while (true);
};

static int __send_message_basic_sanity(struct bnxt_qplib_rcfw *rcfw,
				       struct bnxt_qplib_cmdqmsg *msg)
{
	struct bnxt_qplib_cmdq_ctx *cmdq;
	u32 opcode;

	cmdq = &rcfw->cmdq;
	opcode = __get_cmdq_base_opcode(msg->req, msg->req_sz);

	/* Prevent posting if f/w is not in a state to process */
	if (test_bit(ERR_DEVICE_DETACHED, &rcfw->cmdq.flags))
		return -ENXIO;

	if (test_bit(FIRMWARE_INITIALIZED_FLAG, &cmdq->flags) &&
	    opcode == CMDQ_BASE_OPCODE_INITIALIZE_FW) {
		dev_err(&rcfw->pdev->dev, "QPLIB: RCFW already initialized!");
		return -EINVAL;
	}

	if (!test_bit(FIRMWARE_INITIALIZED_FLAG, &cmdq->flags) &&
	    (opcode != CMDQ_BASE_OPCODE_QUERY_FUNC &&
	     opcode != CMDQ_BASE_OPCODE_INITIALIZE_FW &&
	     opcode != CMDQ_BASE_OPCODE_QUERY_VERSION)) {
		dev_err(&rcfw->pdev->dev,
			"QPLIB: RCFW not initialized, reject opcode 0x%x",
			opcode);
		return -EOPNOTSUPP;
	}

	return 0;
}

/**
 * __bnxt_qplib_rcfw_send_message   -	qplib interface to send
 * and complete rcfw command.
 * @rcfw      -   rcfw channel instance of rdev
 * @msg      -    qplib message internal
 *
 * This function does not account shadow queue depth. It will send
 * all the command unconditionally as long as send queue is not full.
 *
 * Returns:
 * 0 if command completed by firmware.
 * Non zero if the command is not completed by firmware.
 */
static int __bnxt_qplib_rcfw_send_message(struct bnxt_qplib_rcfw *rcfw,
					  struct bnxt_qplib_cmdqmsg *msg)
{
	struct creq_qp_event *evnt = (struct creq_qp_event *)msg->resp;
	u16 cookie;
	int rc = 0;
	u8 opcode;

	opcode = __get_cmdq_base_opcode(msg->req, msg->req_sz);

	rc = __send_message_basic_sanity(rcfw, msg);
	if (rc)
		return rc == -ENXIO ? bnxt_qplib_map_rc(opcode) : rc;

	rc = __send_message(rcfw, msg);
	if (rc)
		return rc;

	cookie = le16_to_cpu(__get_cmdq_base_cookie(msg->req, msg->req_sz))
				& RCFW_MAX_COOKIE_VALUE;

	if (msg->block)
		rc = __block_for_resp(rcfw, cookie, opcode);
	else if (atomic_read(&rcfw->rcfw_intr_enabled))
		rc = __wait_for_resp(rcfw, cookie, opcode);
	else
		rc = __poll_for_resp(rcfw, cookie, opcode);
	if (rc) {
		/* timed out */
		dev_err(&rcfw->pdev->dev, "cmdq[%#x]=%#x timedout (%d)msec\n",
			cookie, opcode, RCFW_CMD_WAIT_TIME_MS);
		set_bit(FIRMWARE_TIMED_OUT, &rcfw->cmdq.flags);
		return rc;
	}

	if (evnt->status) {
		/* failed with status */
		dev_err(&rcfw->pdev->dev, "cmdq[%#x]=%#x status %#x\n",
			cookie, opcode, evnt->status);
		rc = -EFAULT;
	}

	return rc;
}

/**
 * bnxt_qplib_rcfw_send_message   -	qplib interface to send
 * and complete rcfw command.
 * @rcfw      -   rcfw channel instance of rdev
 * @msg      -    qplib message internal
 *
 * Driver interact with Firmware through rcfw channel/slow path in two ways.
 * a. Blocking rcfw command send. In this path, driver cannot hold
 * the context for longer period since it is holding cpu until
 * command is not completed.
 * b. Non-blocking rcfw command send. In this path, driver can hold the
 * context for longer period. There may be many pending command waiting
 * for completion because of non-blocking nature.
 *
 * Driver will use shadow queue depth. Current queue depth of 8K
 * (due to size of rcfw message there can be actual ~4K rcfw outstanding)
 * is not optimal for rcfw command processing in firmware.
 *
 * Restrict at max #RCFW_CMD_NON_BLOCKING_SHADOW_QD Non-Blocking rcfw commands.
 * Allow all blocking commands until there is no queue full.
 *
 * Returns:
 * 0 if command completed by firmware.
 * Non zero if the command is not completed by firmware.
 */
int bnxt_qplib_rcfw_send_message(struct bnxt_qplib_rcfw *rcfw,
				 struct bnxt_qplib_cmdqmsg *msg)
{
	int ret;

	if (!msg->block) {
		down(&rcfw->rcfw_inflight);
		ret = __bnxt_qplib_rcfw_send_message(rcfw, msg);
		up(&rcfw->rcfw_inflight);
	} else {
		ret = __bnxt_qplib_rcfw_send_message(rcfw, msg);
	}

	return ret;
}

/* Completions */
static int bnxt_qplib_process_func_event(struct bnxt_qplib_rcfw *rcfw,
					 struct creq_func_event *func_event)
{
	int rc;

	switch (func_event->event) {
	case CREQ_FUNC_EVENT_EVENT_TX_WQE_ERROR:
		break;
	case CREQ_FUNC_EVENT_EVENT_TX_DATA_ERROR:
		break;
	case CREQ_FUNC_EVENT_EVENT_RX_WQE_ERROR:
		break;
	case CREQ_FUNC_EVENT_EVENT_RX_DATA_ERROR:
		break;
	case CREQ_FUNC_EVENT_EVENT_CQ_ERROR:
		break;
	case CREQ_FUNC_EVENT_EVENT_TQM_ERROR:
		break;
	case CREQ_FUNC_EVENT_EVENT_CFCQ_ERROR:
		break;
	case CREQ_FUNC_EVENT_EVENT_CFCS_ERROR:
		/* SRQ ctx error, call srq_handler??
		 * But there's no SRQ handle!
		 */
		break;
	case CREQ_FUNC_EVENT_EVENT_CFCC_ERROR:
		break;
	case CREQ_FUNC_EVENT_EVENT_CFCM_ERROR:
		break;
	case CREQ_FUNC_EVENT_EVENT_TIM_ERROR:
		break;
	case CREQ_FUNC_EVENT_EVENT_VF_COMM_REQUEST:
		break;
	case CREQ_FUNC_EVENT_EVENT_RESOURCE_EXHAUSTED:
		break;
	default:
		return -EINVAL;
	}

	rc = rcfw->creq.aeq_handler(rcfw, (void *)func_event, NULL);
	return rc;
}

static int bnxt_qplib_process_qp_event(struct bnxt_qplib_rcfw *rcfw,
				       struct creq_qp_event *qp_event,
				       u32 *num_wait)
{
	struct creq_qp_error_notification *err_event;
	struct bnxt_qplib_hwq *hwq = &rcfw->cmdq.hwq;
	struct bnxt_qplib_crsqe *crsqe;
	struct bnxt_qplib_qp *qp;
	u16 cbit, blocked = 0;
	struct pci_dev *pdev;
	unsigned long flags;
	u32 wait_cmds = 0;
	__le16  mcookie;
	u16 cookie;
	int rc = 0;
	u32 qp_id, tbl_indx;

	pdev = rcfw->pdev;
	switch (qp_event->event) {
	case CREQ_QP_EVENT_EVENT_QP_ERROR_NOTIFICATION:
		err_event = (struct creq_qp_error_notification *)qp_event;
		qp_id = le32_to_cpu(err_event->xid);
		tbl_indx = map_qp_id_to_tbl_indx(qp_id, rcfw);
		qp = rcfw->qp_tbl[tbl_indx].qp_handle;
		dev_dbg(&pdev->dev, "Received QP error notification\n");
		dev_dbg(&pdev->dev,
			"qpid 0x%x, req_err=0x%x, resp_err=0x%x\n",
			qp_id, err_event->req_err_state_reason,
			err_event->res_err_state_reason);
		if (!qp)
			break;
		bnxt_qplib_mark_qp_error(qp);
		rc = rcfw->creq.aeq_handler(rcfw, qp_event, qp);
		break;
	default:
		/*
		 * Command Response
		 * cmdq->lock needs to be acquired to synchronie
		 * the command send and completion reaping. This function
		 * is always called with creq->lock held. Using
		 * the nested variant of spin_lock.
		 *
		 */

		spin_lock_irqsave_nested(&hwq->lock, flags,
					 SINGLE_DEPTH_NESTING);
		cookie = le16_to_cpu(qp_event->cookie);
		mcookie = qp_event->cookie;
		blocked = cookie & RCFW_CMD_IS_BLOCKING;
		cookie &= RCFW_MAX_COOKIE_VALUE;
		cbit = cookie % rcfw->cmdq_depth;
		crsqe = &rcfw->crsqe_tbl[cbit];
		if (crsqe->resp &&
		    crsqe->resp->cookie  == mcookie) {
			memcpy(crsqe->resp, qp_event, sizeof(*qp_event));
			crsqe->resp = NULL;
		} else {
			if (crsqe->resp && crsqe->resp->cookie)
				dev_err(&pdev->dev,
					"CMD %s cookie sent=%#x, recd=%#x\n",
					crsqe->resp ? "mismatch" : "collision",
					crsqe->resp ? crsqe->resp->cookie : 0,
					mcookie);
		}
		if (!test_and_clear_bit(cbit, rcfw->cmdq.cmdq_bitmap))
			dev_warn(&pdev->dev,
				 "CMD bit %d was not requested\n", cbit);
		hwq->cons += crsqe->req_size;
		crsqe->req_size = 0;

		if (!blocked)
			wait_cmds++;
		spin_unlock_irqrestore(&hwq->lock, flags);
	}
	*num_wait += wait_cmds;
	return rc;
}

/* SP - CREQ Completion handlers */
static void bnxt_qplib_service_creq(struct tasklet_struct *t)
{
	struct bnxt_qplib_rcfw *rcfw = from_tasklet(rcfw, t, creq.creq_tasklet);
	struct bnxt_qplib_creq_ctx *creq = &rcfw->creq;
	u32 type, budget = CREQ_ENTRY_POLL_BUDGET;
	struct bnxt_qplib_hwq *hwq = &creq->hwq;
	struct creq_base *creqe;
	u32 sw_cons, raw_cons;
	unsigned long flags;
	u32 num_wakeup = 0;

	/* Service the CREQ until budget is over */
	spin_lock_irqsave(&hwq->lock, flags);
	raw_cons = hwq->cons;
	while (budget > 0) {
		sw_cons = HWQ_CMP(raw_cons, hwq);
		creqe = bnxt_qplib_get_qe(hwq, sw_cons, NULL);
		if (!CREQ_CMP_VALID(creqe, raw_cons, hwq->max_elements))
			break;
		/* The valid test of the entry must be done first before
		 * reading any further.
		 */
		dma_rmb();

		type = creqe->type & CREQ_BASE_TYPE_MASK;
		switch (type) {
		case CREQ_BASE_TYPE_QP_EVENT:
			bnxt_qplib_process_qp_event
				(rcfw, (struct creq_qp_event *)creqe,
				 &num_wakeup);
			creq->stats.creq_qp_event_processed++;
			break;
		case CREQ_BASE_TYPE_FUNC_EVENT:
			if (!bnxt_qplib_process_func_event
			    (rcfw, (struct creq_func_event *)creqe))
				creq->stats.creq_func_event_processed++;
			else
				dev_warn(&rcfw->pdev->dev,
					 "aeqe:%#x Not handled\n", type);
			break;
		default:
			if (type != ASYNC_EVENT_CMPL_TYPE_HWRM_ASYNC_EVENT)
				dev_warn(&rcfw->pdev->dev,
					 "creqe with event 0x%x not handled\n",
					 type);
			break;
		}
		raw_cons++;
		budget--;
	}

	if (hwq->cons != raw_cons) {
		hwq->cons = raw_cons;
		bnxt_qplib_ring_nq_db(&creq->creq_db.dbinfo,
				      rcfw->res->cctx, true);
	}
	spin_unlock_irqrestore(&hwq->lock, flags);
	if (num_wakeup)
		wake_up_nr(&rcfw->cmdq.waitq, num_wakeup);
}

static irqreturn_t bnxt_qplib_creq_irq(int irq, void *dev_instance)
{
	struct bnxt_qplib_rcfw *rcfw = dev_instance;
	struct bnxt_qplib_creq_ctx *creq;
	struct bnxt_qplib_hwq *hwq;
	u32 sw_cons;

	creq = &rcfw->creq;
	hwq = &creq->hwq;
	/* Prefetch the CREQ element */
	sw_cons = HWQ_CMP(hwq->cons, hwq);
	prefetch(bnxt_qplib_get_qe(hwq, sw_cons, NULL));

	tasklet_schedule(&creq->creq_tasklet);

	return IRQ_HANDLED;
}

/* RCFW */
int bnxt_qplib_deinit_rcfw(struct bnxt_qplib_rcfw *rcfw)
{
	struct creq_deinitialize_fw_resp resp = {};
	struct cmdq_deinitialize_fw req = {};
	struct bnxt_qplib_cmdqmsg msg = {};
	int rc;

	bnxt_qplib_rcfw_cmd_prep((struct cmdq_base *)&req,
				 CMDQ_BASE_OPCODE_DEINITIALIZE_FW,
				 sizeof(req));
	bnxt_qplib_fill_cmdqmsg(&msg, &req, &resp, NULL,
				sizeof(req), sizeof(resp), 0);
	rc = bnxt_qplib_rcfw_send_message(rcfw, &msg);
	if (rc)
		return rc;

	clear_bit(FIRMWARE_INITIALIZED_FLAG, &rcfw->cmdq.flags);
	return 0;
}

int bnxt_qplib_init_rcfw(struct bnxt_qplib_rcfw *rcfw,
			 struct bnxt_qplib_ctx *ctx, int is_virtfn)
{
	struct creq_initialize_fw_resp resp = {};
	struct cmdq_initialize_fw req = {};
	struct bnxt_qplib_cmdqmsg msg = {};
	u8 pgsz, lvl;
	int rc;

	bnxt_qplib_rcfw_cmd_prep((struct cmdq_base *)&req,
				 CMDQ_BASE_OPCODE_INITIALIZE_FW,
				 sizeof(req));
	/* Supply (log-base-2-of-host-page-size - base-page-shift)
	 * to bono to adjust the doorbell page sizes.
	 */
	req.log2_dbr_pg_size = cpu_to_le16(PAGE_SHIFT -
					   RCFW_DBR_BASE_PAGE_SHIFT);
	/*
	 * Gen P5 devices doesn't require this allocation
	 * as the L2 driver does the same for RoCE also.
	 * Also, VFs need not setup the HW context area, PF
	 * shall setup this area for VF. Skipping the
	 * HW programming
	 */
	if (is_virtfn)
		goto skip_ctx_setup;
	if (bnxt_qplib_is_chip_gen_p5(rcfw->res->cctx))
		goto config_vf_res;

	lvl = ctx->qpc_tbl.level;
	pgsz = bnxt_qplib_base_pg_size(&ctx->qpc_tbl);
	req.qpc_pg_size_qpc_lvl = (pgsz << CMDQ_INITIALIZE_FW_QPC_PG_SIZE_SFT) |
				   lvl;
	lvl = ctx->mrw_tbl.level;
	pgsz = bnxt_qplib_base_pg_size(&ctx->mrw_tbl);
	req.mrw_pg_size_mrw_lvl = (pgsz << CMDQ_INITIALIZE_FW_QPC_PG_SIZE_SFT) |
				   lvl;
	lvl = ctx->srqc_tbl.level;
	pgsz = bnxt_qplib_base_pg_size(&ctx->srqc_tbl);
	req.srq_pg_size_srq_lvl = (pgsz << CMDQ_INITIALIZE_FW_QPC_PG_SIZE_SFT) |
				   lvl;
	lvl = ctx->cq_tbl.level;
	pgsz = bnxt_qplib_base_pg_size(&ctx->cq_tbl);
	req.cq_pg_size_cq_lvl = (pgsz << CMDQ_INITIALIZE_FW_QPC_PG_SIZE_SFT) |
				 lvl;
	lvl = ctx->tim_tbl.level;
	pgsz = bnxt_qplib_base_pg_size(&ctx->tim_tbl);
	req.tim_pg_size_tim_lvl = (pgsz << CMDQ_INITIALIZE_FW_QPC_PG_SIZE_SFT) |
				   lvl;
	lvl = ctx->tqm_ctx.pde.level;
	pgsz = bnxt_qplib_base_pg_size(&ctx->tqm_ctx.pde);
	req.tqm_pg_size_tqm_lvl = (pgsz << CMDQ_INITIALIZE_FW_QPC_PG_SIZE_SFT) |
				   lvl;
	req.qpc_page_dir =
		cpu_to_le64(ctx->qpc_tbl.pbl[PBL_LVL_0].pg_map_arr[0]);
	req.mrw_page_dir =
		cpu_to_le64(ctx->mrw_tbl.pbl[PBL_LVL_0].pg_map_arr[0]);
	req.srq_page_dir =
		cpu_to_le64(ctx->srqc_tbl.pbl[PBL_LVL_0].pg_map_arr[0]);
	req.cq_page_dir =
		cpu_to_le64(ctx->cq_tbl.pbl[PBL_LVL_0].pg_map_arr[0]);
	req.tim_page_dir =
		cpu_to_le64(ctx->tim_tbl.pbl[PBL_LVL_0].pg_map_arr[0]);
	req.tqm_page_dir =
		cpu_to_le64(ctx->tqm_ctx.pde.pbl[PBL_LVL_0].pg_map_arr[0]);

	req.number_of_qp = cpu_to_le32(ctx->qpc_tbl.max_elements);
	req.number_of_mrw = cpu_to_le32(ctx->mrw_tbl.max_elements);
	req.number_of_srq = cpu_to_le32(ctx->srqc_tbl.max_elements);
	req.number_of_cq = cpu_to_le32(ctx->cq_tbl.max_elements);

config_vf_res:
	req.max_qp_per_vf = cpu_to_le32(ctx->vf_res.max_qp_per_vf);
	req.max_mrw_per_vf = cpu_to_le32(ctx->vf_res.max_mrw_per_vf);
	req.max_srq_per_vf = cpu_to_le32(ctx->vf_res.max_srq_per_vf);
	req.max_cq_per_vf = cpu_to_le32(ctx->vf_res.max_cq_per_vf);
	req.max_gid_per_vf = cpu_to_le32(ctx->vf_res.max_gid_per_vf);

skip_ctx_setup:
	req.stat_ctx_id = cpu_to_le32(ctx->stats.fw_id);
	bnxt_qplib_fill_cmdqmsg(&msg, &req, &resp, NULL, sizeof(req), sizeof(resp), 0);
	rc = bnxt_qplib_rcfw_send_message(rcfw, &msg);
	if (rc)
		return rc;
	set_bit(FIRMWARE_INITIALIZED_FLAG, &rcfw->cmdq.flags);
	return 0;
}

void bnxt_qplib_free_rcfw_channel(struct bnxt_qplib_rcfw *rcfw)
{
	bitmap_free(rcfw->cmdq.cmdq_bitmap);
	kfree(rcfw->qp_tbl);
	kfree(rcfw->crsqe_tbl);
	bnxt_qplib_free_hwq(rcfw->res, &rcfw->cmdq.hwq);
	bnxt_qplib_free_hwq(rcfw->res, &rcfw->creq.hwq);
	rcfw->pdev = NULL;
}

int bnxt_qplib_alloc_rcfw_channel(struct bnxt_qplib_res *res,
				  struct bnxt_qplib_rcfw *rcfw,
				  struct bnxt_qplib_ctx *ctx,
				  int qp_tbl_sz)
{
	struct bnxt_qplib_hwq_attr hwq_attr = {};
	struct bnxt_qplib_sg_info sginfo = {};
	struct bnxt_qplib_cmdq_ctx *cmdq;
	struct bnxt_qplib_creq_ctx *creq;

	rcfw->pdev = res->pdev;
	cmdq = &rcfw->cmdq;
	creq = &rcfw->creq;
	rcfw->res = res;

	sginfo.pgsize = PAGE_SIZE;
	sginfo.pgshft = PAGE_SHIFT;

	hwq_attr.sginfo = &sginfo;
	hwq_attr.res = rcfw->res;
	hwq_attr.depth = BNXT_QPLIB_CREQE_MAX_CNT;
	hwq_attr.stride = BNXT_QPLIB_CREQE_UNITS;
	hwq_attr.type = bnxt_qplib_get_hwq_type(res);

	if (bnxt_qplib_alloc_init_hwq(&creq->hwq, &hwq_attr)) {
		dev_err(&rcfw->pdev->dev,
			"HW channel CREQ allocation failed\n");
		goto fail;
	}
	if (ctx->hwrm_intf_ver < HWRM_VERSION_RCFW_CMDQ_DEPTH_CHECK)
		rcfw->cmdq_depth = BNXT_QPLIB_CMDQE_MAX_CNT_256;
	else
		rcfw->cmdq_depth = BNXT_QPLIB_CMDQE_MAX_CNT_8192;

	sginfo.pgsize = bnxt_qplib_cmdqe_page_size(rcfw->cmdq_depth);
	hwq_attr.depth = rcfw->cmdq_depth & 0x7FFFFFFF;
	hwq_attr.stride = BNXT_QPLIB_CMDQE_UNITS;
	hwq_attr.type = HWQ_TYPE_CTX;
	if (bnxt_qplib_alloc_init_hwq(&cmdq->hwq, &hwq_attr)) {
		dev_err(&rcfw->pdev->dev,
			"HW channel CMDQ allocation failed\n");
		goto fail;
	}

	rcfw->crsqe_tbl = kcalloc(cmdq->hwq.max_elements,
				  sizeof(*rcfw->crsqe_tbl), GFP_KERNEL);
	if (!rcfw->crsqe_tbl)
		goto fail;

	cmdq->cmdq_bitmap = bitmap_zalloc(rcfw->cmdq_depth, GFP_KERNEL);
	if (!cmdq->cmdq_bitmap)
		goto fail;

	/* Allocate one extra to hold the QP1 entries */
	rcfw->qp_tbl_size = qp_tbl_sz + 1;
	rcfw->qp_tbl = kcalloc(rcfw->qp_tbl_size, sizeof(struct bnxt_qplib_qp_node),
			       GFP_KERNEL);
	if (!rcfw->qp_tbl)
		goto fail;

	return 0;

fail:
	bnxt_qplib_free_rcfw_channel(rcfw);
	return -ENOMEM;
}

void bnxt_qplib_rcfw_stop_irq(struct bnxt_qplib_rcfw *rcfw, bool kill)
{
	struct bnxt_qplib_creq_ctx *creq;

	creq = &rcfw->creq;

	if (!creq->requested)
		return;

<<<<<<< HEAD
	tasklet_disable(&creq->creq_tasklet);
=======
	creq->requested = false;
>>>>>>> 38ca6978
	/* Mask h/w interrupts */
	bnxt_qplib_ring_nq_db(&creq->creq_db.dbinfo, rcfw->res->cctx, false);
	/* Sync with last running IRQ-handler */
	synchronize_irq(creq->msix_vec);
	free_irq(creq->msix_vec, rcfw);
	kfree(creq->irq_name);
	creq->irq_name = NULL;
	atomic_set(&rcfw->rcfw_intr_enabled, 0);
	if (kill)
		tasklet_kill(&creq->creq_tasklet);
<<<<<<< HEAD

	free_irq(creq->msix_vec, rcfw);
	kfree(creq->irq_name);
	creq->irq_name = NULL;
	creq->requested = false;
=======
	tasklet_disable(&creq->creq_tasklet);
>>>>>>> 38ca6978
}

void bnxt_qplib_disable_rcfw_channel(struct bnxt_qplib_rcfw *rcfw)
{
	struct bnxt_qplib_creq_ctx *creq;
	struct bnxt_qplib_cmdq_ctx *cmdq;
	unsigned long indx;

	creq = &rcfw->creq;
	cmdq = &rcfw->cmdq;
	/* Make sure the HW channel is stopped! */
	bnxt_qplib_rcfw_stop_irq(rcfw, true);

	iounmap(cmdq->cmdq_mbox.reg.bar_reg);
	iounmap(creq->creq_db.reg.bar_reg);

	indx = find_first_bit(cmdq->cmdq_bitmap, rcfw->cmdq_depth);
	if (indx != rcfw->cmdq_depth)
		dev_err(&rcfw->pdev->dev,
			"disabling RCFW with pending cmd-bit %lx\n", indx);

	cmdq->cmdq_mbox.reg.bar_reg = NULL;
	creq->creq_db.reg.bar_reg = NULL;
	creq->aeq_handler = NULL;
	creq->msix_vec = 0;
}

int bnxt_qplib_rcfw_start_irq(struct bnxt_qplib_rcfw *rcfw, int msix_vector,
			      bool need_init)
{
	struct bnxt_qplib_creq_ctx *creq;
	struct bnxt_qplib_res *res;
	int rc;

	creq = &rcfw->creq;
	res = rcfw->res;

	if (creq->requested)
		return -EFAULT;

	creq->msix_vec = msix_vector;
	if (need_init)
		tasklet_setup(&creq->creq_tasklet, bnxt_qplib_service_creq);
	else
		tasklet_enable(&creq->creq_tasklet);

	creq->irq_name = kasprintf(GFP_KERNEL, "bnxt_re-creq@pci:%s",
				   pci_name(res->pdev));
	if (!creq->irq_name)
		return -ENOMEM;
	rc = request_irq(creq->msix_vec, bnxt_qplib_creq_irq, 0,
			 creq->irq_name, rcfw);
	if (rc) {
		kfree(creq->irq_name);
		creq->irq_name = NULL;
		tasklet_disable(&creq->creq_tasklet);
		return rc;
	}
	creq->requested = true;

	bnxt_qplib_ring_nq_db(&creq->creq_db.dbinfo, res->cctx, true);
<<<<<<< HEAD
=======
	atomic_inc(&rcfw->rcfw_intr_enabled);
>>>>>>> 38ca6978

	return 0;
}

static int bnxt_qplib_map_cmdq_mbox(struct bnxt_qplib_rcfw *rcfw, bool is_vf)
{
	struct bnxt_qplib_cmdq_mbox *mbox;
	resource_size_t bar_reg;
	struct pci_dev *pdev;
	u16 prod_offt;
	int rc = 0;

	pdev = rcfw->pdev;
	mbox = &rcfw->cmdq.cmdq_mbox;

	mbox->reg.bar_id = RCFW_COMM_PCI_BAR_REGION;
	mbox->reg.len = RCFW_COMM_SIZE;
	mbox->reg.bar_base = pci_resource_start(pdev, mbox->reg.bar_id);
	if (!mbox->reg.bar_base) {
		dev_err(&pdev->dev,
			"QPLIB: CMDQ BAR region %d resc start is 0!\n",
			mbox->reg.bar_id);
		return -ENOMEM;
	}

	bar_reg = mbox->reg.bar_base + RCFW_COMM_BASE_OFFSET;
	mbox->reg.len = RCFW_COMM_SIZE;
	mbox->reg.bar_reg = ioremap(bar_reg, mbox->reg.len);
	if (!mbox->reg.bar_reg) {
		dev_err(&pdev->dev,
			"QPLIB: CMDQ BAR region %d mapping failed\n",
			mbox->reg.bar_id);
		return -ENOMEM;
	}

	prod_offt = is_vf ? RCFW_VF_COMM_PROD_OFFSET :
			    RCFW_PF_COMM_PROD_OFFSET;
	mbox->prod = (void  __iomem *)(mbox->reg.bar_reg + prod_offt);
	mbox->db = (void __iomem *)(mbox->reg.bar_reg + RCFW_COMM_TRIG_OFFSET);
	return rc;
}

static int bnxt_qplib_map_creq_db(struct bnxt_qplib_rcfw *rcfw, u32 reg_offt)
{
	struct bnxt_qplib_creq_db *creq_db;
	resource_size_t bar_reg;
	struct pci_dev *pdev;

	pdev = rcfw->pdev;
	creq_db = &rcfw->creq.creq_db;

	creq_db->reg.bar_id = RCFW_COMM_CONS_PCI_BAR_REGION;
	creq_db->reg.bar_base = pci_resource_start(pdev, creq_db->reg.bar_id);
	if (!creq_db->reg.bar_id)
		dev_err(&pdev->dev,
			"QPLIB: CREQ BAR region %d resc start is 0!",
			creq_db->reg.bar_id);

	bar_reg = creq_db->reg.bar_base + reg_offt;
	/* Unconditionally map 8 bytes to support 57500 series */
	creq_db->reg.len = 8;
	creq_db->reg.bar_reg = ioremap(bar_reg, creq_db->reg.len);
	if (!creq_db->reg.bar_reg) {
		dev_err(&pdev->dev,
			"QPLIB: CREQ BAR region %d mapping failed",
			creq_db->reg.bar_id);
		return -ENOMEM;
	}
	creq_db->dbinfo.db = creq_db->reg.bar_reg;
	creq_db->dbinfo.hwq = &rcfw->creq.hwq;
	creq_db->dbinfo.xid = rcfw->creq.ring_id;
	return 0;
}

static void bnxt_qplib_start_rcfw(struct bnxt_qplib_rcfw *rcfw)
{
	struct bnxt_qplib_cmdq_ctx *cmdq;
	struct bnxt_qplib_creq_ctx *creq;
	struct bnxt_qplib_cmdq_mbox *mbox;
	struct cmdq_init init = {0};

	cmdq = &rcfw->cmdq;
	creq = &rcfw->creq;
	mbox = &cmdq->cmdq_mbox;

	init.cmdq_pbl = cpu_to_le64(cmdq->hwq.pbl[PBL_LVL_0].pg_map_arr[0]);
	init.cmdq_size_cmdq_lvl =
			cpu_to_le16(((rcfw->cmdq_depth <<
				      CMDQ_INIT_CMDQ_SIZE_SFT) &
				    CMDQ_INIT_CMDQ_SIZE_MASK) |
				    ((cmdq->hwq.level <<
				      CMDQ_INIT_CMDQ_LVL_SFT) &
				    CMDQ_INIT_CMDQ_LVL_MASK));
	init.creq_ring_id = cpu_to_le16(creq->ring_id);
	/* Write to the Bono mailbox register */
	__iowrite32_copy(mbox->reg.bar_reg, &init, sizeof(init) / 4);
}

int bnxt_qplib_enable_rcfw_channel(struct bnxt_qplib_rcfw *rcfw,
				   int msix_vector,
				   int cp_bar_reg_off, int virt_fn,
				   aeq_handler_t aeq_handler)
{
	struct bnxt_qplib_cmdq_ctx *cmdq;
	struct bnxt_qplib_creq_ctx *creq;
	int rc;

	cmdq = &rcfw->cmdq;
	creq = &rcfw->creq;

	/* Clear to defaults */

	cmdq->seq_num = 0;
	set_bit(FIRMWARE_FIRST_FLAG, &cmdq->flags);
	init_waitqueue_head(&cmdq->waitq);

	creq->stats.creq_qp_event_processed = 0;
	creq->stats.creq_func_event_processed = 0;
	creq->aeq_handler = aeq_handler;

	rc = bnxt_qplib_map_cmdq_mbox(rcfw, virt_fn);
	if (rc)
		return rc;

	rc = bnxt_qplib_map_creq_db(rcfw, cp_bar_reg_off);
	if (rc)
		return rc;

	rc = bnxt_qplib_rcfw_start_irq(rcfw, msix_vector, true);
	if (rc) {
		dev_err(&rcfw->pdev->dev,
			"Failed to request IRQ for CREQ rc = 0x%x\n", rc);
		bnxt_qplib_disable_rcfw_channel(rcfw);
		return rc;
	}

	sema_init(&rcfw->rcfw_inflight, RCFW_CMD_NON_BLOCKING_SHADOW_QD);
	bnxt_qplib_start_rcfw(rcfw);

	return 0;
}

struct bnxt_qplib_rcfw_sbuf *bnxt_qplib_rcfw_alloc_sbuf(
		struct bnxt_qplib_rcfw *rcfw,
		u32 size)
{
	struct bnxt_qplib_rcfw_sbuf *sbuf;

	sbuf = kzalloc(sizeof(*sbuf), GFP_KERNEL);
	if (!sbuf)
		return NULL;

	sbuf->size = size;
	sbuf->sb = dma_alloc_coherent(&rcfw->pdev->dev, sbuf->size,
				      &sbuf->dma_addr, GFP_KERNEL);
	if (!sbuf->sb)
		goto bail;

	return sbuf;
bail:
	kfree(sbuf);
	return NULL;
}

void bnxt_qplib_rcfw_free_sbuf(struct bnxt_qplib_rcfw *rcfw,
			       struct bnxt_qplib_rcfw_sbuf *sbuf)
{
	if (sbuf->sb)
		dma_free_coherent(&rcfw->pdev->dev, sbuf->size,
				  sbuf->sb, sbuf->dma_addr);
	kfree(sbuf);
}<|MERGE_RESOLUTION|>--- conflicted
+++ resolved
@@ -826,11 +826,7 @@
 	if (!creq->requested)
 		return;
 
-<<<<<<< HEAD
-	tasklet_disable(&creq->creq_tasklet);
-=======
 	creq->requested = false;
->>>>>>> 38ca6978
 	/* Mask h/w interrupts */
 	bnxt_qplib_ring_nq_db(&creq->creq_db.dbinfo, rcfw->res->cctx, false);
 	/* Sync with last running IRQ-handler */
@@ -841,15 +837,7 @@
 	atomic_set(&rcfw->rcfw_intr_enabled, 0);
 	if (kill)
 		tasklet_kill(&creq->creq_tasklet);
-<<<<<<< HEAD
-
-	free_irq(creq->msix_vec, rcfw);
-	kfree(creq->irq_name);
-	creq->irq_name = NULL;
-	creq->requested = false;
-=======
 	tasklet_disable(&creq->creq_tasklet);
->>>>>>> 38ca6978
 }
 
 void bnxt_qplib_disable_rcfw_channel(struct bnxt_qplib_rcfw *rcfw)
@@ -911,10 +899,7 @@
 	creq->requested = true;
 
 	bnxt_qplib_ring_nq_db(&creq->creq_db.dbinfo, res->cctx, true);
-<<<<<<< HEAD
-=======
 	atomic_inc(&rcfw->rcfw_intr_enabled);
->>>>>>> 38ca6978
 
 	return 0;
 }
