--- conflicted
+++ resolved
@@ -420,11 +420,7 @@
 	if (!nq->requested)
 		return;
 
-<<<<<<< HEAD
-	tasklet_disable(&nq->nq_tasklet);
-=======
 	nq->requested = false;
->>>>>>> 38ca6978
 	/* Mask h/w interrupt */
 	bnxt_qplib_ring_nq_db(&nq->nq_db.dbinfo, nq->res->cctx, false);
 	/* Sync with last running IRQ handler */
@@ -436,16 +432,7 @@
 
 	if (kill)
 		tasklet_kill(&nq->nq_tasklet);
-<<<<<<< HEAD
-
-	irq_set_affinity_hint(nq->msix_vec, NULL);
-	free_irq(nq->msix_vec, nq);
-	kfree(nq->name);
-	nq->name = NULL;
-	nq->requested = false;
-=======
 	tasklet_disable(&nq->nq_tasklet);
->>>>>>> 38ca6978
 }
 
 void bnxt_qplib_disable_nq(struct bnxt_qplib_nq *nq)
@@ -2153,8 +2140,6 @@
 
 fail:
 	bnxt_qplib_free_hwq(res, &cq->hwq);
-<<<<<<< HEAD
-=======
 	return rc;
 }
 
@@ -2202,7 +2187,6 @@
 	bnxt_qplib_fill_cmdqmsg(&msg, &req, &resp, NULL, sizeof(req),
 				sizeof(resp), 0);
 	rc = bnxt_qplib_rcfw_send_message(rcfw, &msg);
->>>>>>> 38ca6978
 	return rc;
 }
 
