--- conflicted
+++ resolved
@@ -1404,12 +1404,7 @@
 	}
 
 	platform_set_drvdata(pdev, info);
-<<<<<<< HEAD
-	info->pctl = devm_pinctrl_register(&pdev->dev, &at91_pinctrl_desc,
-					   info);
-=======
 	info->pctl = devm_pinctrl_register(dev, &at91_pinctrl_desc, info);
->>>>>>> 38ca6978
 	if (IS_ERR(info->pctl))
 		return dev_err_probe(dev, PTR_ERR(info->pctl), "could not register AT91 pinctrl driver\n");
 
@@ -1842,11 +1837,7 @@
 	if (irq < 0)
 		return irq;
 
-<<<<<<< HEAD
-	at91_chip = devm_kzalloc(&pdev->dev, sizeof(*at91_chip), GFP_KERNEL);
-=======
 	at91_chip = devm_kzalloc(dev, sizeof(*at91_chip), GFP_KERNEL);
->>>>>>> 38ca6978
 	if (!at91_chip)
 		return -ENOMEM;
 
@@ -1856,14 +1847,8 @@
 
 	at91_chip->ops = of_device_get_match_data(dev);
 	at91_chip->pioc_virq = irq;
-<<<<<<< HEAD
-	at91_chip->pioc_idx = alias_idx;
-
-	at91_chip->clock = devm_clk_get_enabled(&pdev->dev, NULL);
-=======
 
 	at91_chip->clock = devm_clk_get_enabled(dev, NULL);
->>>>>>> 38ca6978
 	if (IS_ERR(at91_chip->clock))
 		return dev_err_probe(dev, PTR_ERR(at91_chip->clock), "failed to get clock, ignoring.\n");
 
