// SPDX-License-Identifier: GPL-2.0-or-later
/*
 * Asus PC WMI hotkey driver
 *
 * Copyright(C) 2010 Intel Corporation.
 * Copyright(C) 2010-2011 Corentin Chary <corentin.chary@gmail.com>
 *
 * Portions based on wistron_btns.c:
 * Copyright (C) 2005 Miloslav Trmac <mitr@volny.cz>
 * Copyright (C) 2005 Bernhard Rosenkraenzer <bero@arklinux.org>
 * Copyright (C) 2005 Dmitry Torokhov <dtor@mail.ru>
 */

#define pr_fmt(fmt) KBUILD_MODNAME ": " fmt

#include <linux/kernel.h>
#include <linux/module.h>
#include <linux/init.h>
#include <linux/types.h>
#include <linux/slab.h>
#include <linux/input.h>
#include <linux/input/sparse-keymap.h>
#include <linux/fb.h>
#include <linux/backlight.h>
#include <linux/leds.h>
#include <linux/rfkill.h>
#include <linux/pci.h>
#include <linux/pci_hotplug.h>
#include <linux/hwmon.h>
#include <linux/hwmon-sysfs.h>
#include <linux/debugfs.h>
#include <linux/seq_file.h>
#include <linux/platform_data/x86/asus-wmi.h>
#include <linux/platform_device.h>
#include <linux/thermal.h>
#include <linux/acpi.h>
#include <linux/dmi.h>
#include <acpi/video.h>

#include "asus-wmi.h"

MODULE_AUTHOR("Corentin Chary <corentin.chary@gmail.com>, "
	      "Yong Wang <yong.y.wang@intel.com>");
MODULE_DESCRIPTION("Asus Generic WMI Driver");
MODULE_LICENSE("GPL");

#define to_asus_wmi_driver(pdrv)					\
	(container_of((pdrv), struct asus_wmi_driver, platform_driver))

#define ASUS_WMI_MGMT_GUID	"97845ED0-4E6D-11DE-8A39-0800200C9A66"

#define NOTIFY_BRNUP_MIN		0x11
#define NOTIFY_BRNUP_MAX		0x1f
#define NOTIFY_BRNDOWN_MIN		0x20
#define NOTIFY_BRNDOWN_MAX		0x2e
#define NOTIFY_FNLOCK_TOGGLE		0x4e
#define NOTIFY_KBD_BRTUP		0xc4
#define NOTIFY_KBD_BRTDWN		0xc5
#define NOTIFY_KBD_BRTTOGGLE		0xc7

#define ASUS_WMI_FNLOCK_BIOS_DISABLED	BIT(0)

#define ASUS_FAN_DESC			"cpu_fan"
#define ASUS_FAN_MFUN			0x13
#define ASUS_FAN_SFUN_READ		0x06
#define ASUS_FAN_SFUN_WRITE		0x07
#define ASUS_FAN_CTRL_MANUAL		1
#define ASUS_FAN_CTRL_AUTO		2

#define USB_INTEL_XUSB2PR		0xD0
#define PCI_DEVICE_ID_INTEL_LYNXPOINT_LP_XHCI	0x9c31

static const char * const ashs_ids[] = { "ATK4001", "ATK4002", NULL };

static bool ashs_present(void)
{
	int i = 0;
	while (ashs_ids[i]) {
		if (acpi_dev_found(ashs_ids[i++]))
			return true;
	}
	return false;
}

struct bios_args {
	u32 arg0;
	u32 arg1;
} __packed;

/*
 * Struct that's used for all methods called via AGFN. Naming is
 * identically to the AML code.
 */
struct agfn_args {
	u16 mfun; /* probably "Multi-function" to be called */
	u16 sfun; /* probably "Sub-function" to be called */
	u16 len;  /* size of the hole struct, including subfunction fields */
	u8 stas;  /* not used by now */
	u8 err;   /* zero on success */
} __packed;

/* struct used for calling fan read and write methods */
struct fan_args {
	struct agfn_args agfn;	/* common fields */
	u8 fan;			/* fan number: 0: set auto mode 1: 1st fan */
	u32 speed;		/* read: RPM/100 - write: 0-255 */
} __packed;

/*
 * <platform>/    - debugfs root directory
 *   dev_id      - current dev_id
 *   ctrl_param  - current ctrl_param
 *   method_id   - current method_id
 *   devs        - call DEVS(dev_id, ctrl_param) and print result
 *   dsts        - call DSTS(dev_id)  and print result
 *   call        - call method_id(dev_id, ctrl_param) and print result
 */
struct asus_wmi_debug {
	struct dentry *root;
	u32 method_id;
	u32 dev_id;
	u32 ctrl_param;
};

struct asus_rfkill {
	struct asus_wmi *asus;
	struct rfkill *rfkill;
	u32 dev_id;
};

struct asus_wmi {
	int dsts_id;
	int spec;
	int sfun;

	struct input_dev *inputdev;
	struct backlight_device *backlight_device;
	struct platform_device *platform_device;

	struct led_classdev wlan_led;
	int wlan_led_wk;
	struct led_classdev tpd_led;
	int tpd_led_wk;
	struct led_classdev kbd_led;
	int kbd_led_wk;
	struct led_classdev lightbar_led;
	int lightbar_led_wk;
	struct workqueue_struct *led_workqueue;
	struct work_struct tpd_led_work;
	struct work_struct wlan_led_work;
	struct work_struct lightbar_led_work;

	struct asus_rfkill wlan;
	struct asus_rfkill bluetooth;
	struct asus_rfkill wimax;
	struct asus_rfkill wwan3g;
	struct asus_rfkill gps;
	struct asus_rfkill uwb;

	bool asus_hwmon_fan_manual_mode;
	int asus_hwmon_num_fans;
	int asus_hwmon_pwm;

	struct hotplug_slot hotplug_slot;
	struct mutex hotplug_lock;
	struct mutex wmi_lock;
	struct workqueue_struct *hotplug_workqueue;
	struct work_struct hotplug_work;

	bool fnlock_locked;

	struct asus_wmi_debug debug;

	struct asus_wmi_driver *driver;
};

static int asus_wmi_input_init(struct asus_wmi *asus)
{
	int err;

	asus->inputdev = input_allocate_device();
	if (!asus->inputdev)
		return -ENOMEM;

	asus->inputdev->name = asus->driver->input_name;
	asus->inputdev->phys = asus->driver->input_phys;
	asus->inputdev->id.bustype = BUS_HOST;
	asus->inputdev->dev.parent = &asus->platform_device->dev;
	set_bit(EV_REP, asus->inputdev->evbit);

	err = sparse_keymap_setup(asus->inputdev, asus->driver->keymap, NULL);
	if (err)
		goto err_free_dev;

	err = input_register_device(asus->inputdev);
	if (err)
		goto err_free_dev;

	return 0;

err_free_dev:
	input_free_device(asus->inputdev);
	return err;
}

static void asus_wmi_input_exit(struct asus_wmi *asus)
{
	if (asus->inputdev)
		input_unregister_device(asus->inputdev);

	asus->inputdev = NULL;
}

int asus_wmi_evaluate_method(u32 method_id, u32 arg0, u32 arg1, u32 *retval)
{
	struct bios_args args = {
		.arg0 = arg0,
		.arg1 = arg1,
	};
	struct acpi_buffer input = { (acpi_size) sizeof(args), &args };
	struct acpi_buffer output = { ACPI_ALLOCATE_BUFFER, NULL };
	acpi_status status;
	union acpi_object *obj;
	u32 tmp = 0;

	status = wmi_evaluate_method(ASUS_WMI_MGMT_GUID, 0, method_id,
				     &input, &output);

	if (ACPI_FAILURE(status))
		goto exit;

	obj = (union acpi_object *)output.pointer;
	if (obj && obj->type == ACPI_TYPE_INTEGER)
		tmp = (u32) obj->integer.value;

	if (retval)
		*retval = tmp;

	kfree(obj);

exit:
	if (ACPI_FAILURE(status))
		return -EIO;

	if (tmp == ASUS_WMI_UNSUPPORTED_METHOD)
		return -ENODEV;

	return 0;
}
EXPORT_SYMBOL_GPL(asus_wmi_evaluate_method);

static int asus_wmi_evaluate_method_agfn(const struct acpi_buffer args)
{
	struct acpi_buffer input;
	u64 phys_addr;
	u32 retval;
	u32 status = -1;

	/*
	 * Copy to dma capable address otherwise memory corruption occurs as
	 * bios has to be able to access it.
	 */
	input.pointer = kzalloc(args.length, GFP_DMA | GFP_KERNEL);
	input.length = args.length;
	if (!input.pointer)
		return -ENOMEM;
	phys_addr = virt_to_phys(input.pointer);
	memcpy(input.pointer, args.pointer, args.length);

	status = asus_wmi_evaluate_method(ASUS_WMI_METHODID_AGFN,
					phys_addr, 0, &retval);
	if (!status)
		memcpy(args.pointer, input.pointer, args.length);

	kfree(input.pointer);
	if (status)
		return -ENXIO;

	return retval;
}

static int asus_wmi_get_devstate(struct asus_wmi *asus, u32 dev_id, u32 *retval)
{
	return asus_wmi_evaluate_method(asus->dsts_id, dev_id, 0, retval);
}

static int asus_wmi_set_devstate(u32 dev_id, u32 ctrl_param,
				 u32 *retval)
{
	return asus_wmi_evaluate_method(ASUS_WMI_METHODID_DEVS, dev_id,
					ctrl_param, retval);
}

/* Helper for special devices with magic return codes */
static int asus_wmi_get_devstate_bits(struct asus_wmi *asus,
				      u32 dev_id, u32 mask)
{
	u32 retval = 0;
	int err;

	err = asus_wmi_get_devstate(asus, dev_id, &retval);

	if (err < 0)
		return err;

	if (!(retval & ASUS_WMI_DSTS_PRESENCE_BIT))
		return -ENODEV;

	if (mask == ASUS_WMI_DSTS_STATUS_BIT) {
		if (retval & ASUS_WMI_DSTS_UNKNOWN_BIT)
			return -ENODEV;
	}

	return retval & mask;
}

static int asus_wmi_get_devstate_simple(struct asus_wmi *asus, u32 dev_id)
{
	return asus_wmi_get_devstate_bits(asus, dev_id,
					  ASUS_WMI_DSTS_STATUS_BIT);
}

/*
 * LEDs
 */
/*
 * These functions actually update the LED's, and are called from a
 * workqueue. By doing this as separate work rather than when the LED
 * subsystem asks, we avoid messing with the Asus ACPI stuff during a
 * potentially bad time, such as a timer interrupt.
 */
static void tpd_led_update(struct work_struct *work)
{
	int ctrl_param;
	struct asus_wmi *asus;

	asus = container_of(work, struct asus_wmi, tpd_led_work);

	ctrl_param = asus->tpd_led_wk;
	asus_wmi_set_devstate(ASUS_WMI_DEVID_TOUCHPAD_LED, ctrl_param, NULL);
}

static void tpd_led_set(struct led_classdev *led_cdev,
			enum led_brightness value)
{
	struct asus_wmi *asus;

	asus = container_of(led_cdev, struct asus_wmi, tpd_led);

	asus->tpd_led_wk = !!value;
	queue_work(asus->led_workqueue, &asus->tpd_led_work);
}

static int read_tpd_led_state(struct asus_wmi *asus)
{
	return asus_wmi_get_devstate_simple(asus, ASUS_WMI_DEVID_TOUCHPAD_LED);
}

static enum led_brightness tpd_led_get(struct led_classdev *led_cdev)
{
	struct asus_wmi *asus;

	asus = container_of(led_cdev, struct asus_wmi, tpd_led);

	return read_tpd_led_state(asus);
}

static void kbd_led_update(struct asus_wmi *asus)
{
	int ctrl_param = 0;

	/*
	 * bits 0-2: level
	 * bit 7: light on/off
	 */
	if (asus->kbd_led_wk > 0)
		ctrl_param = 0x80 | (asus->kbd_led_wk & 0x7F);

	asus_wmi_set_devstate(ASUS_WMI_DEVID_KBD_BACKLIGHT, ctrl_param, NULL);
}

static int kbd_led_read(struct asus_wmi *asus, int *level, int *env)
{
	int retval;

	/*
	 * bits 0-2: level
	 * bit 7: light on/off
	 * bit 8-10: environment (0: dark, 1: normal, 2: light)
	 * bit 17: status unknown
	 */
	retval = asus_wmi_get_devstate_bits(asus, ASUS_WMI_DEVID_KBD_BACKLIGHT,
					    0xFFFF);

	/* Unknown status is considered as off */
	if (retval == 0x8000)
		retval = 0;

	if (retval >= 0) {
		if (level)
			*level = retval & 0x7F;
		if (env)
			*env = (retval >> 8) & 0x7F;
		retval = 0;
	}

	return retval;
}

static void do_kbd_led_set(struct led_classdev *led_cdev, int value)
{
	struct asus_wmi *asus;
	int max_level;

	asus = container_of(led_cdev, struct asus_wmi, kbd_led);
	max_level = asus->kbd_led.max_brightness;

	if (value > max_level)
		value = max_level;
	else if (value < 0)
		value = 0;

	asus->kbd_led_wk = value;
	kbd_led_update(asus);
}

static void kbd_led_set(struct led_classdev *led_cdev,
			enum led_brightness value)
{
	do_kbd_led_set(led_cdev, value);
}

static void kbd_led_set_by_kbd(struct asus_wmi *asus, enum led_brightness value)
{
	struct led_classdev *led_cdev = &asus->kbd_led;

	do_kbd_led_set(led_cdev, value);
	led_classdev_notify_brightness_hw_changed(led_cdev, asus->kbd_led_wk);
}

static enum led_brightness kbd_led_get(struct led_classdev *led_cdev)
{
	struct asus_wmi *asus;
	int retval, value;

	asus = container_of(led_cdev, struct asus_wmi, kbd_led);

	retval = kbd_led_read(asus, &value, NULL);

	if (retval < 0)
		return retval;

	return value;
}

static int wlan_led_unknown_state(struct asus_wmi *asus)
{
	u32 result;

	asus_wmi_get_devstate(asus, ASUS_WMI_DEVID_WIRELESS_LED, &result);

	return result & ASUS_WMI_DSTS_UNKNOWN_BIT;
}

static int wlan_led_presence(struct asus_wmi *asus)
{
	u32 result;

	asus_wmi_get_devstate(asus, ASUS_WMI_DEVID_WIRELESS_LED, &result);

	return result & ASUS_WMI_DSTS_PRESENCE_BIT;
}

static void wlan_led_update(struct work_struct *work)
{
	int ctrl_param;
	struct asus_wmi *asus;

	asus = container_of(work, struct asus_wmi, wlan_led_work);

	ctrl_param = asus->wlan_led_wk;
	asus_wmi_set_devstate(ASUS_WMI_DEVID_WIRELESS_LED, ctrl_param, NULL);
}

static void wlan_led_set(struct led_classdev *led_cdev,
			 enum led_brightness value)
{
	struct asus_wmi *asus;

	asus = container_of(led_cdev, struct asus_wmi, wlan_led);

	asus->wlan_led_wk = !!value;
	queue_work(asus->led_workqueue, &asus->wlan_led_work);
}

static enum led_brightness wlan_led_get(struct led_classdev *led_cdev)
{
	struct asus_wmi *asus;
	u32 result;

	asus = container_of(led_cdev, struct asus_wmi, wlan_led);
	asus_wmi_get_devstate(asus, ASUS_WMI_DEVID_WIRELESS_LED, &result);

	return result & ASUS_WMI_DSTS_BRIGHTNESS_MASK;
}

static void lightbar_led_update(struct work_struct *work)
{
	struct asus_wmi *asus;
	int ctrl_param;

	asus = container_of(work, struct asus_wmi, lightbar_led_work);

	ctrl_param = asus->lightbar_led_wk;
	asus_wmi_set_devstate(ASUS_WMI_DEVID_LIGHTBAR, ctrl_param, NULL);
}

static void lightbar_led_set(struct led_classdev *led_cdev,
			     enum led_brightness value)
{
	struct asus_wmi *asus;

	asus = container_of(led_cdev, struct asus_wmi, lightbar_led);

	asus->lightbar_led_wk = !!value;
	queue_work(asus->led_workqueue, &asus->lightbar_led_work);
}

static enum led_brightness lightbar_led_get(struct led_classdev *led_cdev)
{
	struct asus_wmi *asus;
	u32 result;

	asus = container_of(led_cdev, struct asus_wmi, lightbar_led);
	asus_wmi_get_devstate(asus, ASUS_WMI_DEVID_LIGHTBAR, &result);

	return result & ASUS_WMI_DSTS_LIGHTBAR_MASK;
}

static int lightbar_led_presence(struct asus_wmi *asus)
{
	u32 result;

	asus_wmi_get_devstate(asus, ASUS_WMI_DEVID_LIGHTBAR, &result);

	return result & ASUS_WMI_DSTS_PRESENCE_BIT;
}

static void asus_wmi_led_exit(struct asus_wmi *asus)
{
	if (!IS_ERR_OR_NULL(asus->kbd_led.dev))
		led_classdev_unregister(&asus->kbd_led);
	if (!IS_ERR_OR_NULL(asus->tpd_led.dev))
		led_classdev_unregister(&asus->tpd_led);
	if (!IS_ERR_OR_NULL(asus->wlan_led.dev))
		led_classdev_unregister(&asus->wlan_led);
	if (!IS_ERR_OR_NULL(asus->lightbar_led.dev))
		led_classdev_unregister(&asus->lightbar_led);
	if (asus->led_workqueue)
		destroy_workqueue(asus->led_workqueue);
}

static int asus_wmi_led_init(struct asus_wmi *asus)
{
	int rv = 0, led_val;

	asus->led_workqueue = create_singlethread_workqueue("led_workqueue");
	if (!asus->led_workqueue)
		return -ENOMEM;

	if (read_tpd_led_state(asus) >= 0) {
		INIT_WORK(&asus->tpd_led_work, tpd_led_update);

		asus->tpd_led.name = "asus::touchpad";
		asus->tpd_led.brightness_set = tpd_led_set;
		asus->tpd_led.brightness_get = tpd_led_get;
		asus->tpd_led.max_brightness = 1;

		rv = led_classdev_register(&asus->platform_device->dev,
					   &asus->tpd_led);
		if (rv)
			goto error;
	}

	led_val = kbd_led_read(asus, NULL, NULL);
	if (led_val >= 0) {
		asus->kbd_led_wk = led_val;
		asus->kbd_led.name = "asus::kbd_backlight";
		asus->kbd_led.flags = LED_BRIGHT_HW_CHANGED;
		asus->kbd_led.brightness_set = kbd_led_set;
		asus->kbd_led.brightness_get = kbd_led_get;
		asus->kbd_led.max_brightness = 3;

		rv = led_classdev_register(&asus->platform_device->dev,
					   &asus->kbd_led);
		if (rv)
			goto error;
	}

	if (wlan_led_presence(asus) && (asus->driver->quirks->wapf > 0)) {
		INIT_WORK(&asus->wlan_led_work, wlan_led_update);

		asus->wlan_led.name = "asus::wlan";
		asus->wlan_led.brightness_set = wlan_led_set;
		if (!wlan_led_unknown_state(asus))
			asus->wlan_led.brightness_get = wlan_led_get;
		asus->wlan_led.flags = LED_CORE_SUSPENDRESUME;
		asus->wlan_led.max_brightness = 1;
		asus->wlan_led.default_trigger = "asus-wlan";

		rv = led_classdev_register(&asus->platform_device->dev,
					   &asus->wlan_led);
		if (rv)
			goto error;
	}

	if (lightbar_led_presence(asus)) {
		INIT_WORK(&asus->lightbar_led_work, lightbar_led_update);

		asus->lightbar_led.name = "asus::lightbar";
		asus->lightbar_led.brightness_set = lightbar_led_set;
		asus->lightbar_led.brightness_get = lightbar_led_get;
		asus->lightbar_led.max_brightness = 1;

		rv = led_classdev_register(&asus->platform_device->dev,
					   &asus->lightbar_led);
	}

error:
	if (rv)
		asus_wmi_led_exit(asus);

	return rv;
}


/*
 * PCI hotplug (for wlan rfkill)
 */
static bool asus_wlan_rfkill_blocked(struct asus_wmi *asus)
{
	int result = asus_wmi_get_devstate_simple(asus, ASUS_WMI_DEVID_WLAN);

	if (result < 0)
		return false;
	return !result;
}

static void asus_rfkill_hotplug(struct asus_wmi *asus)
{
	struct pci_dev *dev;
	struct pci_bus *bus;
	bool blocked;
	bool absent;
	u32 l;

	mutex_lock(&asus->wmi_lock);
	blocked = asus_wlan_rfkill_blocked(asus);
	mutex_unlock(&asus->wmi_lock);

	mutex_lock(&asus->hotplug_lock);
	pci_lock_rescan_remove();

	if (asus->wlan.rfkill)
		rfkill_set_sw_state(asus->wlan.rfkill, blocked);

	if (asus->hotplug_slot.ops) {
		bus = pci_find_bus(0, 1);
		if (!bus) {
			pr_warn("Unable to find PCI bus 1?\n");
			goto out_unlock;
		}

		if (pci_bus_read_config_dword(bus, 0, PCI_VENDOR_ID, &l)) {
			pr_err("Unable to read PCI config space?\n");
			goto out_unlock;
		}
		absent = (l == 0xffffffff);

		if (blocked != absent) {
			pr_warn("BIOS says wireless lan is %s, "
				"but the pci device is %s\n",
				blocked ? "blocked" : "unblocked",
				absent ? "absent" : "present");
			pr_warn("skipped wireless hotplug as probably "
				"inappropriate for this model\n");
			goto out_unlock;
		}

		if (!blocked) {
			dev = pci_get_slot(bus, 0);
			if (dev) {
				/* Device already present */
				pci_dev_put(dev);
				goto out_unlock;
			}
			dev = pci_scan_single_device(bus, 0);
			if (dev) {
				pci_bus_assign_resources(bus);
				pci_bus_add_device(dev);
			}
		} else {
			dev = pci_get_slot(bus, 0);
			if (dev) {
				pci_stop_and_remove_bus_device(dev);
				pci_dev_put(dev);
			}
		}
	}

out_unlock:
	pci_unlock_rescan_remove();
	mutex_unlock(&asus->hotplug_lock);
}

static void asus_rfkill_notify(acpi_handle handle, u32 event, void *data)
{
	struct asus_wmi *asus = data;

	if (event != ACPI_NOTIFY_BUS_CHECK)
		return;

	/*
	 * We can't call directly asus_rfkill_hotplug because most
	 * of the time WMBC is still being executed and not reetrant.
	 * There is currently no way to tell ACPICA that  we want this
	 * method to be serialized, we schedule a asus_rfkill_hotplug
	 * call later, in a safer context.
	 */
	queue_work(asus->hotplug_workqueue, &asus->hotplug_work);
}

static int asus_register_rfkill_notifier(struct asus_wmi *asus, char *node)
{
	acpi_status status;
	acpi_handle handle;

	status = acpi_get_handle(NULL, node, &handle);

	if (ACPI_SUCCESS(status)) {
		status = acpi_install_notify_handler(handle,
						     ACPI_SYSTEM_NOTIFY,
						     asus_rfkill_notify, asus);
		if (ACPI_FAILURE(status))
			pr_warn("Failed to register notify on %s\n", node);
	} else
		return -ENODEV;

	return 0;
}

static void asus_unregister_rfkill_notifier(struct asus_wmi *asus, char *node)
{
	acpi_status status = AE_OK;
	acpi_handle handle;

	status = acpi_get_handle(NULL, node, &handle);

	if (ACPI_SUCCESS(status)) {
		status = acpi_remove_notify_handler(handle,
						    ACPI_SYSTEM_NOTIFY,
						    asus_rfkill_notify);
		if (ACPI_FAILURE(status))
			pr_err("Error removing rfkill notify handler %s\n",
			       node);
	}
}

static int asus_get_adapter_status(struct hotplug_slot *hotplug_slot,
				   u8 *value)
{
	struct asus_wmi *asus = container_of(hotplug_slot,
					     struct asus_wmi, hotplug_slot);
	int result = asus_wmi_get_devstate_simple(asus, ASUS_WMI_DEVID_WLAN);

	if (result < 0)
		return result;

	*value = !!result;
	return 0;
}

static const struct hotplug_slot_ops asus_hotplug_slot_ops = {
	.get_adapter_status = asus_get_adapter_status,
	.get_power_status = asus_get_adapter_status,
};

static void asus_hotplug_work(struct work_struct *work)
{
	struct asus_wmi *asus;

	asus = container_of(work, struct asus_wmi, hotplug_work);
	asus_rfkill_hotplug(asus);
}

static int asus_setup_pci_hotplug(struct asus_wmi *asus)
{
	int ret = -ENOMEM;
	struct pci_bus *bus = pci_find_bus(0, 1);

	if (!bus) {
		pr_err("Unable to find wifi PCI bus\n");
		return -ENODEV;
	}

	asus->hotplug_workqueue =
	    create_singlethread_workqueue("hotplug_workqueue");
	if (!asus->hotplug_workqueue)
		goto error_workqueue;

	INIT_WORK(&asus->hotplug_work, asus_hotplug_work);

	asus->hotplug_slot.ops = &asus_hotplug_slot_ops;

	ret = pci_hp_register(&asus->hotplug_slot, bus, 0, "asus-wifi");
	if (ret) {
		pr_err("Unable to register hotplug slot - %d\n", ret);
		goto error_register;
	}

	return 0;

error_register:
	asus->hotplug_slot.ops = NULL;
	destroy_workqueue(asus->hotplug_workqueue);
error_workqueue:
	return ret;
}

/*
 * Rfkill devices
 */
static int asus_rfkill_set(void *data, bool blocked)
{
	struct asus_rfkill *priv = data;
	u32 ctrl_param = !blocked;
	u32 dev_id = priv->dev_id;

	/*
	 * If the user bit is set, BIOS can't set and record the wlan status,
	 * it will report the value read from id ASUS_WMI_DEVID_WLAN_LED
	 * while we query the wlan status through WMI(ASUS_WMI_DEVID_WLAN).
	 * So, we have to record wlan status in id ASUS_WMI_DEVID_WLAN_LED
	 * while setting the wlan status through WMI.
	 * This is also the behavior that windows app will do.
	 */
	if ((dev_id == ASUS_WMI_DEVID_WLAN) &&
	     priv->asus->driver->wlan_ctrl_by_user)
		dev_id = ASUS_WMI_DEVID_WLAN_LED;

	return asus_wmi_set_devstate(dev_id, ctrl_param, NULL);
}

static void asus_rfkill_query(struct rfkill *rfkill, void *data)
{
	struct asus_rfkill *priv = data;
	int result;

	result = asus_wmi_get_devstate_simple(priv->asus, priv->dev_id);

	if (result < 0)
		return;

	rfkill_set_sw_state(priv->rfkill, !result);
}

static int asus_rfkill_wlan_set(void *data, bool blocked)
{
	struct asus_rfkill *priv = data;
	struct asus_wmi *asus = priv->asus;
	int ret;

	/*
	 * This handler is enabled only if hotplug is enabled.
	 * In this case, the asus_wmi_set_devstate() will
	 * trigger a wmi notification and we need to wait
	 * this call to finish before being able to call
	 * any wmi method
	 */
	mutex_lock(&asus->wmi_lock);
	ret = asus_rfkill_set(data, blocked);
	mutex_unlock(&asus->wmi_lock);
	return ret;
}

static const struct rfkill_ops asus_rfkill_wlan_ops = {
	.set_block = asus_rfkill_wlan_set,
	.query = asus_rfkill_query,
};

static const struct rfkill_ops asus_rfkill_ops = {
	.set_block = asus_rfkill_set,
	.query = asus_rfkill_query,
};

static int asus_new_rfkill(struct asus_wmi *asus,
			   struct asus_rfkill *arfkill,
			   const char *name, enum rfkill_type type, int dev_id)
{
	int result = asus_wmi_get_devstate_simple(asus, dev_id);
	struct rfkill **rfkill = &arfkill->rfkill;

	if (result < 0)
		return result;

	arfkill->dev_id = dev_id;
	arfkill->asus = asus;

	if (dev_id == ASUS_WMI_DEVID_WLAN &&
	    asus->driver->quirks->hotplug_wireless)
		*rfkill = rfkill_alloc(name, &asus->platform_device->dev, type,
				       &asus_rfkill_wlan_ops, arfkill);
	else
		*rfkill = rfkill_alloc(name, &asus->platform_device->dev, type,
				       &asus_rfkill_ops, arfkill);

	if (!*rfkill)
		return -EINVAL;

	if ((dev_id == ASUS_WMI_DEVID_WLAN) &&
			(asus->driver->quirks->wapf > 0))
		rfkill_set_led_trigger_name(*rfkill, "asus-wlan");

	rfkill_init_sw_state(*rfkill, !result);
	result = rfkill_register(*rfkill);
	if (result) {
		rfkill_destroy(*rfkill);
		*rfkill = NULL;
		return result;
	}
	return 0;
}

static void asus_wmi_rfkill_exit(struct asus_wmi *asus)
{
	if (asus->driver->wlan_ctrl_by_user && ashs_present())
		return;

	asus_unregister_rfkill_notifier(asus, "\\_SB.PCI0.P0P5");
	asus_unregister_rfkill_notifier(asus, "\\_SB.PCI0.P0P6");
	asus_unregister_rfkill_notifier(asus, "\\_SB.PCI0.P0P7");
	if (asus->wlan.rfkill) {
		rfkill_unregister(asus->wlan.rfkill);
		rfkill_destroy(asus->wlan.rfkill);
		asus->wlan.rfkill = NULL;
	}
	/*
	 * Refresh pci hotplug in case the rfkill state was changed after
	 * asus_unregister_rfkill_notifier()
	 */
	asus_rfkill_hotplug(asus);
	if (asus->hotplug_slot.ops)
		pci_hp_deregister(&asus->hotplug_slot);
	if (asus->hotplug_workqueue)
		destroy_workqueue(asus->hotplug_workqueue);

	if (asus->bluetooth.rfkill) {
		rfkill_unregister(asus->bluetooth.rfkill);
		rfkill_destroy(asus->bluetooth.rfkill);
		asus->bluetooth.rfkill = NULL;
	}
	if (asus->wimax.rfkill) {
		rfkill_unregister(asus->wimax.rfkill);
		rfkill_destroy(asus->wimax.rfkill);
		asus->wimax.rfkill = NULL;
	}
	if (asus->wwan3g.rfkill) {
		rfkill_unregister(asus->wwan3g.rfkill);
		rfkill_destroy(asus->wwan3g.rfkill);
		asus->wwan3g.rfkill = NULL;
	}
	if (asus->gps.rfkill) {
		rfkill_unregister(asus->gps.rfkill);
		rfkill_destroy(asus->gps.rfkill);
		asus->gps.rfkill = NULL;
	}
	if (asus->uwb.rfkill) {
		rfkill_unregister(asus->uwb.rfkill);
		rfkill_destroy(asus->uwb.rfkill);
		asus->uwb.rfkill = NULL;
	}
}

static int asus_wmi_rfkill_init(struct asus_wmi *asus)
{
	int result = 0;

	mutex_init(&asus->hotplug_lock);
	mutex_init(&asus->wmi_lock);

	result = asus_new_rfkill(asus, &asus->wlan, "asus-wlan",
				 RFKILL_TYPE_WLAN, ASUS_WMI_DEVID_WLAN);

	if (result && result != -ENODEV)
		goto exit;

	result = asus_new_rfkill(asus, &asus->bluetooth,
				 "asus-bluetooth", RFKILL_TYPE_BLUETOOTH,
				 ASUS_WMI_DEVID_BLUETOOTH);

	if (result && result != -ENODEV)
		goto exit;

	result = asus_new_rfkill(asus, &asus->wimax, "asus-wimax",
				 RFKILL_TYPE_WIMAX, ASUS_WMI_DEVID_WIMAX);

	if (result && result != -ENODEV)
		goto exit;

	result = asus_new_rfkill(asus, &asus->wwan3g, "asus-wwan3g",
				 RFKILL_TYPE_WWAN, ASUS_WMI_DEVID_WWAN3G);

	if (result && result != -ENODEV)
		goto exit;

	result = asus_new_rfkill(asus, &asus->gps, "asus-gps",
				 RFKILL_TYPE_GPS, ASUS_WMI_DEVID_GPS);

	if (result && result != -ENODEV)
		goto exit;

	result = asus_new_rfkill(asus, &asus->uwb, "asus-uwb",
				 RFKILL_TYPE_UWB, ASUS_WMI_DEVID_UWB);

	if (result && result != -ENODEV)
		goto exit;

	if (!asus->driver->quirks->hotplug_wireless)
		goto exit;

	result = asus_setup_pci_hotplug(asus);
	/*
	 * If we get -EBUSY then something else is handling the PCI hotplug -
	 * don't fail in this case
	 */
	if (result == -EBUSY)
		result = 0;

	asus_register_rfkill_notifier(asus, "\\_SB.PCI0.P0P5");
	asus_register_rfkill_notifier(asus, "\\_SB.PCI0.P0P6");
	asus_register_rfkill_notifier(asus, "\\_SB.PCI0.P0P7");
	/*
	 * Refresh pci hotplug in case the rfkill state was changed during
	 * setup.
	 */
	asus_rfkill_hotplug(asus);

exit:
	if (result && result != -ENODEV)
		asus_wmi_rfkill_exit(asus);

	if (result == -ENODEV)
		result = 0;

	return result;
}

static void asus_wmi_set_xusb2pr(struct asus_wmi *asus)
{
	struct pci_dev *xhci_pdev;
	u32 orig_ports_available;
	u32 ports_available = asus->driver->quirks->xusb2pr;

	xhci_pdev = pci_get_device(PCI_VENDOR_ID_INTEL,
			PCI_DEVICE_ID_INTEL_LYNXPOINT_LP_XHCI,
			NULL);

	if (!xhci_pdev)
		return;

	pci_read_config_dword(xhci_pdev, USB_INTEL_XUSB2PR,
				&orig_ports_available);

	pci_write_config_dword(xhci_pdev, USB_INTEL_XUSB2PR,
				cpu_to_le32(ports_available));

	pr_info("set USB_INTEL_XUSB2PR old: 0x%04x, new: 0x%04x\n",
			orig_ports_available, ports_available);
}

/*
 * Some devices dont support or have borcken get_als method
 * but still support set method.
 */
static void asus_wmi_set_als(void)
{
	asus_wmi_set_devstate(ASUS_WMI_DEVID_ALS_ENABLE, 1, NULL);
}

/*
 * Hwmon device
 */
static int asus_hwmon_agfn_fan_speed_read(struct asus_wmi *asus, int fan,
					  int *speed)
{
	struct fan_args args = {
		.agfn.len = sizeof(args),
		.agfn.mfun = ASUS_FAN_MFUN,
		.agfn.sfun = ASUS_FAN_SFUN_READ,
		.fan = fan,
		.speed = 0,
	};
	struct acpi_buffer input = { (acpi_size) sizeof(args), &args };
	int status;

	if (fan != 1)
		return -EINVAL;

	status = asus_wmi_evaluate_method_agfn(input);

	if (status || args.agfn.err)
		return -ENXIO;

	if (speed)
		*speed = args.speed;

	return 0;
}

static int asus_hwmon_agfn_fan_speed_write(struct asus_wmi *asus, int fan,
				     int *speed)
{
	struct fan_args args = {
		.agfn.len = sizeof(args),
		.agfn.mfun = ASUS_FAN_MFUN,
		.agfn.sfun = ASUS_FAN_SFUN_WRITE,
		.fan = fan,
		.speed = speed ?  *speed : 0,
	};
	struct acpi_buffer input = { (acpi_size) sizeof(args), &args };
	int status;

	/* 1: for setting 1st fan's speed 0: setting auto mode */
	if (fan != 1 && fan != 0)
		return -EINVAL;

	status = asus_wmi_evaluate_method_agfn(input);

	if (status || args.agfn.err)
		return -ENXIO;

	if (speed && fan == 1)
		asus->asus_hwmon_pwm = *speed;

	return 0;
}

/*
 * Check if we can read the speed of one fan. If true we assume we can also
 * control it.
 */
static int asus_hwmon_get_fan_number(struct asus_wmi *asus, int *num_fans)
{
	int status;
	int speed = 0;

	*num_fans = 0;

	status = asus_hwmon_agfn_fan_speed_read(asus, 1, &speed);
	if (!status)
		*num_fans = 1;

	return 0;
}

static int asus_hwmon_fan_set_auto(struct asus_wmi *asus)
{
	int status;

	status = asus_hwmon_agfn_fan_speed_write(asus, 0, NULL);
	if (status)
		return -ENXIO;

	asus->asus_hwmon_fan_manual_mode = false;

	return 0;
}

static int asus_hwmon_fan_rpm_show(struct device *dev, int fan)
{
	struct asus_wmi *asus = dev_get_drvdata(dev);
	int value;
	int ret;

	/* no speed readable on manual mode */
	if (asus->asus_hwmon_fan_manual_mode)
		return -ENXIO;

	ret = asus_hwmon_agfn_fan_speed_read(asus, fan+1, &value);
	if (ret) {
		pr_warn("reading fan speed failed: %d\n", ret);
		return -ENXIO;
	}

	return value;
}

static void asus_hwmon_pwm_show(struct asus_wmi *asus, int fan, int *value)
{
	int err;

	if (asus->asus_hwmon_pwm >= 0) {
		*value = asus->asus_hwmon_pwm;
		return;
	}

	err = asus_wmi_get_devstate(asus, ASUS_WMI_DEVID_FAN_CTRL, value);
	if (err < 0)
		return;

	*value &= 0xFF;

	if (*value == 1) /* Low Speed */
		*value = 85;
	else if (*value == 2)
		*value = 170;
	else if (*value == 3)
		*value = 255;
	else if (*value) {
		pr_err("Unknown fan speed %#x\n", *value);
		*value = -1;
	}
}

static ssize_t pwm1_show(struct device *dev,
			       struct device_attribute *attr,
			       char *buf)
{
	struct asus_wmi *asus = dev_get_drvdata(dev);
	int value;

	asus_hwmon_pwm_show(asus, 0, &value);

	return sprintf(buf, "%d\n", value);
}

static ssize_t pwm1_store(struct device *dev,
				     struct device_attribute *attr,
				     const char *buf, size_t count) {
	struct asus_wmi *asus = dev_get_drvdata(dev);
	int value;
	int state;
	int ret;

	ret = kstrtouint(buf, 10, &value);

	if (ret)
		return ret;

	value = clamp(value, 0, 255);

	state = asus_hwmon_agfn_fan_speed_write(asus, 1, &value);
	if (state)
		pr_warn("Setting fan speed failed: %d\n", state);
	else
		asus->asus_hwmon_fan_manual_mode = true;

	return count;
}

static ssize_t fan1_input_show(struct device *dev,
					struct device_attribute *attr,
					char *buf)
{
	int value = asus_hwmon_fan_rpm_show(dev, 0);

	return sprintf(buf, "%d\n", value < 0 ? -1 : value*100);

}

static ssize_t pwm1_enable_show(struct device *dev,
						 struct device_attribute *attr,
						 char *buf)
{
	struct asus_wmi *asus = dev_get_drvdata(dev);

	if (asus->asus_hwmon_fan_manual_mode)
		return sprintf(buf, "%d\n", ASUS_FAN_CTRL_MANUAL);

	return sprintf(buf, "%d\n", ASUS_FAN_CTRL_AUTO);
}

static ssize_t pwm1_enable_store(struct device *dev,
						  struct device_attribute *attr,
						  const char *buf, size_t count)
{
	struct asus_wmi *asus = dev_get_drvdata(dev);
	int status = 0;
	int state;
	int ret;

	ret = kstrtouint(buf, 10, &state);

	if (ret)
		return ret;

	if (state == ASUS_FAN_CTRL_MANUAL)
		asus->asus_hwmon_fan_manual_mode = true;
	else
		status = asus_hwmon_fan_set_auto(asus);

	if (status)
		return status;

	return count;
}

static ssize_t fan1_label_show(struct device *dev,
					  struct device_attribute *attr,
					  char *buf)
{
	return sprintf(buf, "%s\n", ASUS_FAN_DESC);
}

static ssize_t asus_hwmon_temp1(struct device *dev,
				struct device_attribute *attr,
				char *buf)
{
	struct asus_wmi *asus = dev_get_drvdata(dev);
	u32 value;
	int err;

	err = asus_wmi_get_devstate(asus, ASUS_WMI_DEVID_THERMAL_CTRL, &value);

	if (err < 0)
		return err;

	value = DECI_KELVIN_TO_CELSIUS((value & 0xFFFF)) * 1000;

	return sprintf(buf, "%d\n", value);
}

/* Fan1 */
static DEVICE_ATTR_RW(pwm1);
static DEVICE_ATTR_RW(pwm1_enable);
static DEVICE_ATTR_RO(fan1_input);
static DEVICE_ATTR_RO(fan1_label);

/* Temperature */
static DEVICE_ATTR(temp1_input, S_IRUGO, asus_hwmon_temp1, NULL);

static struct attribute *hwmon_attributes[] = {
	&dev_attr_pwm1.attr,
	&dev_attr_pwm1_enable.attr,
	&dev_attr_fan1_input.attr,
	&dev_attr_fan1_label.attr,

	&dev_attr_temp1_input.attr,
	NULL
};

static umode_t asus_hwmon_sysfs_is_visible(struct kobject *kobj,
					  struct attribute *attr, int idx)
{
	struct device *dev = container_of(kobj, struct device, kobj);
	struct platform_device *pdev = to_platform_device(dev->parent);
	struct asus_wmi *asus = platform_get_drvdata(pdev);
	int dev_id = -1;
	int fan_attr = -1;
	u32 value = ASUS_WMI_UNSUPPORTED_METHOD;
	bool ok = true;

	if (attr == &dev_attr_pwm1.attr)
		dev_id = ASUS_WMI_DEVID_FAN_CTRL;
	else if (attr == &dev_attr_temp1_input.attr)
		dev_id = ASUS_WMI_DEVID_THERMAL_CTRL;


	if (attr == &dev_attr_fan1_input.attr
	    || attr == &dev_attr_fan1_label.attr
	    || attr == &dev_attr_pwm1.attr
	    || attr == &dev_attr_pwm1_enable.attr) {
		fan_attr = 1;
	}

	if (dev_id != -1) {
		int err = asus_wmi_get_devstate(asus, dev_id, &value);

		if (err < 0 && fan_attr == -1)
			return 0; /* can't return negative here */
	}

	if (dev_id == ASUS_WMI_DEVID_FAN_CTRL) {
		/*
		 * We need to find a better way, probably using sfun,
		 * bits or spec ...
		 * Currently we disable it if:
		 * - ASUS_WMI_UNSUPPORTED_METHOD is returned
		 * - reverved bits are non-zero
		 * - sfun and presence bit are not set
		 */
		if (value == ASUS_WMI_UNSUPPORTED_METHOD || value & 0xFFF80000
		    || (!asus->sfun && !(value & ASUS_WMI_DSTS_PRESENCE_BIT)))
			ok = false;
		else
			ok = fan_attr <= asus->asus_hwmon_num_fans;
	} else if (dev_id == ASUS_WMI_DEVID_THERMAL_CTRL) {
		/* If value is zero, something is clearly wrong */
		if (!value)
			ok = false;
	} else if (fan_attr <= asus->asus_hwmon_num_fans && fan_attr != -1) {
		ok = true;
	} else {
		ok = false;
	}

	return ok ? attr->mode : 0;
}

static const struct attribute_group hwmon_attribute_group = {
	.is_visible = asus_hwmon_sysfs_is_visible,
	.attrs = hwmon_attributes
};
__ATTRIBUTE_GROUPS(hwmon_attribute);

static int asus_wmi_hwmon_init(struct asus_wmi *asus)
{
	struct device *hwmon;

	hwmon = hwmon_device_register_with_groups(&asus->platform_device->dev,
						  "asus", asus,
						  hwmon_attribute_groups);
	if (IS_ERR(hwmon)) {
		pr_err("Could not register asus hwmon device\n");
		return PTR_ERR(hwmon);
	}
	return 0;
}

/*
 * Backlight
 */
static int read_backlight_power(struct asus_wmi *asus)
{
	int ret;
	if (asus->driver->quirks->store_backlight_power)
		ret = !asus->driver->panel_power;
	else
		ret = asus_wmi_get_devstate_simple(asus,
						   ASUS_WMI_DEVID_BACKLIGHT);

	if (ret < 0)
		return ret;

	return ret ? FB_BLANK_UNBLANK : FB_BLANK_POWERDOWN;
}

static int read_brightness_max(struct asus_wmi *asus)
{
	u32 retval;
	int err;

	err = asus_wmi_get_devstate(asus, ASUS_WMI_DEVID_BRIGHTNESS, &retval);

	if (err < 0)
		return err;

	retval = retval & ASUS_WMI_DSTS_MAX_BRIGTH_MASK;
	retval >>= 8;

	if (!retval)
		return -ENODEV;

	return retval;
}

static int read_brightness(struct backlight_device *bd)
{
	struct asus_wmi *asus = bl_get_data(bd);
	u32 retval;
	int err;

	err = asus_wmi_get_devstate(asus, ASUS_WMI_DEVID_BRIGHTNESS, &retval);

	if (err < 0)
		return err;

	return retval & ASUS_WMI_DSTS_BRIGHTNESS_MASK;
}

static u32 get_scalar_command(struct backlight_device *bd)
{
	struct asus_wmi *asus = bl_get_data(bd);
	u32 ctrl_param = 0;

	if ((asus->driver->brightness < bd->props.brightness) ||
	    bd->props.brightness == bd->props.max_brightness)
		ctrl_param = 0x00008001;
	else if ((asus->driver->brightness > bd->props.brightness) ||
		 bd->props.brightness == 0)
		ctrl_param = 0x00008000;

	asus->driver->brightness = bd->props.brightness;

	return ctrl_param;
}

static int update_bl_status(struct backlight_device *bd)
{
	struct asus_wmi *asus = bl_get_data(bd);
	u32 ctrl_param;
	int power, err = 0;

	power = read_backlight_power(asus);
	if (power != -ENODEV && bd->props.power != power) {
		ctrl_param = !!(bd->props.power == FB_BLANK_UNBLANK);
		err = asus_wmi_set_devstate(ASUS_WMI_DEVID_BACKLIGHT,
					    ctrl_param, NULL);
		if (asus->driver->quirks->store_backlight_power)
			asus->driver->panel_power = bd->props.power;

		/* When using scalar brightness, updating the brightness
		 * will mess with the backlight power */
		if (asus->driver->quirks->scalar_panel_brightness)
			return err;
	}

	if (asus->driver->quirks->scalar_panel_brightness)
		ctrl_param = get_scalar_command(bd);
	else
		ctrl_param = bd->props.brightness;

	err = asus_wmi_set_devstate(ASUS_WMI_DEVID_BRIGHTNESS,
				    ctrl_param, NULL);

	return err;
}

static const struct backlight_ops asus_wmi_bl_ops = {
	.get_brightness = read_brightness,
	.update_status = update_bl_status,
};

static int asus_wmi_backlight_notify(struct asus_wmi *asus, int code)
{
	struct backlight_device *bd = asus->backlight_device;
	int old = bd->props.brightness;
	int new = old;

	if (code >= NOTIFY_BRNUP_MIN && code <= NOTIFY_BRNUP_MAX)
		new = code - NOTIFY_BRNUP_MIN + 1;
	else if (code >= NOTIFY_BRNDOWN_MIN && code <= NOTIFY_BRNDOWN_MAX)
		new = code - NOTIFY_BRNDOWN_MIN;

	bd->props.brightness = new;
	backlight_update_status(bd);
	backlight_force_update(bd, BACKLIGHT_UPDATE_HOTKEY);

	return old;
}

static int asus_wmi_backlight_init(struct asus_wmi *asus)
{
	struct backlight_device *bd;
	struct backlight_properties props;
	int max;
	int power;

	max = read_brightness_max(asus);
	if (max < 0)
		return max;

	power = read_backlight_power(asus);

	if (power == -ENODEV)
		power = FB_BLANK_UNBLANK;
	else if (power < 0)
		return power;

	memset(&props, 0, sizeof(struct backlight_properties));
	props.type = BACKLIGHT_PLATFORM;
	props.max_brightness = max;
	bd = backlight_device_register(asus->driver->name,
				       &asus->platform_device->dev, asus,
				       &asus_wmi_bl_ops, &props);
	if (IS_ERR(bd)) {
		pr_err("Could not register backlight device\n");
		return PTR_ERR(bd);
	}

	asus->backlight_device = bd;

	if (asus->driver->quirks->store_backlight_power)
		asus->driver->panel_power = power;

	bd->props.brightness = read_brightness(bd);
	bd->props.power = power;
	backlight_update_status(bd);

	asus->driver->brightness = bd->props.brightness;

	return 0;
}

static void asus_wmi_backlight_exit(struct asus_wmi *asus)
{
	backlight_device_unregister(asus->backlight_device);

	asus->backlight_device = NULL;
}

static int is_display_toggle(int code)
{
	/* display toggle keys */
	if ((code >= 0x61 && code <= 0x67) ||
	    (code >= 0x8c && code <= 0x93) ||
	    (code >= 0xa0 && code <= 0xa7) ||
	    (code >= 0xd0 && code <= 0xd5))
		return 1;

	return 0;
}

static bool asus_wmi_has_fnlock_key(struct asus_wmi *asus)
{
	u32 result;

	asus_wmi_get_devstate(asus, ASUS_WMI_DEVID_FNLOCK, &result);

	return (result & ASUS_WMI_DSTS_PRESENCE_BIT) &&
		!(result & ASUS_WMI_FNLOCK_BIOS_DISABLED);
}

static void asus_wmi_fnlock_update(struct asus_wmi *asus)
{
	int mode = asus->fnlock_locked;

	asus_wmi_set_devstate(ASUS_WMI_DEVID_FNLOCK, mode, NULL);
}

static void asus_wmi_notify(u32 value, void *context)
{
	struct asus_wmi *asus = context;
	struct acpi_buffer response = { ACPI_ALLOCATE_BUFFER, NULL };
	union acpi_object *obj;
	acpi_status status;
	int code;
	int orig_code;
	unsigned int key_value = 1;
	bool autorelease = 1;

	status = wmi_get_event_data(value, &response);
	if (status != AE_OK) {
		pr_err("bad event status 0x%x\n", status);
		return;
	}

	obj = (union acpi_object *)response.pointer;

	if (!obj || obj->type != ACPI_TYPE_INTEGER)
		goto exit;

	code = obj->integer.value;
	orig_code = code;

	if (asus->driver->key_filter) {
		asus->driver->key_filter(asus->driver, &code, &key_value,
					 &autorelease);
		if (code == ASUS_WMI_KEY_IGNORE)
			goto exit;
	}

	if (code >= NOTIFY_BRNUP_MIN && code <= NOTIFY_BRNUP_MAX)
		code = ASUS_WMI_BRN_UP;
	else if (code >= NOTIFY_BRNDOWN_MIN &&
		 code <= NOTIFY_BRNDOWN_MAX)
		code = ASUS_WMI_BRN_DOWN;

	if (code == ASUS_WMI_BRN_DOWN || code == ASUS_WMI_BRN_UP) {
		if (acpi_video_get_backlight_type() == acpi_backlight_vendor) {
			asus_wmi_backlight_notify(asus, orig_code);
			goto exit;
		}
	}

	if (code == NOTIFY_KBD_BRTUP) {
		kbd_led_set_by_kbd(asus, asus->kbd_led_wk + 1);
		goto exit;
	}
	if (code == NOTIFY_KBD_BRTDWN) {
		kbd_led_set_by_kbd(asus, asus->kbd_led_wk - 1);
		goto exit;
	}
	if (code == NOTIFY_KBD_BRTTOGGLE) {
		if (asus->kbd_led_wk == asus->kbd_led.max_brightness)
			kbd_led_set_by_kbd(asus, 0);
		else
			kbd_led_set_by_kbd(asus, asus->kbd_led_wk + 1);
		goto exit;
	}

	if (code == NOTIFY_FNLOCK_TOGGLE) {
		asus->fnlock_locked = !asus->fnlock_locked;
		asus_wmi_fnlock_update(asus);
		goto exit;
	}

	if (is_display_toggle(code) &&
	    asus->driver->quirks->no_display_toggle)
		goto exit;

	if (!sparse_keymap_report_event(asus->inputdev, code,
					key_value, autorelease))
		pr_info("Unknown key %x pressed\n", code);

exit:
	kfree(obj);
}

/*
 * Sys helpers
 */
static int parse_arg(const char *buf, unsigned long count, int *val)
{
	if (!count)
		return 0;
	if (sscanf(buf, "%i", val) != 1)
		return -EINVAL;
	return count;
}

static ssize_t store_sys_wmi(struct asus_wmi *asus, int devid,
			     const char *buf, size_t count)
{
	u32 retval;
	int rv, err, value;

	value = asus_wmi_get_devstate_simple(asus, devid);
	if (value < 0)
		return value;

	rv = parse_arg(buf, count, &value);
	err = asus_wmi_set_devstate(devid, value, &retval);

	if (err < 0)
		return err;

	return rv;
}

static ssize_t show_sys_wmi(struct asus_wmi *asus, int devid, char *buf)
{
	int value = asus_wmi_get_devstate_simple(asus, devid);

	if (value < 0)
		return value;

	return sprintf(buf, "%d\n", value);
}

#define ASUS_WMI_CREATE_DEVICE_ATTR(_name, _mode, _cm)			\
	static ssize_t show_##_name(struct device *dev,			\
				    struct device_attribute *attr,	\
				    char *buf)				\
	{								\
		struct asus_wmi *asus = dev_get_drvdata(dev);		\
									\
		return show_sys_wmi(asus, _cm, buf);			\
	}								\
	static ssize_t store_##_name(struct device *dev,		\
				     struct device_attribute *attr,	\
				     const char *buf, size_t count)	\
	{								\
		struct asus_wmi *asus = dev_get_drvdata(dev);		\
									\
		return store_sys_wmi(asus, _cm, buf, count);		\
	}								\
	static struct device_attribute dev_attr_##_name = {		\
		.attr = {						\
			.name = __stringify(_name),			\
			.mode = _mode },				\
		.show   = show_##_name,					\
		.store  = store_##_name,				\
	}

ASUS_WMI_CREATE_DEVICE_ATTR(touchpad, 0644, ASUS_WMI_DEVID_TOUCHPAD);
ASUS_WMI_CREATE_DEVICE_ATTR(camera, 0644, ASUS_WMI_DEVID_CAMERA);
ASUS_WMI_CREATE_DEVICE_ATTR(cardr, 0644, ASUS_WMI_DEVID_CARDREADER);
ASUS_WMI_CREATE_DEVICE_ATTR(lid_resume, 0644, ASUS_WMI_DEVID_LID_RESUME);
ASUS_WMI_CREATE_DEVICE_ATTR(als_enable, 0644, ASUS_WMI_DEVID_ALS_ENABLE);

static ssize_t cpufv_store(struct device *dev, struct device_attribute *attr,
			   const char *buf, size_t count)
{
	int value, rv;

	if (!count || sscanf(buf, "%i", &value) != 1)
		return -EINVAL;
	if (value < 0 || value > 2)
		return -EINVAL;

	rv = asus_wmi_evaluate_method(ASUS_WMI_METHODID_CFVS, value, 0, NULL);
	if (rv < 0)
		return rv;

	return count;
}

static DEVICE_ATTR_WO(cpufv);

static struct attribute *platform_attributes[] = {
	&dev_attr_cpufv.attr,
	&dev_attr_camera.attr,
	&dev_attr_cardr.attr,
	&dev_attr_touchpad.attr,
	&dev_attr_lid_resume.attr,
	&dev_attr_als_enable.attr,
	NULL
};

static umode_t asus_sysfs_is_visible(struct kobject *kobj,
				    struct attribute *attr, int idx)
{
	struct device *dev = container_of(kobj, struct device, kobj);
	struct asus_wmi *asus = dev_get_drvdata(dev);
	bool ok = true;
	int devid = -1;

	if (attr == &dev_attr_camera.attr)
		devid = ASUS_WMI_DEVID_CAMERA;
	else if (attr == &dev_attr_cardr.attr)
		devid = ASUS_WMI_DEVID_CARDREADER;
	else if (attr == &dev_attr_touchpad.attr)
		devid = ASUS_WMI_DEVID_TOUCHPAD;
	else if (attr == &dev_attr_lid_resume.attr)
		devid = ASUS_WMI_DEVID_LID_RESUME;
	else if (attr == &dev_attr_als_enable.attr)
		devid = ASUS_WMI_DEVID_ALS_ENABLE;

	if (devid != -1)
		ok = !(asus_wmi_get_devstate_simple(asus, devid) < 0);

	return ok ? attr->mode : 0;
}

static const struct attribute_group platform_attribute_group = {
	.is_visible = asus_sysfs_is_visible,
	.attrs = platform_attributes
};

static void asus_wmi_sysfs_exit(struct platform_device *device)
{
	sysfs_remove_group(&device->dev.kobj, &platform_attribute_group);
}

static int asus_wmi_sysfs_init(struct platform_device *device)
{
	return sysfs_create_group(&device->dev.kobj, &platform_attribute_group);
}

/*
 * Platform device
 */
static int asus_wmi_platform_init(struct asus_wmi *asus)
{
	int rv;

	/* INIT enable hotkeys on some models */
	if (!asus_wmi_evaluate_method(ASUS_WMI_METHODID_INIT, 0, 0, &rv))
		pr_info("Initialization: %#x\n", rv);

	/* We don't know yet what to do with this version... */
	if (!asus_wmi_evaluate_method(ASUS_WMI_METHODID_SPEC, 0, 0x9, &rv)) {
		pr_info("BIOS WMI version: %d.%d\n", rv >> 16, rv & 0xFF);
		asus->spec = rv;
	}

	/*
	 * The SFUN method probably allows the original driver to get the list
	 * of features supported by a given model. For now, 0x0100 or 0x0800
	 * bit signifies that the laptop is equipped with a Wi-Fi MiniPCI card.
	 * The significance of others is yet to be found.
	 */
	if (!asus_wmi_evaluate_method(ASUS_WMI_METHODID_SFUN, 0, 0, &rv)) {
		pr_info("SFUN value: %#x\n", rv);
		asus->sfun = rv;
	}

	/*
	 * Eee PC and Notebooks seems to have different method_id for DSTS,
	 * but it may also be related to the BIOS's SPEC.
	 * Note, on most Eeepc, there is no way to check if a method exist
	 * or note, while on notebooks, they returns 0xFFFFFFFE on failure,
	 * but once again, SPEC may probably be used for that kind of things.
	 */
	if (!asus_wmi_evaluate_method(ASUS_WMI_METHODID_DSTS, 0, 0, NULL))
		asus->dsts_id = ASUS_WMI_METHODID_DSTS;
	else
		asus->dsts_id = ASUS_WMI_METHODID_DSTS2;

	/* CWAP allow to define the behavior of the Fn+F2 key,
	 * this method doesn't seems to be present on Eee PCs */
	if (asus->driver->quirks->wapf >= 0)
		asus_wmi_set_devstate(ASUS_WMI_DEVID_CWAP,
				      asus->driver->quirks->wapf, NULL);

	return asus_wmi_sysfs_init(asus->platform_device);
}

static void asus_wmi_platform_exit(struct asus_wmi *asus)
{
	asus_wmi_sysfs_exit(asus->platform_device);
}

/*
 * debugfs
 */
struct asus_wmi_debugfs_node {
	struct asus_wmi *asus;
	char *name;
	int (*show) (struct seq_file *m, void *data);
};

static int show_dsts(struct seq_file *m, void *data)
{
	struct asus_wmi *asus = m->private;
	int err;
	u32 retval = -1;

	err = asus_wmi_get_devstate(asus, asus->debug.dev_id, &retval);

	if (err < 0)
		return err;

	seq_printf(m, "DSTS(%#x) = %#x\n", asus->debug.dev_id, retval);

	return 0;
}

static int show_devs(struct seq_file *m, void *data)
{
	struct asus_wmi *asus = m->private;
	int err;
	u32 retval = -1;

	err = asus_wmi_set_devstate(asus->debug.dev_id, asus->debug.ctrl_param,
				    &retval);

	if (err < 0)
		return err;

	seq_printf(m, "DEVS(%#x, %#x) = %#x\n", asus->debug.dev_id,
		   asus->debug.ctrl_param, retval);

	return 0;
}

static int show_call(struct seq_file *m, void *data)
{
	struct asus_wmi *asus = m->private;
	struct bios_args args = {
		.arg0 = asus->debug.dev_id,
		.arg1 = asus->debug.ctrl_param,
	};
	struct acpi_buffer input = { (acpi_size) sizeof(args), &args };
	struct acpi_buffer output = { ACPI_ALLOCATE_BUFFER, NULL };
	union acpi_object *obj;
	acpi_status status;

	status = wmi_evaluate_method(ASUS_WMI_MGMT_GUID,
				     0, asus->debug.method_id,
				     &input, &output);

	if (ACPI_FAILURE(status))
		return -EIO;

	obj = (union acpi_object *)output.pointer;
	if (obj && obj->type == ACPI_TYPE_INTEGER)
		seq_printf(m, "%#x(%#x, %#x) = %#x\n", asus->debug.method_id,
			   asus->debug.dev_id, asus->debug.ctrl_param,
			   (u32) obj->integer.value);
	else
		seq_printf(m, "%#x(%#x, %#x) = t:%d\n", asus->debug.method_id,
			   asus->debug.dev_id, asus->debug.ctrl_param,
			   obj ? obj->type : -1);

	kfree(obj);

	return 0;
}

static struct asus_wmi_debugfs_node asus_wmi_debug_files[] = {
	{NULL, "devs", show_devs},
	{NULL, "dsts", show_dsts},
	{NULL, "call", show_call},
};

static int asus_wmi_debugfs_open(struct inode *inode, struct file *file)
{
	struct asus_wmi_debugfs_node *node = inode->i_private;

	return single_open(file, node->show, node->asus);
}

static const struct file_operations asus_wmi_debugfs_io_ops = {
	.owner = THIS_MODULE,
	.open = asus_wmi_debugfs_open,
	.read = seq_read,
	.llseek = seq_lseek,
	.release = single_release,
};

static void asus_wmi_debugfs_exit(struct asus_wmi *asus)
{
	debugfs_remove_recursive(asus->debug.root);
}

static int asus_wmi_debugfs_init(struct asus_wmi *asus)
{
	struct dentry *dent;
	int i;

	asus->debug.root = debugfs_create_dir(asus->driver->name, NULL);
	if (!asus->debug.root) {
		pr_err("failed to create debugfs directory\n");
		goto error_debugfs;
	}

	dent = debugfs_create_x32("method_id", S_IRUGO | S_IWUSR,
				  asus->debug.root, &asus->debug.method_id);
	if (!dent)
		goto error_debugfs;

	dent = debugfs_create_x32("dev_id", S_IRUGO | S_IWUSR,
				  asus->debug.root, &asus->debug.dev_id);
	if (!dent)
		goto error_debugfs;

	dent = debugfs_create_x32("ctrl_param", S_IRUGO | S_IWUSR,
				  asus->debug.root, &asus->debug.ctrl_param);
	if (!dent)
		goto error_debugfs;

	for (i = 0; i < ARRAY_SIZE(asus_wmi_debug_files); i++) {
		struct asus_wmi_debugfs_node *node = &asus_wmi_debug_files[i];

		node->asus = asus;
		dent = debugfs_create_file(node->name, S_IFREG | S_IRUGO,
					   asus->debug.root, node,
					   &asus_wmi_debugfs_io_ops);
		if (!dent) {
			pr_err("failed to create debug file: %s\n", node->name);
			goto error_debugfs;
		}
	}

	return 0;

error_debugfs:
	asus_wmi_debugfs_exit(asus);
	return -ENOMEM;
}

static int asus_wmi_fan_init(struct asus_wmi *asus)
{
	int status;

	asus->asus_hwmon_pwm = -1;
	asus->asus_hwmon_num_fans = -1;
	asus->asus_hwmon_fan_manual_mode = false;

	status = asus_hwmon_get_fan_number(asus, &asus->asus_hwmon_num_fans);
	if (status) {
		asus->asus_hwmon_num_fans = 0;
		pr_warn("Could not determine number of fans: %d\n", status);
		return -ENXIO;
	}

	pr_info("Number of fans: %d\n", asus->asus_hwmon_num_fans);
	return 0;
}

/*
 * WMI Driver
 */
static int asus_wmi_add(struct platform_device *pdev)
{
	struct platform_driver *pdrv = to_platform_driver(pdev->dev.driver);
	struct asus_wmi_driver *wdrv = to_asus_wmi_driver(pdrv);
	struct asus_wmi *asus;
	const char *chassis_type;
	acpi_status status;
	int err;
	u32 result;

	asus = kzalloc(sizeof(struct asus_wmi), GFP_KERNEL);
	if (!asus)
		return -ENOMEM;

	asus->driver = wdrv;
	asus->platform_device = pdev;
	wdrv->platform_device = pdev;
	platform_set_drvdata(asus->platform_device, asus);

	if (wdrv->detect_quirks)
		wdrv->detect_quirks(asus->driver);

	err = asus_wmi_platform_init(asus);
	if (err)
		goto fail_platform;

	err = asus_wmi_input_init(asus);
	if (err)
		goto fail_input;

	err = asus_wmi_fan_init(asus); /* probably no problems on error */
	asus_hwmon_fan_set_auto(asus);

	err = asus_wmi_hwmon_init(asus);
	if (err)
		goto fail_hwmon;

	err = asus_wmi_led_init(asus);
	if (err)
		goto fail_leds;

	asus_wmi_get_devstate(asus, ASUS_WMI_DEVID_WLAN, &result);
	if (result & (ASUS_WMI_DSTS_PRESENCE_BIT | ASUS_WMI_DSTS_USER_BIT))
		asus->driver->wlan_ctrl_by_user = 1;

	if (!(asus->driver->wlan_ctrl_by_user && ashs_present())) {
		err = asus_wmi_rfkill_init(asus);
		if (err)
			goto fail_rfkill;
	}

	if (asus->driver->quirks->wmi_force_als_set)
		asus_wmi_set_als();

	/* Some Asus desktop boards export an acpi-video backlight interface,
	   stop this from showing up */
	chassis_type = dmi_get_system_info(DMI_CHASSIS_TYPE);
	if (chassis_type && !strcmp(chassis_type, "3"))
		acpi_video_set_dmi_backlight_type(acpi_backlight_vendor);

	if (asus->driver->quirks->wmi_backlight_power)
		acpi_video_set_dmi_backlight_type(acpi_backlight_vendor);

	if (asus->driver->quirks->wmi_backlight_native)
		acpi_video_set_dmi_backlight_type(acpi_backlight_native);

	if (asus->driver->quirks->xusb2pr)
		asus_wmi_set_xusb2pr(asus);

	if (acpi_video_get_backlight_type() == acpi_backlight_vendor) {
		err = asus_wmi_backlight_init(asus);
		if (err && err != -ENODEV)
			goto fail_backlight;
<<<<<<< HEAD
	} else
		err = asus_wmi_set_devstate(ASUS_WMI_DEVID_BACKLIGHT, 2, NULL);
=======
	} else if (asus->driver->quirks->wmi_backlight_set_devstate)
		err = asus_wmi_set_devstate(ASUS_WMI_DEVID_BACKLIGHT, 2, NULL);

	if (asus_wmi_has_fnlock_key(asus)) {
		asus->fnlock_locked = true;
		asus_wmi_fnlock_update(asus);
	}
>>>>>>> 0ecfebd2

	status = wmi_install_notify_handler(asus->driver->event_guid,
					    asus_wmi_notify, asus);
	if (ACPI_FAILURE(status)) {
		pr_err("Unable to register notify handler - %d\n", status);
		err = -ENODEV;
		goto fail_wmi_handler;
	}

	err = asus_wmi_debugfs_init(asus);
	if (err)
		goto fail_debugfs;

	return 0;

fail_debugfs:
	wmi_remove_notify_handler(asus->driver->event_guid);
fail_wmi_handler:
	asus_wmi_backlight_exit(asus);
fail_backlight:
	asus_wmi_rfkill_exit(asus);
fail_rfkill:
	asus_wmi_led_exit(asus);
fail_leds:
fail_hwmon:
	asus_wmi_input_exit(asus);
fail_input:
	asus_wmi_platform_exit(asus);
fail_platform:
	kfree(asus);
	return err;
}

static int asus_wmi_remove(struct platform_device *device)
{
	struct asus_wmi *asus;

	asus = platform_get_drvdata(device);
	wmi_remove_notify_handler(asus->driver->event_guid);
	asus_wmi_backlight_exit(asus);
	asus_wmi_input_exit(asus);
	asus_wmi_led_exit(asus);
	asus_wmi_rfkill_exit(asus);
	asus_wmi_debugfs_exit(asus);
	asus_wmi_platform_exit(asus);
	asus_hwmon_fan_set_auto(asus);

	kfree(asus);
	return 0;
}

/*
 * Platform driver - hibernate/resume callbacks
 */
static int asus_hotk_thaw(struct device *device)
{
	struct asus_wmi *asus = dev_get_drvdata(device);

	if (asus->wlan.rfkill) {
		bool wlan;

		/*
		 * Work around bios bug - acpi _PTS turns off the wireless led
		 * during suspend.  Normally it restores it on resume, but
		 * we should kick it ourselves in case hibernation is aborted.
		 */
		wlan = asus_wmi_get_devstate_simple(asus, ASUS_WMI_DEVID_WLAN);
		asus_wmi_set_devstate(ASUS_WMI_DEVID_WLAN, wlan, NULL);
	}

	return 0;
}

static int asus_hotk_resume(struct device *device)
{
	struct asus_wmi *asus = dev_get_drvdata(device);

	if (!IS_ERR_OR_NULL(asus->kbd_led.dev))
		kbd_led_update(asus);

	if (asus_wmi_has_fnlock_key(asus))
		asus_wmi_fnlock_update(asus);
	return 0;
}

static int asus_hotk_restore(struct device *device)
{
	struct asus_wmi *asus = dev_get_drvdata(device);
	int bl;

	/* Refresh both wlan rfkill state and pci hotplug */
	if (asus->wlan.rfkill)
		asus_rfkill_hotplug(asus);

	if (asus->bluetooth.rfkill) {
		bl = !asus_wmi_get_devstate_simple(asus,
						   ASUS_WMI_DEVID_BLUETOOTH);
		rfkill_set_sw_state(asus->bluetooth.rfkill, bl);
	}
	if (asus->wimax.rfkill) {
		bl = !asus_wmi_get_devstate_simple(asus, ASUS_WMI_DEVID_WIMAX);
		rfkill_set_sw_state(asus->wimax.rfkill, bl);
	}
	if (asus->wwan3g.rfkill) {
		bl = !asus_wmi_get_devstate_simple(asus, ASUS_WMI_DEVID_WWAN3G);
		rfkill_set_sw_state(asus->wwan3g.rfkill, bl);
	}
	if (asus->gps.rfkill) {
		bl = !asus_wmi_get_devstate_simple(asus, ASUS_WMI_DEVID_GPS);
		rfkill_set_sw_state(asus->gps.rfkill, bl);
	}
	if (asus->uwb.rfkill) {
		bl = !asus_wmi_get_devstate_simple(asus, ASUS_WMI_DEVID_UWB);
		rfkill_set_sw_state(asus->uwb.rfkill, bl);
	}
	if (!IS_ERR_OR_NULL(asus->kbd_led.dev))
		kbd_led_update(asus);

	if (asus_wmi_has_fnlock_key(asus))
		asus_wmi_fnlock_update(asus);
	return 0;
}

static const struct dev_pm_ops asus_pm_ops = {
	.thaw = asus_hotk_thaw,
	.restore = asus_hotk_restore,
	.resume = asus_hotk_resume,
};

static int asus_wmi_probe(struct platform_device *pdev)
{
	struct platform_driver *pdrv = to_platform_driver(pdev->dev.driver);
	struct asus_wmi_driver *wdrv = to_asus_wmi_driver(pdrv);
	int ret;

	if (!wmi_has_guid(ASUS_WMI_MGMT_GUID)) {
		pr_warn("ASUS Management GUID not found\n");
		return -ENODEV;
	}

	if (wdrv->event_guid && !wmi_has_guid(wdrv->event_guid)) {
		pr_warn("ASUS Event GUID not found\n");
		return -ENODEV;
	}

	if (wdrv->probe) {
		ret = wdrv->probe(pdev);
		if (ret)
			return ret;
	}

	return asus_wmi_add(pdev);
}

static bool used;

int __init_or_module asus_wmi_register_driver(struct asus_wmi_driver *driver)
{
	struct platform_driver *platform_driver;
	struct platform_device *platform_device;

	if (used)
		return -EBUSY;

	platform_driver = &driver->platform_driver;
	platform_driver->remove = asus_wmi_remove;
	platform_driver->driver.owner = driver->owner;
	platform_driver->driver.name = driver->name;
	platform_driver->driver.pm = &asus_pm_ops;

	platform_device = platform_create_bundle(platform_driver,
						 asus_wmi_probe,
						 NULL, 0, NULL, 0);
	if (IS_ERR(platform_device))
		return PTR_ERR(platform_device);

	used = true;
	return 0;
}
EXPORT_SYMBOL_GPL(asus_wmi_register_driver);

void asus_wmi_unregister_driver(struct asus_wmi_driver *driver)
{
	platform_device_unregister(driver->platform_device);
	platform_driver_unregister(&driver->platform_driver);
	used = false;
}
EXPORT_SYMBOL_GPL(asus_wmi_unregister_driver);

static int __init asus_wmi_init(void)
{
	pr_info("ASUS WMI generic driver loaded\n");
	return 0;
}

static void __exit asus_wmi_exit(void)
{
	pr_info("ASUS WMI generic driver unloaded\n");
}

module_init(asus_wmi_init);
module_exit(asus_wmi_exit);<|MERGE_RESOLUTION|>--- conflicted
+++ resolved
@@ -2146,10 +2146,6 @@
 		err = asus_wmi_backlight_init(asus);
 		if (err && err != -ENODEV)
 			goto fail_backlight;
-<<<<<<< HEAD
-	} else
-		err = asus_wmi_set_devstate(ASUS_WMI_DEVID_BACKLIGHT, 2, NULL);
-=======
 	} else if (asus->driver->quirks->wmi_backlight_set_devstate)
 		err = asus_wmi_set_devstate(ASUS_WMI_DEVID_BACKLIGHT, 2, NULL);
 
@@ -2157,7 +2153,6 @@
 		asus->fnlock_locked = true;
 		asus_wmi_fnlock_update(asus);
 	}
->>>>>>> 0ecfebd2
 
 	status = wmi_install_notify_handler(asus->driver->event_guid,
 					    asus_wmi_notify, asus);
