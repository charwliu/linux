--- conflicted
+++ resolved
@@ -176,12 +176,8 @@
 
 int amd_pmf_power_slider_update_event(struct amd_pmf_dev *dev)
 {
-<<<<<<< HEAD
-	u8 mode, flag = 0;
-=======
 	u8 flag = 0;
 	int mode;
->>>>>>> 3766ec12
 	int src;
 
 	mode = amd_pmf_get_pprof_modes(dev);
