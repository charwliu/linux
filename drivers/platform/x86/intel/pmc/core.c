// SPDX-License-Identifier: GPL-2.0
/*
 * Intel Core SoC Power Management Controller Driver
 *
 * Copyright (c) 2016, Intel Corporation.
 * All Rights Reserved.
 *
 * Authors: Rajneesh Bhardwaj <rajneesh.bhardwaj@intel.com>
 *          Vishwanath Somayaji <vishwanath.somayaji@intel.com>
 */

#define pr_fmt(fmt) KBUILD_MODNAME ": " fmt

#include <linux/bitfield.h>
#include <linux/debugfs.h>
#include <linux/delay.h>
#include <linux/dmi.h>
#include <linux/io.h>
#include <linux/module.h>
#include <linux/pci.h>
#include <linux/slab.h>
#include <linux/suspend.h>

#include <asm/cpu_device_id.h>
#include <asm/intel-family.h>
#include <asm/msr.h>
#include <asm/tsc.h>

#include "core.h"

/* Maximum number of modes supported by platfoms that has low power mode capability */
const char *pmc_lpm_modes[] = {
	"S0i2.0",
	"S0i2.1",
	"S0i2.2",
	"S0i3.0",
	"S0i3.1",
	"S0i3.2",
	"S0i3.3",
	"S0i3.4",
	NULL
};

/* PKGC MSRs are common across Intel Core SoCs */
const struct pmc_bit_map msr_map[] = {
	{"Package C2",                  MSR_PKG_C2_RESIDENCY},
	{"Package C3",                  MSR_PKG_C3_RESIDENCY},
	{"Package C6",                  MSR_PKG_C6_RESIDENCY},
	{"Package C7",                  MSR_PKG_C7_RESIDENCY},
	{"Package C8",                  MSR_PKG_C8_RESIDENCY},
	{"Package C9",                  MSR_PKG_C9_RESIDENCY},
	{"Package C10",                 MSR_PKG_C10_RESIDENCY},
	{}
};

static inline u32 pmc_core_reg_read(struct pmc *pmc, int reg_offset)
{
	return readl(pmc->regbase + reg_offset);
}

static inline void pmc_core_reg_write(struct pmc *pmc, int reg_offset,
				      u32 val)
{
	writel(val, pmc->regbase + reg_offset);
}

static inline u64 pmc_core_adjust_slp_s0_step(struct pmc *pmc, u32 value)
{
	/*
	 * ADL PCH does not have the SLP_S0 counter and LPM Residency counters are
	 * used as a workaround which uses 30.5 usec tick. All other client
	 * programs have the legacy SLP_S0 residency counter that is using the 122
	 * usec tick.
	 */
	const int lpm_adj_x2 = pmc->map->lpm_res_counter_step_x2;

	if (pmc->map == &adl_reg_map)
		return (u64)value * GET_X2_COUNTER((u64)lpm_adj_x2);
	else
		return (u64)value * pmc->map->slp_s0_res_counter_step;
}

static int set_etr3(struct pmc_dev *pmcdev)
{
	struct pmc *pmc = pmcdev->pmcs[PMC_IDX_MAIN];
	const struct pmc_reg_map *map = pmc->map;
	u32 reg;
	int err;

	if (!map->etr3_offset)
		return -EOPNOTSUPP;

	mutex_lock(&pmcdev->lock);

	/* check if CF9 is locked */
	reg = pmc_core_reg_read(pmc, map->etr3_offset);
	if (reg & ETR3_CF9LOCK) {
		err = -EACCES;
		goto out_unlock;
	}

	/* write CF9 global reset bit */
	reg |= ETR3_CF9GR;
	pmc_core_reg_write(pmc, map->etr3_offset, reg);

	reg = pmc_core_reg_read(pmc, map->etr3_offset);
	if (!(reg & ETR3_CF9GR)) {
		err = -EIO;
		goto out_unlock;
	}

	err = 0;

out_unlock:
	mutex_unlock(&pmcdev->lock);
	return err;
}
static umode_t etr3_is_visible(struct kobject *kobj,
				struct attribute *attr,
				int idx)
{
	struct device *dev = kobj_to_dev(kobj);
	struct pmc_dev *pmcdev = dev_get_drvdata(dev);
	struct pmc *pmc = pmcdev->pmcs[PMC_IDX_MAIN];
	const struct pmc_reg_map *map = pmc->map;
	u32 reg;

	mutex_lock(&pmcdev->lock);
	reg = pmc_core_reg_read(pmc, map->etr3_offset);
	mutex_unlock(&pmcdev->lock);

	return reg & ETR3_CF9LOCK ? attr->mode & (SYSFS_PREALLOC | 0444) : attr->mode;
}

static ssize_t etr3_show(struct device *dev,
				 struct device_attribute *attr, char *buf)
{
	struct pmc_dev *pmcdev = dev_get_drvdata(dev);
	struct pmc *pmc = pmcdev->pmcs[PMC_IDX_MAIN];
	const struct pmc_reg_map *map = pmc->map;
	u32 reg;

	if (!map->etr3_offset)
		return -EOPNOTSUPP;

	mutex_lock(&pmcdev->lock);

	reg = pmc_core_reg_read(pmc, map->etr3_offset);
	reg &= ETR3_CF9GR | ETR3_CF9LOCK;

	mutex_unlock(&pmcdev->lock);

	return sysfs_emit(buf, "0x%08x", reg);
}

static ssize_t etr3_store(struct device *dev,
				  struct device_attribute *attr,
				  const char *buf, size_t len)
{
	struct pmc_dev *pmcdev = dev_get_drvdata(dev);
	int err;
	u32 reg;

	err = kstrtouint(buf, 16, &reg);
	if (err)
		return err;

	/* allow only CF9 writes */
	if (reg != ETR3_CF9GR)
		return -EINVAL;

	err = set_etr3(pmcdev);
	if (err)
		return err;

	return len;
}
static DEVICE_ATTR_RW(etr3);

static struct attribute *pmc_attrs[] = {
	&dev_attr_etr3.attr,
	NULL
};

static const struct attribute_group pmc_attr_group = {
	.attrs = pmc_attrs,
	.is_visible = etr3_is_visible,
};

static const struct attribute_group *pmc_dev_groups[] = {
	&pmc_attr_group,
	NULL
};

static int pmc_core_dev_state_get(void *data, u64 *val)
{
	struct pmc *pmc = data;
	const struct pmc_reg_map *map = pmc->map;
	u32 value;

	value = pmc_core_reg_read(pmc, map->slp_s0_offset);
	*val = pmc_core_adjust_slp_s0_step(pmc, value);

	return 0;
}

DEFINE_DEBUGFS_ATTRIBUTE(pmc_core_dev_state, pmc_core_dev_state_get, NULL, "%llu\n");

static int pmc_core_check_read_lock_bit(struct pmc *pmc)
{
	u32 value;

	value = pmc_core_reg_read(pmc, pmc->map->pm_cfg_offset);
	return value & BIT(pmc->map->pm_read_disable_bit);
}

static void pmc_core_slps0_display(struct pmc *pmc, struct device *dev,
				   struct seq_file *s)
{
	const struct pmc_bit_map **maps = pmc->map->slps0_dbg_maps;
	const struct pmc_bit_map *map;
	int offset = pmc->map->slps0_dbg_offset;
	u32 data;

	while (*maps) {
		map = *maps;
		data = pmc_core_reg_read(pmc, offset);
		offset += 4;
		while (map->name) {
			if (dev)
				dev_info(dev, "SLP_S0_DBG: %-32s\tState: %s\n",
					map->name,
					data & map->bit_mask ? "Yes" : "No");
			if (s)
				seq_printf(s, "SLP_S0_DBG: %-32s\tState: %s\n",
					   map->name,
					   data & map->bit_mask ? "Yes" : "No");
			++map;
		}
		++maps;
	}
}

static int pmc_core_lpm_get_arr_size(const struct pmc_bit_map **maps)
{
	int idx;

	for (idx = 0; maps[idx]; idx++)
		;/* Nothing */

	return idx;
}

static void pmc_core_lpm_display(struct pmc *pmc, struct device *dev,
				 struct seq_file *s, u32 offset, int pmc_index,
				 const char *str,
				 const struct pmc_bit_map **maps)
{
	int index, idx, len = 32, bit_mask, arr_size;
	u32 *lpm_regs;

	arr_size = pmc_core_lpm_get_arr_size(maps);
	lpm_regs = kmalloc_array(arr_size, sizeof(*lpm_regs), GFP_KERNEL);
	if (!lpm_regs)
		return;

	for (index = 0; index < arr_size; index++) {
		lpm_regs[index] = pmc_core_reg_read(pmc, offset);
		offset += 4;
	}

	for (idx = 0; idx < arr_size; idx++) {
		if (dev)
			dev_info(dev, "\nPMC%d:LPM_%s_%d:\t0x%x\n", pmc_index, str, idx,
				lpm_regs[idx]);
		if (s)
			seq_printf(s, "\nPMC%d:LPM_%s_%d:\t0x%x\n", pmc_index, str, idx,
				   lpm_regs[idx]);
		for (index = 0; maps[idx][index].name && index < len; index++) {
			bit_mask = maps[idx][index].bit_mask;
			if (dev)
				dev_info(dev, "PMC%d:%-30s %-30d\n", pmc_index,
					maps[idx][index].name,
					lpm_regs[idx] & bit_mask ? 1 : 0);
			if (s)
				seq_printf(s, "PMC%d:%-30s %-30d\n", pmc_index,
					   maps[idx][index].name,
					   lpm_regs[idx] & bit_mask ? 1 : 0);
		}
	}

	kfree(lpm_regs);
}

static bool slps0_dbg_latch;

static inline u8 pmc_core_reg_read_byte(struct pmc *pmc, int offset)
{
	return readb(pmc->regbase + offset);
}

static void pmc_core_display_map(struct seq_file *s, int index, int idx, int ip,
				 int pmc_index, u8 pf_reg, const struct pmc_bit_map **pf_map)
{
	seq_printf(s, "PMC%d:PCH IP: %-2d - %-32s\tState: %s\n",
		   pmc_index, ip, pf_map[idx][index].name,
		   pf_map[idx][index].bit_mask & pf_reg ? "Off" : "On");
}

static int pmc_core_ppfear_show(struct seq_file *s, void *unused)
{
	struct pmc_dev *pmcdev = s->private;
	int i;

	for (i = 0; i < ARRAY_SIZE(pmcdev->pmcs); ++i) {
		struct pmc *pmc = pmcdev->pmcs[i];
		const struct pmc_bit_map **maps;
		u8 pf_regs[PPFEAR_MAX_NUM_ENTRIES];
		int index, iter, idx, ip = 0;

		if (!pmc)
			continue;

		maps = pmc->map->pfear_sts;
		iter = pmc->map->ppfear0_offset;

		for (index = 0; index < pmc->map->ppfear_buckets &&
		     index < PPFEAR_MAX_NUM_ENTRIES; index++, iter++)
			pf_regs[index] = pmc_core_reg_read_byte(pmc, iter);

		for (idx = 0; maps[idx]; idx++) {
			for (index = 0; maps[idx][index].name &&
			     index < pmc->map->ppfear_buckets * 8; ip++, index++)
				pmc_core_display_map(s, index, idx, ip, i,
						     pf_regs[index / 8], maps);
		}
	}

	return 0;
}
DEFINE_SHOW_ATTRIBUTE(pmc_core_ppfear);

/* This function should return link status, 0 means ready */
static int pmc_core_mtpmc_link_status(struct pmc *pmc)
{
	u32 value;

	value = pmc_core_reg_read(pmc, SPT_PMC_PM_STS_OFFSET);
	return value & BIT(SPT_PMC_MSG_FULL_STS_BIT);
}

static int pmc_core_send_msg(struct pmc *pmc, u32 *addr_xram)
{
	u32 dest;
	int timeout;

	for (timeout = NUM_RETRIES; timeout > 0; timeout--) {
		if (pmc_core_mtpmc_link_status(pmc) == 0)
			break;
		msleep(5);
	}

	if (timeout <= 0 && pmc_core_mtpmc_link_status(pmc))
		return -EBUSY;

	dest = (*addr_xram & MTPMC_MASK) | (1U << 1);
	pmc_core_reg_write(pmc, SPT_PMC_MTPMC_OFFSET, dest);
	return 0;
}

static int pmc_core_mphy_pg_show(struct seq_file *s, void *unused)
{
	struct pmc_dev *pmcdev = s->private;
	struct pmc *pmc = pmcdev->pmcs[PMC_IDX_MAIN];
	const struct pmc_bit_map *map = pmc->map->mphy_sts;
	u32 mphy_core_reg_low, mphy_core_reg_high;
	u32 val_low, val_high;
	int index, err = 0;

	if (pmcdev->pmc_xram_read_bit) {
		seq_puts(s, "Access denied: please disable PMC_READ_DISABLE setting in BIOS.");
		return 0;
	}

	mphy_core_reg_low  = (SPT_PMC_MPHY_CORE_STS_0 << 16);
	mphy_core_reg_high = (SPT_PMC_MPHY_CORE_STS_1 << 16);

	mutex_lock(&pmcdev->lock);

	if (pmc_core_send_msg(pmc, &mphy_core_reg_low) != 0) {
		err = -EBUSY;
		goto out_unlock;
	}

	msleep(10);
	val_low = pmc_core_reg_read(pmc, SPT_PMC_MFPMC_OFFSET);

	if (pmc_core_send_msg(pmc, &mphy_core_reg_high) != 0) {
		err = -EBUSY;
		goto out_unlock;
	}

	msleep(10);
	val_high = pmc_core_reg_read(pmc, SPT_PMC_MFPMC_OFFSET);

	for (index = 0; index < 8 && map[index].name; index++) {
		seq_printf(s, "%-32s\tState: %s\n",
			   map[index].name,
			   map[index].bit_mask & val_low ? "Not power gated" :
			   "Power gated");
	}

	for (index = 8; map[index].name; index++) {
		seq_printf(s, "%-32s\tState: %s\n",
			   map[index].name,
			   map[index].bit_mask & val_high ? "Not power gated" :
			   "Power gated");
	}

out_unlock:
	mutex_unlock(&pmcdev->lock);
	return err;
}
DEFINE_SHOW_ATTRIBUTE(pmc_core_mphy_pg);

static int pmc_core_pll_show(struct seq_file *s, void *unused)
{
	struct pmc_dev *pmcdev = s->private;
	struct pmc *pmc = pmcdev->pmcs[PMC_IDX_MAIN];
	const struct pmc_bit_map *map = pmc->map->pll_sts;
	u32 mphy_common_reg, val;
	int index, err = 0;

	if (pmcdev->pmc_xram_read_bit) {
		seq_puts(s, "Access denied: please disable PMC_READ_DISABLE setting in BIOS.");
		return 0;
	}

	mphy_common_reg  = (SPT_PMC_MPHY_COM_STS_0 << 16);
	mutex_lock(&pmcdev->lock);

	if (pmc_core_send_msg(pmc, &mphy_common_reg) != 0) {
		err = -EBUSY;
		goto out_unlock;
	}

	/* Observed PMC HW response latency for MTPMC-MFPMC is ~10 ms */
	msleep(10);
	val = pmc_core_reg_read(pmc, SPT_PMC_MFPMC_OFFSET);

	for (index = 0; map[index].name ; index++) {
		seq_printf(s, "%-32s\tState: %s\n",
			   map[index].name,
			   map[index].bit_mask & val ? "Active" : "Idle");
	}

out_unlock:
	mutex_unlock(&pmcdev->lock);
	return err;
}
DEFINE_SHOW_ATTRIBUTE(pmc_core_pll);

int pmc_core_send_ltr_ignore(struct pmc_dev *pmcdev, u32 value)
{
	struct pmc *pmc;
	const struct pmc_reg_map *map;
	u32 reg;
	int pmc_index, ltr_index;

	ltr_index = value;
	/* For platforms with multiple pmcs, ltr index value given by user
	 * is based on the contiguous indexes from ltr_show output.
	 * pmc index and ltr index needs to be calculated from it.
	 */
	for (pmc_index = 0; pmc_index < ARRAY_SIZE(pmcdev->pmcs) && ltr_index > 0; pmc_index++) {
		pmc = pmcdev->pmcs[pmc_index];

		if (!pmc)
			continue;

		map = pmc->map;
		if (ltr_index <= map->ltr_ignore_max)
			break;

		/* Along with IP names, ltr_show map includes CURRENT_PLATFORM
		 * and AGGREGATED_SYSTEM values per PMC. Take these two index
		 * values into account in ltr_index calculation. Also, to start
		 * ltr index from zero for next pmc, subtract it by 1.
		 */
		ltr_index = ltr_index - (map->ltr_ignore_max + 2) - 1;
	}

	if (pmc_index >= ARRAY_SIZE(pmcdev->pmcs) || ltr_index < 0)
		return -EINVAL;

	pr_debug("ltr_ignore for pmc%d: ltr_index:%d\n", pmc_index, ltr_index);

	mutex_lock(&pmcdev->lock);

	reg = pmc_core_reg_read(pmc, map->ltr_ignore_offset);
	reg |= BIT(ltr_index);
	pmc_core_reg_write(pmc, map->ltr_ignore_offset, reg);

	mutex_unlock(&pmcdev->lock);

	return 0;
}

static ssize_t pmc_core_ltr_ignore_write(struct file *file,
					 const char __user *userbuf,
					 size_t count, loff_t *ppos)
{
	struct seq_file *s = file->private_data;
	struct pmc_dev *pmcdev = s->private;
	u32 buf_size, value;
	int err;

	buf_size = min_t(u32, count, 64);

	err = kstrtou32_from_user(userbuf, buf_size, 10, &value);
	if (err)
		return err;

	err = pmc_core_send_ltr_ignore(pmcdev, value);

	return err == 0 ? count : err;
}

static int pmc_core_ltr_ignore_show(struct seq_file *s, void *unused)
{
	return 0;
}

static int pmc_core_ltr_ignore_open(struct inode *inode, struct file *file)
{
	return single_open(file, pmc_core_ltr_ignore_show, inode->i_private);
}

static const struct file_operations pmc_core_ltr_ignore_ops = {
	.open           = pmc_core_ltr_ignore_open,
	.read           = seq_read,
	.write          = pmc_core_ltr_ignore_write,
	.llseek         = seq_lseek,
	.release        = single_release,
};

static void pmc_core_slps0_dbg_latch(struct pmc_dev *pmcdev, bool reset)
{
	struct pmc *pmc = pmcdev->pmcs[PMC_IDX_MAIN];
	const struct pmc_reg_map *map = pmc->map;
	u32 fd;

	mutex_lock(&pmcdev->lock);

	if (!reset && !slps0_dbg_latch)
		goto out_unlock;

	fd = pmc_core_reg_read(pmc, map->slps0_dbg_offset);
	if (reset)
		fd &= ~CNP_PMC_LATCH_SLPS0_EVENTS;
	else
		fd |= CNP_PMC_LATCH_SLPS0_EVENTS;
	pmc_core_reg_write(pmc, map->slps0_dbg_offset, fd);

	slps0_dbg_latch = false;

out_unlock:
	mutex_unlock(&pmcdev->lock);
}

static int pmc_core_slps0_dbg_show(struct seq_file *s, void *unused)
{
	struct pmc_dev *pmcdev = s->private;

	pmc_core_slps0_dbg_latch(pmcdev, false);
	pmc_core_slps0_display(pmcdev->pmcs[PMC_IDX_MAIN], NULL, s);
	pmc_core_slps0_dbg_latch(pmcdev, true);

	return 0;
}
DEFINE_SHOW_ATTRIBUTE(pmc_core_slps0_dbg);

static u32 convert_ltr_scale(u32 val)
{
	/*
	 * As per PCIE specification supporting document
	 * ECN_LatencyTolnReporting_14Aug08.pdf the Latency
	 * Tolerance Reporting data payload is encoded in a
	 * 3 bit scale and 10 bit value fields. Values are
	 * multiplied by the indicated scale to yield an absolute time
	 * value, expressible in a range from 1 nanosecond to
	 * 2^25*(2^10-1) = 34,326,183,936 nanoseconds.
	 *
	 * scale encoding is as follows:
	 *
	 * ----------------------------------------------
	 * |scale factor	|	Multiplier (ns)	|
	 * ----------------------------------------------
	 * |	0		|	1		|
	 * |	1		|	32		|
	 * |	2		|	1024		|
	 * |	3		|	32768		|
	 * |	4		|	1048576		|
	 * |	5		|	33554432	|
	 * |	6		|	Invalid		|
	 * |	7		|	Invalid		|
	 * ----------------------------------------------
	 */
	if (val > 5) {
		pr_warn("Invalid LTR scale factor.\n");
		return 0;
	}

	return 1U << (5 * val);
}

static int pmc_core_ltr_show(struct seq_file *s, void *unused)
{
	struct pmc_dev *pmcdev = s->private;
	u64 decoded_snoop_ltr, decoded_non_snoop_ltr;
	u32 ltr_raw_data, scale, val;
	u16 snoop_ltr, nonsnoop_ltr;
	int i, index, ltr_index = 0;

	for (i = 0; i < ARRAY_SIZE(pmcdev->pmcs); ++i) {
		struct pmc *pmc = pmcdev->pmcs[i];
		const struct pmc_bit_map *map;

		if (!pmc)
			continue;

		map = pmc->map->ltr_show_sts;
		for (index = 0; map[index].name; index++) {
			decoded_snoop_ltr = decoded_non_snoop_ltr = 0;
			ltr_raw_data = pmc_core_reg_read(pmc,
							 map[index].bit_mask);
			snoop_ltr = ltr_raw_data & ~MTPMC_MASK;
			nonsnoop_ltr = (ltr_raw_data >> 0x10) & ~MTPMC_MASK;

			if (FIELD_GET(LTR_REQ_NONSNOOP, ltr_raw_data)) {
				scale = FIELD_GET(LTR_DECODED_SCALE, nonsnoop_ltr);
				val = FIELD_GET(LTR_DECODED_VAL, nonsnoop_ltr);
				decoded_non_snoop_ltr = val * convert_ltr_scale(scale);
			}
			if (FIELD_GET(LTR_REQ_SNOOP, ltr_raw_data)) {
				scale = FIELD_GET(LTR_DECODED_SCALE, snoop_ltr);
				val = FIELD_GET(LTR_DECODED_VAL, snoop_ltr);
				decoded_snoop_ltr = val * convert_ltr_scale(scale);
			}

			seq_printf(s, "%d\tPMC%d:%-32s\tLTR: RAW: 0x%-16x\tNon-Snoop(ns): %-16llu\tSnoop(ns): %-16llu\n",
				   ltr_index, i, map[index].name, ltr_raw_data,
				   decoded_non_snoop_ltr,
				   decoded_snoop_ltr);
			ltr_index++;
		}
	}
	return 0;
}
DEFINE_SHOW_ATTRIBUTE(pmc_core_ltr);

static inline u64 adjust_lpm_residency(struct pmc *pmc, u32 offset,
				       const int lpm_adj_x2)
{
	u64 lpm_res = pmc_core_reg_read(pmc, offset);

	return GET_X2_COUNTER((u64)lpm_adj_x2 * lpm_res);
}

static int pmc_core_substate_res_show(struct seq_file *s, void *unused)
{
	struct pmc_dev *pmcdev = s->private;
	struct pmc *pmc = pmcdev->pmcs[PMC_IDX_MAIN];
	const int lpm_adj_x2 = pmc->map->lpm_res_counter_step_x2;
	u32 offset = pmc->map->lpm_residency_offset;
	int i, mode;

	seq_printf(s, "%-10s %-15s\n", "Substate", "Residency");

	pmc_for_each_mode(i, mode, pmcdev) {
		seq_printf(s, "%-10s %-15llu\n", pmc_lpm_modes[mode],
			   adjust_lpm_residency(pmc, offset + (4 * mode), lpm_adj_x2));
	}

	return 0;
}
DEFINE_SHOW_ATTRIBUTE(pmc_core_substate_res);

static int pmc_core_substate_sts_regs_show(struct seq_file *s, void *unused)
{
	struct pmc_dev *pmcdev = s->private;
	int i;

	for (i = 0; i < ARRAY_SIZE(pmcdev->pmcs); ++i) {
		struct pmc *pmc = pmcdev->pmcs[i];
		const struct pmc_bit_map **maps;
		u32 offset;

		if (!pmc)
			continue;
		maps = pmc->map->lpm_sts;
		offset = pmc->map->lpm_status_offset;
		pmc_core_lpm_display(pmc, NULL, s, offset, i, "STATUS", maps);
	}

	return 0;
}
DEFINE_SHOW_ATTRIBUTE(pmc_core_substate_sts_regs);

static int pmc_core_substate_l_sts_regs_show(struct seq_file *s, void *unused)
{
	struct pmc_dev *pmcdev = s->private;
	int i;

	for (i = 0; i < ARRAY_SIZE(pmcdev->pmcs); ++i) {
		struct pmc *pmc = pmcdev->pmcs[i];
		const struct pmc_bit_map **maps;
		u32 offset;

		if (!pmc)
			continue;
		maps = pmc->map->lpm_sts;
		offset = pmc->map->lpm_live_status_offset;
		pmc_core_lpm_display(pmc, NULL, s, offset, i, "LIVE_STATUS", maps);
	}

	return 0;
}
DEFINE_SHOW_ATTRIBUTE(pmc_core_substate_l_sts_regs);

static void pmc_core_substate_req_header_show(struct seq_file *s)
{
	struct pmc_dev *pmcdev = s->private;
	int i, mode;

	seq_printf(s, "%30s |", "Element");
	pmc_for_each_mode(i, mode, pmcdev)
		seq_printf(s, " %9s |", pmc_lpm_modes[mode]);

	seq_printf(s, " %9s |\n", "Status");
}

static int pmc_core_substate_req_regs_show(struct seq_file *s, void *unused)
{
	struct pmc_dev *pmcdev = s->private;
	struct pmc *pmc = pmcdev->pmcs[PMC_IDX_MAIN];
	const struct pmc_bit_map **maps = pmc->map->lpm_sts;
	const struct pmc_bit_map *map;
	const int num_maps = pmc->map->lpm_num_maps;
	u32 sts_offset = pmc->map->lpm_status_offset;
	u32 *lpm_req_regs = pmc->lpm_req_regs;
	int mp;

	/* Display the header */
	pmc_core_substate_req_header_show(s);

	/* Loop over maps */
	for (mp = 0; mp < num_maps; mp++) {
		u32 req_mask = 0;
		u32 lpm_status;
		int mode, idx, i, len = 32;

		/*
		 * Capture the requirements and create a mask so that we only
		 * show an element if it's required for at least one of the
		 * enabled low power modes
		 */
		pmc_for_each_mode(idx, mode, pmcdev)
			req_mask |= lpm_req_regs[mp + (mode * num_maps)];

		/* Get the last latched status for this map */
		lpm_status = pmc_core_reg_read(pmc, sts_offset + (mp * 4));

		/*  Loop over elements in this map */
		map = maps[mp];
		for (i = 0; map[i].name && i < len; i++) {
			u32 bit_mask = map[i].bit_mask;

			if (!(bit_mask & req_mask))
				/*
				 * Not required for any enabled states
				 * so don't display
				 */
				continue;

			/* Display the element name in the first column */
			seq_printf(s, "%30s |", map[i].name);

			/* Loop over the enabled states and display if required */
			pmc_for_each_mode(idx, mode, pmcdev) {
				if (lpm_req_regs[mp + (mode * num_maps)] & bit_mask)
					seq_printf(s, " %9s |",
						   "Required");
				else
					seq_printf(s, " %9s |", " ");
			}

			/* In Status column, show the last captured state of this agent */
			if (lpm_status & bit_mask)
				seq_printf(s, " %9s |", "Yes");
			else
				seq_printf(s, " %9s |", " ");

			seq_puts(s, "\n");
		}
	}

	return 0;
}
DEFINE_SHOW_ATTRIBUTE(pmc_core_substate_req_regs);

static int pmc_core_lpm_latch_mode_show(struct seq_file *s, void *unused)
{
	struct pmc_dev *pmcdev = s->private;
	struct pmc *pmc = pmcdev->pmcs[PMC_IDX_MAIN];
	bool c10;
	u32 reg;
	int idx, mode;

	reg = pmc_core_reg_read(pmc, pmc->map->lpm_sts_latch_en_offset);
	if (reg & LPM_STS_LATCH_MODE) {
		seq_puts(s, "c10");
		c10 = false;
	} else {
		seq_puts(s, "[c10]");
		c10 = true;
	}

	pmc_for_each_mode(idx, mode, pmcdev) {
		if ((BIT(mode) & reg) && !c10)
			seq_printf(s, " [%s]", pmc_lpm_modes[mode]);
		else
			seq_printf(s, " %s", pmc_lpm_modes[mode]);
	}

	seq_puts(s, " clear\n");

	return 0;
}

static ssize_t pmc_core_lpm_latch_mode_write(struct file *file,
					     const char __user *userbuf,
					     size_t count, loff_t *ppos)
{
	struct seq_file *s = file->private_data;
	struct pmc_dev *pmcdev = s->private;
	struct pmc *pmc = pmcdev->pmcs[PMC_IDX_MAIN];
	bool clear = false, c10 = false;
	unsigned char buf[8];
	int idx, m, mode;
	u32 reg;

	if (count > sizeof(buf) - 1)
		return -EINVAL;
	if (copy_from_user(buf, userbuf, count))
		return -EFAULT;
	buf[count] = '\0';

	/*
	 * Allowed strings are:
	 *	Any enabled substate, e.g. 'S0i2.0'
	 *	'c10'
	 *	'clear'
	 */
	mode = sysfs_match_string(pmc_lpm_modes, buf);

	/* Check string matches enabled mode */
	pmc_for_each_mode(idx, m, pmcdev)
		if (mode == m)
			break;

	if (mode != m || mode < 0) {
		if (sysfs_streq(buf, "clear"))
			clear = true;
		else if (sysfs_streq(buf, "c10"))
			c10 = true;
		else
			return -EINVAL;
	}

	if (clear) {
		mutex_lock(&pmcdev->lock);

		reg = pmc_core_reg_read(pmc, pmc->map->etr3_offset);
		reg |= ETR3_CLEAR_LPM_EVENTS;
		pmc_core_reg_write(pmc, pmc->map->etr3_offset, reg);

		mutex_unlock(&pmcdev->lock);

		return count;
	}

	if (c10) {
		mutex_lock(&pmcdev->lock);

		reg = pmc_core_reg_read(pmc, pmc->map->lpm_sts_latch_en_offset);
		reg &= ~LPM_STS_LATCH_MODE;
		pmc_core_reg_write(pmc, pmc->map->lpm_sts_latch_en_offset, reg);

		mutex_unlock(&pmcdev->lock);

		return count;
	}

	/*
	 * For LPM mode latching we set the latch enable bit and selected mode
	 * and clear everything else.
	 */
	reg = LPM_STS_LATCH_MODE | BIT(mode);
	mutex_lock(&pmcdev->lock);
	pmc_core_reg_write(pmc, pmc->map->lpm_sts_latch_en_offset, reg);
	mutex_unlock(&pmcdev->lock);

	return count;
}
DEFINE_PMC_CORE_ATTR_WRITE(pmc_core_lpm_latch_mode);

static int pmc_core_pkgc_show(struct seq_file *s, void *unused)
{
	struct pmc *pmc = s->private;
	const struct pmc_bit_map *map = pmc->map->msr_sts;
	u64 pcstate_count;
	int index;

	for (index = 0; map[index].name ; index++) {
		if (rdmsrl_safe(map[index].bit_mask, &pcstate_count))
			continue;

		pcstate_count *= 1000;
		do_div(pcstate_count, tsc_khz);
		seq_printf(s, "%-8s : %llu\n", map[index].name,
			   pcstate_count);
	}

	return 0;
}
DEFINE_SHOW_ATTRIBUTE(pmc_core_pkgc);

static bool pmc_core_pri_verify(u32 lpm_pri, u8 *mode_order)
{
	int i, j;

	if (!lpm_pri)
		return false;
	/*
	 * Each byte contains the priority level for 2 modes (7:4 and 3:0).
	 * In a 32 bit register this allows for describing 8 modes. Store the
	 * levels and look for values out of range.
	 */
	for (i = 0; i < 8; i++) {
		int level = lpm_pri & GENMASK(3, 0);

		if (level >= LPM_MAX_NUM_MODES)
			return false;

		mode_order[i] = level;
		lpm_pri >>= 4;
	}

	/* Check that we have unique values */
	for (i = 0; i < LPM_MAX_NUM_MODES - 1; i++)
		for (j = i + 1; j < LPM_MAX_NUM_MODES; j++)
			if (mode_order[i] == mode_order[j])
				return false;

	return true;
}

static void pmc_core_get_low_power_modes(struct platform_device *pdev)
{
	struct pmc_dev *pmcdev = platform_get_drvdata(pdev);
	struct pmc *pmc = pmcdev->pmcs[PMC_IDX_MAIN];
	u8 pri_order[LPM_MAX_NUM_MODES] = LPM_DEFAULT_PRI;
	u8 mode_order[LPM_MAX_NUM_MODES];
	u32 lpm_pri;
	u32 lpm_en;
	int mode, i, p;

	/* Use LPM Maps to indicate support for substates */
	if (!pmc->map->lpm_num_maps)
		return;

	lpm_en = pmc_core_reg_read(pmc, pmc->map->lpm_en_offset);
	/* For MTL, BIT 31 is not an lpm mode but a enable bit.
	 * Lower byte is enough to cover the number of lpm modes for all
	 * platforms and hence mask the upper 3 bytes.
	 */
	pmcdev->num_lpm_modes = hweight32(lpm_en & 0xFF);

	/* Read 32 bit LPM_PRI register */
	lpm_pri = pmc_core_reg_read(pmc, pmc->map->lpm_priority_offset);


	/*
	 * If lpm_pri value passes verification, then override the default
	 * modes here. Otherwise stick with the default.
	 */
	if (pmc_core_pri_verify(lpm_pri, mode_order))
		/* Get list of modes in priority order */
		for (mode = 0; mode < LPM_MAX_NUM_MODES; mode++)
			pri_order[mode_order[mode]] = mode;
	else
		dev_warn(&pdev->dev, "Assuming a default substate order for this platform\n");

	/*
	 * Loop through all modes from lowest to highest priority,
	 * and capture all enabled modes in order
	 */
	i = 0;
	for (p = LPM_MAX_NUM_MODES - 1; p >= 0; p--) {
		int mode = pri_order[p];

		if (!(BIT(mode) & lpm_en))
			continue;

		pmcdev->lpm_en_modes[i++] = mode;
	}
}

int get_primary_reg_base(struct pmc *pmc)
{
	u64 slp_s0_addr;

	if (lpit_read_residency_count_address(&slp_s0_addr)) {
		pmc->base_addr = PMC_BASE_ADDR_DEFAULT;

		if (page_is_ram(PHYS_PFN(pmc->base_addr)))
			return -ENODEV;
	} else {
		pmc->base_addr = slp_s0_addr - pmc->map->slp_s0_offset;
	}

	pmc->regbase = ioremap(pmc->base_addr, pmc->map->regmap_length);
	if (!pmc->regbase)
		return -ENOMEM;
	return 0;
}

static void pmc_core_dbgfs_unregister(struct pmc_dev *pmcdev)
{
	debugfs_remove_recursive(pmcdev->dbgfs_dir);
}

static void pmc_core_dbgfs_register(struct pmc_dev *pmcdev)
{
	struct pmc *primary_pmc = pmcdev->pmcs[PMC_IDX_MAIN];
	struct dentry *dir;

	dir = debugfs_create_dir("pmc_core", NULL);
	pmcdev->dbgfs_dir = dir;

	debugfs_create_file("slp_s0_residency_usec", 0444, dir, primary_pmc,
			    &pmc_core_dev_state);

	if (primary_pmc->map->pfear_sts)
		debugfs_create_file("pch_ip_power_gating_status", 0444, dir,
				    pmcdev, &pmc_core_ppfear_fops);

	debugfs_create_file("ltr_ignore", 0644, dir, pmcdev,
			    &pmc_core_ltr_ignore_ops);

	debugfs_create_file("ltr_show", 0444, dir, pmcdev, &pmc_core_ltr_fops);

	debugfs_create_file("package_cstate_show", 0444, dir, primary_pmc,
			    &pmc_core_pkgc_fops);

	if (primary_pmc->map->pll_sts)
		debugfs_create_file("pll_status", 0444, dir, pmcdev,
				    &pmc_core_pll_fops);

	if (primary_pmc->map->mphy_sts)
		debugfs_create_file("mphy_core_lanes_power_gating_status",
				    0444, dir, pmcdev,
				    &pmc_core_mphy_pg_fops);

	if (primary_pmc->map->slps0_dbg_maps) {
		debugfs_create_file("slp_s0_debug_status", 0444,
				    dir, pmcdev,
				    &pmc_core_slps0_dbg_fops);

		debugfs_create_bool("slp_s0_dbg_latch", 0644,
				    dir, &slps0_dbg_latch);
	}

	if (primary_pmc->map->lpm_en_offset) {
		debugfs_create_file("substate_residencies", 0444,
				    pmcdev->dbgfs_dir, pmcdev,
				    &pmc_core_substate_res_fops);
	}

	if (primary_pmc->map->lpm_status_offset) {
		debugfs_create_file("substate_status_registers", 0444,
				    pmcdev->dbgfs_dir, pmcdev,
				    &pmc_core_substate_sts_regs_fops);
		debugfs_create_file("substate_live_status_registers", 0444,
				    pmcdev->dbgfs_dir, pmcdev,
				    &pmc_core_substate_l_sts_regs_fops);
		debugfs_create_file("lpm_latch_mode", 0644,
				    pmcdev->dbgfs_dir, pmcdev,
				    &pmc_core_lpm_latch_mode_fops);
	}

	if (primary_pmc->lpm_req_regs) {
		debugfs_create_file("substate_requirements", 0444,
				    pmcdev->dbgfs_dir, pmcdev,
				    &pmc_core_substate_req_regs_fops);
	}
}

static const struct x86_cpu_id intel_pmc_core_ids[] = {
	X86_MATCH_INTEL_FAM6_MODEL(SKYLAKE_L,		spt_core_init),
	X86_MATCH_INTEL_FAM6_MODEL(SKYLAKE,		spt_core_init),
	X86_MATCH_INTEL_FAM6_MODEL(KABYLAKE_L,		spt_core_init),
	X86_MATCH_INTEL_FAM6_MODEL(KABYLAKE,		spt_core_init),
	X86_MATCH_INTEL_FAM6_MODEL(CANNONLAKE_L,	cnp_core_init),
	X86_MATCH_INTEL_FAM6_MODEL(ICELAKE_L,		icl_core_init),
	X86_MATCH_INTEL_FAM6_MODEL(ICELAKE_NNPI,	icl_core_init),
	X86_MATCH_INTEL_FAM6_MODEL(COMETLAKE,		cnp_core_init),
	X86_MATCH_INTEL_FAM6_MODEL(COMETLAKE_L,		cnp_core_init),
	X86_MATCH_INTEL_FAM6_MODEL(TIGERLAKE_L,		tgl_core_init),
	X86_MATCH_INTEL_FAM6_MODEL(TIGERLAKE,		tgl_core_init),
	X86_MATCH_INTEL_FAM6_MODEL(ATOM_TREMONT,	tgl_core_init),
	X86_MATCH_INTEL_FAM6_MODEL(ATOM_TREMONT_L,	icl_core_init),
	X86_MATCH_INTEL_FAM6_MODEL(ROCKETLAKE,		tgl_core_init),
	X86_MATCH_INTEL_FAM6_MODEL(ALDERLAKE_L,		tgl_core_init),
	X86_MATCH_INTEL_FAM6_MODEL(ALDERLAKE_N,		tgl_core_init),
	X86_MATCH_INTEL_FAM6_MODEL(ALDERLAKE,		adl_core_init),
	X86_MATCH_INTEL_FAM6_MODEL(RAPTORLAKE_P,        tgl_core_init),
	X86_MATCH_INTEL_FAM6_MODEL(RAPTORLAKE,		adl_core_init),
	X86_MATCH_INTEL_FAM6_MODEL(RAPTORLAKE_S,	adl_core_init),
	X86_MATCH_INTEL_FAM6_MODEL(METEORLAKE_L,	mtl_core_init),
	{}
};

MODULE_DEVICE_TABLE(x86cpu, intel_pmc_core_ids);

static const struct pci_device_id pmc_pci_ids[] = {
	{ PCI_VDEVICE(INTEL, SPT_PMC_PCI_DEVICE_ID) },
	{ }
};

/*
 * This quirk can be used on those platforms where
 * the platform BIOS enforces 24Mhz crystal to shutdown
 * before PMC can assert SLP_S0#.
 */
static bool xtal_ignore;
static int quirk_xtal_ignore(const struct dmi_system_id *id)
{
	xtal_ignore = true;
	return 0;
}

static void pmc_core_xtal_ignore(struct pmc *pmc)
{
	u32 value;

	value = pmc_core_reg_read(pmc, pmc->map->pm_vric1_offset);
	/* 24MHz Crystal Shutdown Qualification Disable */
	value |= SPT_PMC_VRIC1_XTALSDQDIS;
	/* Low Voltage Mode Enable */
	value &= ~SPT_PMC_VRIC1_SLPS0LVEN;
	pmc_core_reg_write(pmc, pmc->map->pm_vric1_offset, value);
}

static const struct dmi_system_id pmc_core_dmi_table[]  = {
	{
	.callback = quirk_xtal_ignore,
	.ident = "HP Elite x2 1013 G3",
	.matches = {
		DMI_MATCH(DMI_SYS_VENDOR, "HP"),
		DMI_MATCH(DMI_PRODUCT_NAME, "HP Elite x2 1013 G3"),
		},
	},
	{}
};

static void pmc_core_do_dmi_quirks(struct pmc *pmc)
{
	dmi_check_system(pmc_core_dmi_table);

	if (xtal_ignore)
		pmc_core_xtal_ignore(pmc);
}

static void pmc_core_clean_structure(struct platform_device *pdev)
{
	struct pmc_dev *pmcdev = platform_get_drvdata(pdev);
	int i;

	for (i = 0; i < ARRAY_SIZE(pmcdev->pmcs); ++i) {
		struct pmc *pmc = pmcdev->pmcs[i];

		if (pmc)
			iounmap(pmc->regbase);
	}

	if (pmcdev->ssram_pcidev) {
		pci_dev_put(pmcdev->ssram_pcidev);
		pci_disable_device(pmcdev->ssram_pcidev);
	}
	platform_set_drvdata(pdev, NULL);
	mutex_destroy(&pmcdev->lock);
}

static int pmc_core_probe(struct platform_device *pdev)
{
	static bool device_initialized;
	struct pmc_dev *pmcdev;
	const struct x86_cpu_id *cpu_id;
	int (*core_init)(struct pmc_dev *pmcdev);
	struct pmc *primary_pmc;
	int ret;

	if (device_initialized)
		return -ENODEV;

	pmcdev = devm_kzalloc(&pdev->dev, sizeof(*pmcdev), GFP_KERNEL);
	if (!pmcdev)
		return -ENOMEM;

	platform_set_drvdata(pdev, pmcdev);
	pmcdev->pdev = pdev;

	cpu_id = x86_match_cpu(intel_pmc_core_ids);
	if (!cpu_id)
		return -ENODEV;

	core_init = (int (*)(struct pmc_dev *))cpu_id->driver_data;

	/* Primary PMC */
	primary_pmc = devm_kzalloc(&pdev->dev, sizeof(*primary_pmc), GFP_KERNEL);
	if (!primary_pmc)
		return -ENOMEM;
	pmcdev->pmcs[PMC_IDX_MAIN] = primary_pmc;

	/*
	 * Coffee Lake has CPU ID of Kaby Lake and Cannon Lake PCH. So here
	 * Sunrisepoint PCH regmap can't be used. Use Cannon Lake PCH regmap
	 * in this case.
	 */
	if (core_init == spt_core_init && !pci_dev_present(pmc_pci_ids))
		core_init = cnp_core_init;

	mutex_init(&pmcdev->lock);
	ret = core_init(pmcdev);
	if (ret) {
		pmc_core_clean_structure(pdev);
		return ret;
	}

	pmcdev->pmc_xram_read_bit = pmc_core_check_read_lock_bit(primary_pmc);
	pmc_core_get_low_power_modes(pdev);
	pmc_core_do_dmi_quirks(primary_pmc);

	pmc_core_dbgfs_register(pmcdev);
	pm_report_max_hw_sleep(FIELD_MAX(SLP_S0_RES_COUNTER_MASK) *
			       pmc_core_adjust_slp_s0_step(primary_pmc, 1));

	device_initialized = true;
	dev_info(&pdev->dev, " initialized\n");

	return 0;
}

static void pmc_core_remove(struct platform_device *pdev)
{
	struct pmc_dev *pmcdev = platform_get_drvdata(pdev);
	pmc_core_dbgfs_unregister(pmcdev);
	pmc_core_clean_structure(pdev);
}

static bool warn_on_s0ix_failures;
module_param(warn_on_s0ix_failures, bool, 0644);
MODULE_PARM_DESC(warn_on_s0ix_failures, "Check and warn for S0ix failures");

static __maybe_unused int pmc_core_suspend(struct device *dev)
{
	struct pmc_dev *pmcdev = dev_get_drvdata(dev);
	struct pmc *pmc = pmcdev->pmcs[PMC_IDX_MAIN];

	/* Check if the syspend will actually use S0ix */
	if (pm_suspend_via_firmware())
		return 0;

	/* Save PC10 residency for checking later */
	if (rdmsrl_safe(MSR_PKG_C10_RESIDENCY, &pmcdev->pc10_counter))
		return -EIO;

	/* Save S0ix residency for checking later */
	if (pmc_core_dev_state_get(pmc, &pmcdev->s0ix_counter))
		return -EIO;

	return 0;
}

static inline bool pmc_core_is_pc10_failed(struct pmc_dev *pmcdev)
{
	u64 pc10_counter;

	if (rdmsrl_safe(MSR_PKG_C10_RESIDENCY, &pc10_counter))
		return false;

	if (pc10_counter == pmcdev->pc10_counter)
		return true;

	return false;
}

static inline bool pmc_core_is_s0ix_failed(struct pmc_dev *pmcdev)
{
	u64 s0ix_counter;

	if (pmc_core_dev_state_get(pmcdev->pmcs[PMC_IDX_MAIN], &s0ix_counter))
		return false;

	pm_report_hw_sleep_time((u32)(s0ix_counter - pmcdev->s0ix_counter));

	if (s0ix_counter == pmcdev->s0ix_counter)
		return true;

	return false;
}

int pmc_core_resume_common(struct pmc_dev *pmcdev)
{
<<<<<<< HEAD
	const struct pmc_bit_map **maps = pmcdev->map->lpm_sts;
	int offset = pmcdev->map->lpm_status_offset;
	struct device *dev = &pmcdev->pdev->dev;
=======
	struct device *dev = &pmcdev->pdev->dev;
	struct pmc *pmc = pmcdev->pmcs[PMC_IDX_MAIN];
	const struct pmc_bit_map **maps = pmc->map->lpm_sts;
	int offset = pmc->map->lpm_status_offset;
	int i;
>>>>>>> 3766ec12

	/* Check if the syspend used S0ix */
	if (pm_suspend_via_firmware())
		return 0;

	if (!pmc_core_is_s0ix_failed(pmcdev))
		return 0;

	if (!warn_on_s0ix_failures)
		return 0;

	if (pmc_core_is_pc10_failed(pmcdev)) {
		/* S0ix failed because of PC10 entry failure */
		dev_info(dev, "CPU did not enter PC10!!! (PC10 cnt=0x%llx)\n",
			 pmcdev->pc10_counter);
		return 0;
	}

	/* The real interesting case - S0ix failed - lets ask PMC why. */
	dev_warn(dev, "CPU did not enter SLP_S0!!! (S0ix cnt=%llu)\n",
		 pmcdev->s0ix_counter);

	if (pmc->map->slps0_dbg_maps)
		pmc_core_slps0_display(pmc, dev, NULL);

	for (i = 0; i < ARRAY_SIZE(pmcdev->pmcs); ++i) {
		struct pmc *pmc = pmcdev->pmcs[i];

		if (!pmc)
			continue;
		if (pmc->map->lpm_sts)
			pmc_core_lpm_display(pmc, dev, NULL, offset, i, "STATUS", maps);
	}

	return 0;
}

static __maybe_unused int pmc_core_resume(struct device *dev)
{
	struct pmc_dev *pmcdev = dev_get_drvdata(dev);

	if (pmcdev->resume)
		return pmcdev->resume(pmcdev);

	return pmc_core_resume_common(pmcdev);
}

static const struct dev_pm_ops pmc_core_pm_ops = {
	SET_LATE_SYSTEM_SLEEP_PM_OPS(pmc_core_suspend, pmc_core_resume)
};

static const struct acpi_device_id pmc_core_acpi_ids[] = {
	{"INT33A1", 0}, /* _HID for Intel Power Engine, _CID PNP0D80*/
	{ }
};
MODULE_DEVICE_TABLE(acpi, pmc_core_acpi_ids);

static struct platform_driver pmc_core_driver = {
	.driver = {
		.name = "intel_pmc_core",
		.acpi_match_table = ACPI_PTR(pmc_core_acpi_ids),
		.pm = &pmc_core_pm_ops,
		.dev_groups = pmc_dev_groups,
	},
	.probe = pmc_core_probe,
	.remove_new = pmc_core_remove,
};

module_platform_driver(pmc_core_driver);

MODULE_LICENSE("GPL v2");
MODULE_DESCRIPTION("Intel PMC Core Driver");<|MERGE_RESOLUTION|>--- conflicted
+++ resolved
@@ -1324,17 +1324,11 @@
 
 int pmc_core_resume_common(struct pmc_dev *pmcdev)
 {
-<<<<<<< HEAD
-	const struct pmc_bit_map **maps = pmcdev->map->lpm_sts;
-	int offset = pmcdev->map->lpm_status_offset;
-	struct device *dev = &pmcdev->pdev->dev;
-=======
 	struct device *dev = &pmcdev->pdev->dev;
 	struct pmc *pmc = pmcdev->pmcs[PMC_IDX_MAIN];
 	const struct pmc_bit_map **maps = pmc->map->lpm_sts;
 	int offset = pmc->map->lpm_status_offset;
 	int i;
->>>>>>> 3766ec12
 
 	/* Check if the syspend used S0ix */
 	if (pm_suspend_via_firmware())
