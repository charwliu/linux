--- conflicted
+++ resolved
@@ -154,8 +154,6 @@
 			DMI_MATCH(DMI_PRODUCT_VERSION, "ThinkPad L490"),
 		},
 	},
-<<<<<<< HEAD
-=======
 	{
 		.callback = tpm_tis_disable_irq,
 		.ident = "ThinkPad L590",
@@ -172,7 +170,6 @@
 			DMI_MATCH(DMI_PRODUCT_VERSION, "UPX-TGL"),
 		},
 	},
->>>>>>> 38ca6978
 	{}
 };
 
