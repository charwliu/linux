--- conflicted
+++ resolved
@@ -26,11 +26,7 @@
 #define GATE_IMG(_id, _name, _parent, _shift)			\
 	GATE_MTK(_id, _name, _parent, &img_cg_regs, _shift, &mtk_clk_gate_ops_setclr)
 
-<<<<<<< HEAD
-static const struct mtk_gate img_clks[] __initconst = {
-=======
 static const struct mtk_gate img_clks[] = {
->>>>>>> 38ca6978
 	GATE_IMG(CLK_IMG_LARB1_SMI, "img_larb1_smi", "smi_mm", 0),
 	GATE_IMG(CLK_IMG_CAM_SMI, "img_cam_smi", "smi_mm", 5),
 	GATE_IMG(CLK_IMG_CAM_CAM, "img_cam_cam", "smi_mm", 6),
