// SPDX-License-Identifier: GPL-2.0
/*
 * Copyright (c) 2013, 2018, The Linux Foundation. All rights reserved.
 */

#include <linux/kernel.h>
#include <linux/bitops.h>
#include <linux/err.h>
#include <linux/bug.h>
#include <linux/export.h>
#include <linux/clk-provider.h>
#include <linux/delay.h>
#include <linux/rational.h>
#include <linux/regmap.h>
#include <linux/math64.h>
#include <linux/slab.h>

#include <asm/div64.h>

#include "clk-rcg.h"
#include "common.h"

#define CMD_REG			0x0
#define CMD_UPDATE		BIT(0)
#define CMD_ROOT_EN		BIT(1)
#define CMD_DIRTY_CFG		BIT(4)
#define CMD_DIRTY_N		BIT(5)
#define CMD_DIRTY_M		BIT(6)
#define CMD_DIRTY_D		BIT(7)
#define CMD_ROOT_OFF		BIT(31)

#define CFG_REG			0x4
#define CFG_SRC_DIV_SHIFT	0
#define CFG_SRC_SEL_SHIFT	8
#define CFG_SRC_SEL_MASK	(0x7 << CFG_SRC_SEL_SHIFT)
#define CFG_MODE_SHIFT		12
#define CFG_MODE_MASK		(0x3 << CFG_MODE_SHIFT)
#define CFG_MODE_DUAL_EDGE	(0x2 << CFG_MODE_SHIFT)
#define CFG_HW_CLK_CTRL_MASK	BIT(20)

#define M_REG			0x8
#define N_REG			0xc
#define D_REG			0x10

#define RCG_CFG_OFFSET(rcg)	((rcg)->cmd_rcgr + (rcg)->cfg_off + CFG_REG)
#define RCG_M_OFFSET(rcg)	((rcg)->cmd_rcgr + (rcg)->cfg_off + M_REG)
#define RCG_N_OFFSET(rcg)	((rcg)->cmd_rcgr + (rcg)->cfg_off + N_REG)
#define RCG_D_OFFSET(rcg)	((rcg)->cmd_rcgr + (rcg)->cfg_off + D_REG)

/* Dynamic Frequency Scaling */
#define MAX_PERF_LEVEL		8
#define SE_CMD_DFSR_OFFSET	0x14
#define SE_CMD_DFS_EN		BIT(0)
#define SE_PERF_DFSR(level)	(0x1c + 0x4 * (level))
#define SE_PERF_M_DFSR(level)	(0x5c + 0x4 * (level))
#define SE_PERF_N_DFSR(level)	(0x9c + 0x4 * (level))

enum freq_policy {
	FLOOR,
	CEIL,
};

static int clk_rcg2_is_enabled(struct clk_hw *hw)
{
	struct clk_rcg2 *rcg = to_clk_rcg2(hw);
	u32 cmd;
	int ret;

	ret = regmap_read(rcg->clkr.regmap, rcg->cmd_rcgr + CMD_REG, &cmd);
	if (ret)
		return ret;

	return (cmd & CMD_ROOT_OFF) == 0;
}

static u8 clk_rcg2_get_parent(struct clk_hw *hw)
{
	struct clk_rcg2 *rcg = to_clk_rcg2(hw);
	int num_parents = clk_hw_get_num_parents(hw);
	u32 cfg;
	int i, ret;

	ret = regmap_read(rcg->clkr.regmap, RCG_CFG_OFFSET(rcg), &cfg);
	if (ret)
		goto err;

	cfg &= CFG_SRC_SEL_MASK;
	cfg >>= CFG_SRC_SEL_SHIFT;

	for (i = 0; i < num_parents; i++)
		if (cfg == rcg->parent_map[i].cfg)
			return i;

err:
	pr_debug("%s: Clock %s has invalid parent, using default.\n",
		 __func__, clk_hw_get_name(hw));
	return 0;
}

static int update_config(struct clk_rcg2 *rcg)
{
	int count, ret;
	u32 cmd;
	struct clk_hw *hw = &rcg->clkr.hw;
	const char *name = clk_hw_get_name(hw);

	ret = regmap_update_bits(rcg->clkr.regmap, rcg->cmd_rcgr + CMD_REG,
				 CMD_UPDATE, CMD_UPDATE);
	if (ret)
		return ret;

	/* Wait for update to take effect */
	for (count = 500; count > 0; count--) {
		ret = regmap_read(rcg->clkr.regmap, rcg->cmd_rcgr + CMD_REG, &cmd);
		if (ret)
			return ret;
		if (!(cmd & CMD_UPDATE))
			return 0;
		udelay(1);
	}

	WARN(1, "%s: rcg didn't update its configuration.", name);
	return -EBUSY;
}

static int clk_rcg2_set_parent(struct clk_hw *hw, u8 index)
{
	struct clk_rcg2 *rcg = to_clk_rcg2(hw);
	int ret;
	u32 cfg = rcg->parent_map[index].cfg << CFG_SRC_SEL_SHIFT;

	ret = regmap_update_bits(rcg->clkr.regmap, RCG_CFG_OFFSET(rcg),
				 CFG_SRC_SEL_MASK, cfg);
	if (ret)
		return ret;

	return update_config(rcg);
}

/*
 * Calculate m/n:d rate
 *
 *          parent_rate     m
 *   rate = ----------- x  ---
 *            hid_div       n
 */
static unsigned long
calc_rate(unsigned long rate, u32 m, u32 n, u32 mode, u32 hid_div)
{
	if (hid_div) {
		rate *= 2;
		rate /= hid_div + 1;
	}

	if (mode) {
		u64 tmp = rate;
		tmp *= m;
		do_div(tmp, n);
		rate = tmp;
	}

	return rate;
}

static unsigned long
clk_rcg2_recalc_rate(struct clk_hw *hw, unsigned long parent_rate)
{
	struct clk_rcg2 *rcg = to_clk_rcg2(hw);
	u32 cfg, hid_div, m = 0, n = 0, mode = 0, mask;

	regmap_read(rcg->clkr.regmap, RCG_CFG_OFFSET(rcg), &cfg);

	if (rcg->mnd_width) {
		mask = BIT(rcg->mnd_width) - 1;
		regmap_read(rcg->clkr.regmap, RCG_M_OFFSET(rcg), &m);
		m &= mask;
		regmap_read(rcg->clkr.regmap, RCG_N_OFFSET(rcg), &n);
		n =  ~n;
		n &= mask;
		n += m;
		mode = cfg & CFG_MODE_MASK;
		mode >>= CFG_MODE_SHIFT;
	}

	mask = BIT(rcg->hid_width) - 1;
	hid_div = cfg >> CFG_SRC_DIV_SHIFT;
	hid_div &= mask;

	return calc_rate(parent_rate, m, n, mode, hid_div);
}

static int _freq_tbl_determine_rate(struct clk_hw *hw, const struct freq_tbl *f,
				    struct clk_rate_request *req,
				    enum freq_policy policy)
{
	unsigned long clk_flags, rate = req->rate;
	struct clk_hw *p;
	struct clk_rcg2 *rcg = to_clk_rcg2(hw);
	int index;

	switch (policy) {
	case FLOOR:
		f = qcom_find_freq_floor(f, rate);
		break;
	case CEIL:
		f = qcom_find_freq(f, rate);
		break;
	default:
		return -EINVAL;
	}

	if (!f)
		return -EINVAL;

	index = qcom_find_src_index(hw, rcg->parent_map, f->src);
	if (index < 0)
		return index;

	clk_flags = clk_hw_get_flags(hw);
	p = clk_hw_get_parent_by_index(hw, index);
	if (!p)
		return -EINVAL;

	if (clk_flags & CLK_SET_RATE_PARENT) {
		rate = f->freq;
		if (f->pre_div) {
			if (!rate)
				rate = req->rate;
			rate /= 2;
			rate *= f->pre_div + 1;
		}

		if (f->n) {
			u64 tmp = rate;
			tmp = tmp * f->n;
			do_div(tmp, f->m);
			rate = tmp;
		}
	} else {
		rate =  clk_hw_get_rate(p);
	}
	req->best_parent_hw = p;
	req->best_parent_rate = rate;
	req->rate = f->freq;

	return 0;
}

static int clk_rcg2_determine_rate(struct clk_hw *hw,
				   struct clk_rate_request *req)
{
	struct clk_rcg2 *rcg = to_clk_rcg2(hw);

	return _freq_tbl_determine_rate(hw, rcg->freq_tbl, req, CEIL);
}

static int clk_rcg2_determine_floor_rate(struct clk_hw *hw,
					 struct clk_rate_request *req)
{
	struct clk_rcg2 *rcg = to_clk_rcg2(hw);

	return _freq_tbl_determine_rate(hw, rcg->freq_tbl, req, FLOOR);
}

static int __clk_rcg2_configure(struct clk_rcg2 *rcg, const struct freq_tbl *f)
{
	u32 cfg, mask;
	struct clk_hw *hw = &rcg->clkr.hw;
	int ret, index = qcom_find_src_index(hw, rcg->parent_map, f->src);

	if (index < 0)
		return index;

	if (rcg->mnd_width && f->n) {
		mask = BIT(rcg->mnd_width) - 1;
		ret = regmap_update_bits(rcg->clkr.regmap,
				RCG_M_OFFSET(rcg), mask, f->m);
		if (ret)
			return ret;

		ret = regmap_update_bits(rcg->clkr.regmap,
				RCG_N_OFFSET(rcg), mask, ~(f->n - f->m));
		if (ret)
			return ret;

		ret = regmap_update_bits(rcg->clkr.regmap,
				RCG_D_OFFSET(rcg), mask, ~f->n);
		if (ret)
			return ret;
	}

	mask = BIT(rcg->hid_width) - 1;
	mask |= CFG_SRC_SEL_MASK | CFG_MODE_MASK | CFG_HW_CLK_CTRL_MASK;
	cfg = f->pre_div << CFG_SRC_DIV_SHIFT;
	cfg |= rcg->parent_map[index].cfg << CFG_SRC_SEL_SHIFT;
	if (rcg->mnd_width && f->n && (f->m != f->n))
		cfg |= CFG_MODE_DUAL_EDGE;
	return regmap_update_bits(rcg->clkr.regmap, RCG_CFG_OFFSET(rcg),
					mask, cfg);
}

static int clk_rcg2_configure(struct clk_rcg2 *rcg, const struct freq_tbl *f)
{
	int ret;

	ret = __clk_rcg2_configure(rcg, f);
	if (ret)
		return ret;

	return update_config(rcg);
}

static int __clk_rcg2_set_rate(struct clk_hw *hw, unsigned long rate,
			       enum freq_policy policy)
{
	struct clk_rcg2 *rcg = to_clk_rcg2(hw);
	const struct freq_tbl *f;

	switch (policy) {
	case FLOOR:
		f = qcom_find_freq_floor(rcg->freq_tbl, rate);
		break;
	case CEIL:
		f = qcom_find_freq(rcg->freq_tbl, rate);
		break;
	default:
		return -EINVAL;
	}

	if (!f)
		return -EINVAL;

	return clk_rcg2_configure(rcg, f);
}

static int clk_rcg2_set_rate(struct clk_hw *hw, unsigned long rate,
			    unsigned long parent_rate)
{
	return __clk_rcg2_set_rate(hw, rate, CEIL);
}

static int clk_rcg2_set_floor_rate(struct clk_hw *hw, unsigned long rate,
				   unsigned long parent_rate)
{
	return __clk_rcg2_set_rate(hw, rate, FLOOR);
}

static int clk_rcg2_set_rate_and_parent(struct clk_hw *hw,
		unsigned long rate, unsigned long parent_rate, u8 index)
{
	return __clk_rcg2_set_rate(hw, rate, CEIL);
}

static int clk_rcg2_set_floor_rate_and_parent(struct clk_hw *hw,
		unsigned long rate, unsigned long parent_rate, u8 index)
{
	return __clk_rcg2_set_rate(hw, rate, FLOOR);
}

const struct clk_ops clk_rcg2_ops = {
	.is_enabled = clk_rcg2_is_enabled,
	.get_parent = clk_rcg2_get_parent,
	.set_parent = clk_rcg2_set_parent,
	.recalc_rate = clk_rcg2_recalc_rate,
	.determine_rate = clk_rcg2_determine_rate,
	.set_rate = clk_rcg2_set_rate,
	.set_rate_and_parent = clk_rcg2_set_rate_and_parent,
};
EXPORT_SYMBOL_GPL(clk_rcg2_ops);

const struct clk_ops clk_rcg2_floor_ops = {
	.is_enabled = clk_rcg2_is_enabled,
	.get_parent = clk_rcg2_get_parent,
	.set_parent = clk_rcg2_set_parent,
	.recalc_rate = clk_rcg2_recalc_rate,
	.determine_rate = clk_rcg2_determine_floor_rate,
	.set_rate = clk_rcg2_set_floor_rate,
	.set_rate_and_parent = clk_rcg2_set_floor_rate_and_parent,
};
EXPORT_SYMBOL_GPL(clk_rcg2_floor_ops);

struct frac_entry {
	int num;
	int den;
};

static const struct frac_entry frac_table_675m[] = {	/* link rate of 270M */
	{ 52, 295 },	/* 119 M */
	{ 11, 57 },	/* 130.25 M */
	{ 63, 307 },	/* 138.50 M */
	{ 11, 50 },	/* 148.50 M */
	{ 47, 206 },	/* 154 M */
	{ 31, 100 },	/* 205.25 M */
	{ 107, 269 },	/* 268.50 M */
	{ },
};

static struct frac_entry frac_table_810m[] = { /* Link rate of 162M */
	{ 31, 211 },	/* 119 M */
	{ 32, 199 },	/* 130.25 M */
	{ 63, 307 },	/* 138.50 M */
	{ 11, 60 },	/* 148.50 M */
	{ 50, 263 },	/* 154 M */
	{ 31, 120 },	/* 205.25 M */
	{ 119, 359 },	/* 268.50 M */
	{ },
};

static int clk_edp_pixel_set_rate(struct clk_hw *hw, unsigned long rate,
			      unsigned long parent_rate)
{
	struct clk_rcg2 *rcg = to_clk_rcg2(hw);
	struct freq_tbl f = *rcg->freq_tbl;
	const struct frac_entry *frac;
	int delta = 100000;
	s64 src_rate = parent_rate;
	s64 request;
	u32 mask = BIT(rcg->hid_width) - 1;
	u32 hid_div;

	if (src_rate == 810000000)
		frac = frac_table_810m;
	else
		frac = frac_table_675m;

	for (; frac->num; frac++) {
		request = rate;
		request *= frac->den;
		request = div_s64(request, frac->num);
		if ((src_rate < (request - delta)) ||
		    (src_rate > (request + delta)))
			continue;

		regmap_read(rcg->clkr.regmap, rcg->cmd_rcgr + CFG_REG,
				&hid_div);
		f.pre_div = hid_div;
		f.pre_div >>= CFG_SRC_DIV_SHIFT;
		f.pre_div &= mask;
		f.m = frac->num;
		f.n = frac->den;

		return clk_rcg2_configure(rcg, &f);
	}

	return -EINVAL;
}

static int clk_edp_pixel_set_rate_and_parent(struct clk_hw *hw,
		unsigned long rate, unsigned long parent_rate, u8 index)
{
	/* Parent index is set statically in frequency table */
	return clk_edp_pixel_set_rate(hw, rate, parent_rate);
}

static int clk_edp_pixel_determine_rate(struct clk_hw *hw,
					struct clk_rate_request *req)
{
	struct clk_rcg2 *rcg = to_clk_rcg2(hw);
	const struct freq_tbl *f = rcg->freq_tbl;
	const struct frac_entry *frac;
	int delta = 100000;
	s64 request;
	u32 mask = BIT(rcg->hid_width) - 1;
	u32 hid_div;
	int index = qcom_find_src_index(hw, rcg->parent_map, f->src);

	/* Force the correct parent */
	req->best_parent_hw = clk_hw_get_parent_by_index(hw, index);
	req->best_parent_rate = clk_hw_get_rate(req->best_parent_hw);

	if (req->best_parent_rate == 810000000)
		frac = frac_table_810m;
	else
		frac = frac_table_675m;

	for (; frac->num; frac++) {
		request = req->rate;
		request *= frac->den;
		request = div_s64(request, frac->num);
		if ((req->best_parent_rate < (request - delta)) ||
		    (req->best_parent_rate > (request + delta)))
			continue;

		regmap_read(rcg->clkr.regmap, rcg->cmd_rcgr + CFG_REG,
				&hid_div);
		hid_div >>= CFG_SRC_DIV_SHIFT;
		hid_div &= mask;

		req->rate = calc_rate(req->best_parent_rate,
				      frac->num, frac->den,
				      !!frac->den, hid_div);
		return 0;
	}

	return -EINVAL;
}

const struct clk_ops clk_edp_pixel_ops = {
	.is_enabled = clk_rcg2_is_enabled,
	.get_parent = clk_rcg2_get_parent,
	.set_parent = clk_rcg2_set_parent,
	.recalc_rate = clk_rcg2_recalc_rate,
	.set_rate = clk_edp_pixel_set_rate,
	.set_rate_and_parent = clk_edp_pixel_set_rate_and_parent,
	.determine_rate = clk_edp_pixel_determine_rate,
};
EXPORT_SYMBOL_GPL(clk_edp_pixel_ops);

static int clk_byte_determine_rate(struct clk_hw *hw,
				   struct clk_rate_request *req)
{
	struct clk_rcg2 *rcg = to_clk_rcg2(hw);
	const struct freq_tbl *f = rcg->freq_tbl;
	int index = qcom_find_src_index(hw, rcg->parent_map, f->src);
	unsigned long parent_rate, div;
	u32 mask = BIT(rcg->hid_width) - 1;
	struct clk_hw *p;

	if (req->rate == 0)
		return -EINVAL;

	req->best_parent_hw = p = clk_hw_get_parent_by_index(hw, index);
	req->best_parent_rate = parent_rate = clk_hw_round_rate(p, req->rate);

	div = DIV_ROUND_UP((2 * parent_rate), req->rate) - 1;
	div = min_t(u32, div, mask);

	req->rate = calc_rate(parent_rate, 0, 0, 0, div);

	return 0;
}

static int clk_byte_set_rate(struct clk_hw *hw, unsigned long rate,
			 unsigned long parent_rate)
{
	struct clk_rcg2 *rcg = to_clk_rcg2(hw);
	struct freq_tbl f = *rcg->freq_tbl;
	unsigned long div;
	u32 mask = BIT(rcg->hid_width) - 1;

	div = DIV_ROUND_UP((2 * parent_rate), rate) - 1;
	div = min_t(u32, div, mask);

	f.pre_div = div;

	return clk_rcg2_configure(rcg, &f);
}

static int clk_byte_set_rate_and_parent(struct clk_hw *hw,
		unsigned long rate, unsigned long parent_rate, u8 index)
{
	/* Parent index is set statically in frequency table */
	return clk_byte_set_rate(hw, rate, parent_rate);
}

const struct clk_ops clk_byte_ops = {
	.is_enabled = clk_rcg2_is_enabled,
	.get_parent = clk_rcg2_get_parent,
	.set_parent = clk_rcg2_set_parent,
	.recalc_rate = clk_rcg2_recalc_rate,
	.set_rate = clk_byte_set_rate,
	.set_rate_and_parent = clk_byte_set_rate_and_parent,
	.determine_rate = clk_byte_determine_rate,
};
EXPORT_SYMBOL_GPL(clk_byte_ops);

static int clk_byte2_determine_rate(struct clk_hw *hw,
				    struct clk_rate_request *req)
{
	struct clk_rcg2 *rcg = to_clk_rcg2(hw);
	unsigned long parent_rate, div;
	u32 mask = BIT(rcg->hid_width) - 1;
	struct clk_hw *p;
	unsigned long rate = req->rate;

	if (rate == 0)
		return -EINVAL;

	p = req->best_parent_hw;
	req->best_parent_rate = parent_rate = clk_hw_round_rate(p, rate);

	div = DIV_ROUND_UP((2 * parent_rate), rate) - 1;
	div = min_t(u32, div, mask);

	req->rate = calc_rate(parent_rate, 0, 0, 0, div);

	return 0;
}

static int clk_byte2_set_rate(struct clk_hw *hw, unsigned long rate,
			 unsigned long parent_rate)
{
	struct clk_rcg2 *rcg = to_clk_rcg2(hw);
	struct freq_tbl f = { 0 };
	unsigned long div;
	int i, num_parents = clk_hw_get_num_parents(hw);
	u32 mask = BIT(rcg->hid_width) - 1;
	u32 cfg;

	div = DIV_ROUND_UP((2 * parent_rate), rate) - 1;
	div = min_t(u32, div, mask);

	f.pre_div = div;

	regmap_read(rcg->clkr.regmap, rcg->cmd_rcgr + CFG_REG, &cfg);
	cfg &= CFG_SRC_SEL_MASK;
	cfg >>= CFG_SRC_SEL_SHIFT;

	for (i = 0; i < num_parents; i++) {
		if (cfg == rcg->parent_map[i].cfg) {
			f.src = rcg->parent_map[i].src;
			return clk_rcg2_configure(rcg, &f);
		}
	}

	return -EINVAL;
}

static int clk_byte2_set_rate_and_parent(struct clk_hw *hw,
		unsigned long rate, unsigned long parent_rate, u8 index)
{
	/* Read the hardware to determine parent during set_rate */
	return clk_byte2_set_rate(hw, rate, parent_rate);
}

const struct clk_ops clk_byte2_ops = {
	.is_enabled = clk_rcg2_is_enabled,
	.get_parent = clk_rcg2_get_parent,
	.set_parent = clk_rcg2_set_parent,
	.recalc_rate = clk_rcg2_recalc_rate,
	.set_rate = clk_byte2_set_rate,
	.set_rate_and_parent = clk_byte2_set_rate_and_parent,
	.determine_rate = clk_byte2_determine_rate,
};
EXPORT_SYMBOL_GPL(clk_byte2_ops);

static const struct frac_entry frac_table_pixel[] = {
	{ 3, 8 },
	{ 2, 9 },
	{ 4, 9 },
	{ 1, 1 },
	{ }
};

static int clk_pixel_determine_rate(struct clk_hw *hw,
				    struct clk_rate_request *req)
{
	unsigned long request, src_rate;
	int delta = 100000;
	const struct frac_entry *frac = frac_table_pixel;

	for (; frac->num; frac++) {
		request = (req->rate * frac->den) / frac->num;

		src_rate = clk_hw_round_rate(req->best_parent_hw, request);
		if ((src_rate < (request - delta)) ||
			(src_rate > (request + delta)))
			continue;

		req->best_parent_rate = src_rate;
		req->rate = (src_rate * frac->num) / frac->den;
		return 0;
	}

	return -EINVAL;
}

static int clk_pixel_set_rate(struct clk_hw *hw, unsigned long rate,
		unsigned long parent_rate)
{
	struct clk_rcg2 *rcg = to_clk_rcg2(hw);
	struct freq_tbl f = { 0 };
	const struct frac_entry *frac = frac_table_pixel;
	unsigned long request;
	int delta = 100000;
	u32 mask = BIT(rcg->hid_width) - 1;
	u32 hid_div, cfg;
	int i, num_parents = clk_hw_get_num_parents(hw);

	regmap_read(rcg->clkr.regmap, rcg->cmd_rcgr + CFG_REG, &cfg);
	cfg &= CFG_SRC_SEL_MASK;
	cfg >>= CFG_SRC_SEL_SHIFT;

	for (i = 0; i < num_parents; i++)
		if (cfg == rcg->parent_map[i].cfg) {
			f.src = rcg->parent_map[i].src;
			break;
		}

	for (; frac->num; frac++) {
		request = (rate * frac->den) / frac->num;

		if ((parent_rate < (request - delta)) ||
			(parent_rate > (request + delta)))
			continue;

		regmap_read(rcg->clkr.regmap, rcg->cmd_rcgr + CFG_REG,
				&hid_div);
		f.pre_div = hid_div;
		f.pre_div >>= CFG_SRC_DIV_SHIFT;
		f.pre_div &= mask;
		f.m = frac->num;
		f.n = frac->den;

		return clk_rcg2_configure(rcg, &f);
	}
	return -EINVAL;
}

static int clk_pixel_set_rate_and_parent(struct clk_hw *hw, unsigned long rate,
		unsigned long parent_rate, u8 index)
{
	return clk_pixel_set_rate(hw, rate, parent_rate);
}

const struct clk_ops clk_pixel_ops = {
	.is_enabled = clk_rcg2_is_enabled,
	.get_parent = clk_rcg2_get_parent,
	.set_parent = clk_rcg2_set_parent,
	.recalc_rate = clk_rcg2_recalc_rate,
	.set_rate = clk_pixel_set_rate,
	.set_rate_and_parent = clk_pixel_set_rate_and_parent,
	.determine_rate = clk_pixel_determine_rate,
};
EXPORT_SYMBOL_GPL(clk_pixel_ops);

static int clk_gfx3d_determine_rate(struct clk_hw *hw,
				    struct clk_rate_request *req)
{
	struct clk_rate_request parent_req = { };
	struct clk_rcg2_gfx3d *cgfx = to_clk_rcg2_gfx3d(hw);
	struct clk_hw *xo, *p0, *p1, *p2;
<<<<<<< HEAD
	unsigned long request, p0_rate;
=======
	unsigned long p0_rate;
	u8 mux_div = cgfx->div;
>>>>>>> 7aef27f0
	int ret;

	p0 = cgfx->hws[0];
	p1 = cgfx->hws[1];
	p2 = cgfx->hws[2];
	/*
	 * This function does ping-pong the RCG between PLLs: if we don't
	 * have at least one fixed PLL and two variable ones,
	 * then it's not going to work correctly.
	 */
	if (WARN_ON(!p0 || !p1 || !p2))
		return -EINVAL;

	xo = clk_hw_get_parent_by_index(hw, 0);
	if (req->rate == clk_hw_get_rate(xo)) {
		req->best_parent_hw = xo;
		return 0;
	}

<<<<<<< HEAD
	request = req->rate;
	if (cgfx->div > 1)
		parent_req.rate = request = request * cgfx->div;
=======
	if (mux_div == 0)
		mux_div = 1;

	parent_req.rate = req->rate * mux_div;
>>>>>>> 7aef27f0

	/* This has to be a fixed rate PLL */
	p0_rate = clk_hw_get_rate(p0);

<<<<<<< HEAD
	if (request == p0_rate) {
=======
	if (parent_req.rate == p0_rate) {
>>>>>>> 7aef27f0
		req->rate = req->best_parent_rate = p0_rate;
		req->best_parent_hw = p0;
		return 0;
	}

	if (req->best_parent_hw == p0) {
		/* Are we going back to a previously used rate? */
<<<<<<< HEAD
		if (clk_hw_get_rate(p2) == request)
=======
		if (clk_hw_get_rate(p2) == parent_req.rate)
>>>>>>> 7aef27f0
			req->best_parent_hw = p2;
		else
			req->best_parent_hw = p1;
	} else if (req->best_parent_hw == p2) {
		req->best_parent_hw = p1;
	} else {
		req->best_parent_hw = p2;
	}

	ret = __clk_determine_rate(req->best_parent_hw, &parent_req);
	if (ret)
		return ret;

	req->rate = req->best_parent_rate = parent_req.rate;
<<<<<<< HEAD
	if (cgfx->div > 1)
		req->rate /= cgfx->div;
=======
	req->rate /= mux_div;
>>>>>>> 7aef27f0

	return 0;
}

static int clk_gfx3d_set_rate_and_parent(struct clk_hw *hw, unsigned long rate,
		unsigned long parent_rate, u8 index)
{
	struct clk_rcg2_gfx3d *cgfx = to_clk_rcg2_gfx3d(hw);
	struct clk_rcg2 *rcg = &cgfx->rcg;
	u32 cfg;
	int ret;

	cfg = rcg->parent_map[index].cfg << CFG_SRC_SEL_SHIFT;
	/* On some targets, the GFX3D RCG may need to divide PLL frequency */
	if (cgfx->div > 1)
		cfg |= ((2 * cgfx->div) - 1) << CFG_SRC_DIV_SHIFT;

	ret = regmap_write(rcg->clkr.regmap, rcg->cmd_rcgr + CFG_REG, cfg);
	if (ret)
		return ret;

	return update_config(rcg);
}

static int clk_gfx3d_set_rate(struct clk_hw *hw, unsigned long rate,
			      unsigned long parent_rate)
{
	/*
	 * We should never get here; clk_gfx3d_determine_rate() should always
	 * make us use a different parent than what we're currently using, so
	 * clk_gfx3d_set_rate_and_parent() should always be called.
	 */
	return 0;
}

const struct clk_ops clk_gfx3d_ops = {
	.is_enabled = clk_rcg2_is_enabled,
	.get_parent = clk_rcg2_get_parent,
	.set_parent = clk_rcg2_set_parent,
	.recalc_rate = clk_rcg2_recalc_rate,
	.set_rate = clk_gfx3d_set_rate,
	.set_rate_and_parent = clk_gfx3d_set_rate_and_parent,
	.determine_rate = clk_gfx3d_determine_rate,
};
EXPORT_SYMBOL_GPL(clk_gfx3d_ops);

static int clk_rcg2_set_force_enable(struct clk_hw *hw)
{
	struct clk_rcg2 *rcg = to_clk_rcg2(hw);
	const char *name = clk_hw_get_name(hw);
	int ret, count;

	ret = regmap_update_bits(rcg->clkr.regmap, rcg->cmd_rcgr + CMD_REG,
				 CMD_ROOT_EN, CMD_ROOT_EN);
	if (ret)
		return ret;

	/* wait for RCG to turn ON */
	for (count = 500; count > 0; count--) {
		if (clk_rcg2_is_enabled(hw))
			return 0;

		udelay(1);
	}

	pr_err("%s: RCG did not turn on\n", name);
	return -ETIMEDOUT;
}

static int clk_rcg2_clear_force_enable(struct clk_hw *hw)
{
	struct clk_rcg2 *rcg = to_clk_rcg2(hw);

	return regmap_update_bits(rcg->clkr.regmap, rcg->cmd_rcgr + CMD_REG,
					CMD_ROOT_EN, 0);
}

static int
clk_rcg2_shared_force_enable_clear(struct clk_hw *hw, const struct freq_tbl *f)
{
	struct clk_rcg2 *rcg = to_clk_rcg2(hw);
	int ret;

	ret = clk_rcg2_set_force_enable(hw);
	if (ret)
		return ret;

	ret = clk_rcg2_configure(rcg, f);
	if (ret)
		return ret;

	return clk_rcg2_clear_force_enable(hw);
}

static int clk_rcg2_shared_set_rate(struct clk_hw *hw, unsigned long rate,
				    unsigned long parent_rate)
{
	struct clk_rcg2 *rcg = to_clk_rcg2(hw);
	const struct freq_tbl *f;

	f = qcom_find_freq(rcg->freq_tbl, rate);
	if (!f)
		return -EINVAL;

	/*
	 * In case clock is disabled, update the CFG, M, N and D registers
	 * and don't hit the update bit of CMD register.
	 */
	if (!__clk_is_enabled(hw->clk))
		return __clk_rcg2_configure(rcg, f);

	return clk_rcg2_shared_force_enable_clear(hw, f);
}

static int clk_rcg2_shared_set_rate_and_parent(struct clk_hw *hw,
		unsigned long rate, unsigned long parent_rate, u8 index)
{
	return clk_rcg2_shared_set_rate(hw, rate, parent_rate);
}

static int clk_rcg2_shared_enable(struct clk_hw *hw)
{
	struct clk_rcg2 *rcg = to_clk_rcg2(hw);
	int ret;

	/*
	 * Set the update bit because required configuration has already
	 * been written in clk_rcg2_shared_set_rate()
	 */
	ret = clk_rcg2_set_force_enable(hw);
	if (ret)
		return ret;

	ret = update_config(rcg);
	if (ret)
		return ret;

	return clk_rcg2_clear_force_enable(hw);
}

static void clk_rcg2_shared_disable(struct clk_hw *hw)
{
	struct clk_rcg2 *rcg = to_clk_rcg2(hw);
	u32 cfg;

	/*
	 * Store current configuration as switching to safe source would clear
	 * the SRC and DIV of CFG register
	 */
	regmap_read(rcg->clkr.regmap, rcg->cmd_rcgr + CFG_REG, &cfg);

	/*
	 * Park the RCG at a safe configuration - sourced off of safe source.
	 * Force enable and disable the RCG while configuring it to safeguard
	 * against any update signal coming from the downstream clock.
	 * The current parent is still prepared and enabled at this point, and
	 * the safe source is always on while application processor subsystem
	 * is online. Therefore, the RCG can safely switch its parent.
	 */
	clk_rcg2_set_force_enable(hw);

	regmap_write(rcg->clkr.regmap, rcg->cmd_rcgr + CFG_REG,
		     rcg->safe_src_index << CFG_SRC_SEL_SHIFT);

	update_config(rcg);

	clk_rcg2_clear_force_enable(hw);

	/* Write back the stored configuration corresponding to current rate */
	regmap_write(rcg->clkr.regmap, rcg->cmd_rcgr + CFG_REG, cfg);
}

const struct clk_ops clk_rcg2_shared_ops = {
	.enable = clk_rcg2_shared_enable,
	.disable = clk_rcg2_shared_disable,
	.get_parent = clk_rcg2_get_parent,
	.set_parent = clk_rcg2_set_parent,
	.recalc_rate = clk_rcg2_recalc_rate,
	.determine_rate = clk_rcg2_determine_rate,
	.set_rate = clk_rcg2_shared_set_rate,
	.set_rate_and_parent = clk_rcg2_shared_set_rate_and_parent,
};
EXPORT_SYMBOL_GPL(clk_rcg2_shared_ops);

/* Common APIs to be used for DFS based RCGR */
static void clk_rcg2_dfs_populate_freq(struct clk_hw *hw, unsigned int l,
				       struct freq_tbl *f)
{
	struct clk_rcg2 *rcg = to_clk_rcg2(hw);
	struct clk_hw *p;
	unsigned long prate = 0;
	u32 val, mask, cfg, mode, src;
	int i, num_parents;

	regmap_read(rcg->clkr.regmap, rcg->cmd_rcgr + SE_PERF_DFSR(l), &cfg);

	mask = BIT(rcg->hid_width) - 1;
	f->pre_div = 1;
	if (cfg & mask)
		f->pre_div = cfg & mask;

	src = cfg & CFG_SRC_SEL_MASK;
	src >>= CFG_SRC_SEL_SHIFT;

	num_parents = clk_hw_get_num_parents(hw);
	for (i = 0; i < num_parents; i++) {
		if (src == rcg->parent_map[i].cfg) {
			f->src = rcg->parent_map[i].src;
			p = clk_hw_get_parent_by_index(&rcg->clkr.hw, i);
			prate = clk_hw_get_rate(p);
		}
	}

	mode = cfg & CFG_MODE_MASK;
	mode >>= CFG_MODE_SHIFT;
	if (mode) {
		mask = BIT(rcg->mnd_width) - 1;
		regmap_read(rcg->clkr.regmap, rcg->cmd_rcgr + SE_PERF_M_DFSR(l),
			    &val);
		val &= mask;
		f->m = val;

		regmap_read(rcg->clkr.regmap, rcg->cmd_rcgr + SE_PERF_N_DFSR(l),
			    &val);
		val = ~val;
		val &= mask;
		val += f->m;
		f->n = val;
	}

	f->freq = calc_rate(prate, f->m, f->n, mode, f->pre_div);
}

static int clk_rcg2_dfs_populate_freq_table(struct clk_rcg2 *rcg)
{
	struct freq_tbl *freq_tbl;
	int i;

	/* Allocate space for 1 extra since table is NULL terminated */
	freq_tbl = kcalloc(MAX_PERF_LEVEL + 1, sizeof(*freq_tbl), GFP_KERNEL);
	if (!freq_tbl)
		return -ENOMEM;
	rcg->freq_tbl = freq_tbl;

	for (i = 0; i < MAX_PERF_LEVEL; i++)
		clk_rcg2_dfs_populate_freq(&rcg->clkr.hw, i, freq_tbl + i);

	return 0;
}

static int clk_rcg2_dfs_determine_rate(struct clk_hw *hw,
				   struct clk_rate_request *req)
{
	struct clk_rcg2 *rcg = to_clk_rcg2(hw);
	int ret;

	if (!rcg->freq_tbl) {
		ret = clk_rcg2_dfs_populate_freq_table(rcg);
		if (ret) {
			pr_err("Failed to update DFS tables for %s\n",
					clk_hw_get_name(hw));
			return ret;
		}
	}

	return clk_rcg2_determine_rate(hw, req);
}

static unsigned long
clk_rcg2_dfs_recalc_rate(struct clk_hw *hw, unsigned long parent_rate)
{
	struct clk_rcg2 *rcg = to_clk_rcg2(hw);
	u32 level, mask, cfg, m = 0, n = 0, mode, pre_div;

	regmap_read(rcg->clkr.regmap,
		    rcg->cmd_rcgr + SE_CMD_DFSR_OFFSET, &level);
	level &= GENMASK(4, 1);
	level >>= 1;

	if (rcg->freq_tbl)
		return rcg->freq_tbl[level].freq;

	/*
	 * Assume that parent_rate is actually the parent because
	 * we can't do any better at figuring it out when the table
	 * hasn't been populated yet. We only populate the table
	 * in determine_rate because we can't guarantee the parents
	 * will be registered with the framework until then.
	 */
	regmap_read(rcg->clkr.regmap, rcg->cmd_rcgr + SE_PERF_DFSR(level),
		    &cfg);

	mask = BIT(rcg->hid_width) - 1;
	pre_div = 1;
	if (cfg & mask)
		pre_div = cfg & mask;

	mode = cfg & CFG_MODE_MASK;
	mode >>= CFG_MODE_SHIFT;
	if (mode) {
		mask = BIT(rcg->mnd_width) - 1;
		regmap_read(rcg->clkr.regmap,
			    rcg->cmd_rcgr + SE_PERF_M_DFSR(level), &m);
		m &= mask;

		regmap_read(rcg->clkr.regmap,
			    rcg->cmd_rcgr + SE_PERF_N_DFSR(level), &n);
		n = ~n;
		n &= mask;
		n += m;
	}

	return calc_rate(parent_rate, m, n, mode, pre_div);
}

static const struct clk_ops clk_rcg2_dfs_ops = {
	.is_enabled = clk_rcg2_is_enabled,
	.get_parent = clk_rcg2_get_parent,
	.determine_rate = clk_rcg2_dfs_determine_rate,
	.recalc_rate = clk_rcg2_dfs_recalc_rate,
};

static int clk_rcg2_enable_dfs(const struct clk_rcg_dfs_data *data,
			       struct regmap *regmap)
{
	struct clk_rcg2 *rcg = data->rcg;
	struct clk_init_data *init = data->init;
	u32 val;
	int ret;

	ret = regmap_read(regmap, rcg->cmd_rcgr + SE_CMD_DFSR_OFFSET, &val);
	if (ret)
		return -EINVAL;

	if (!(val & SE_CMD_DFS_EN))
		return 0;

	/*
	 * Rate changes with consumer writing a register in
	 * their own I/O region
	 */
	init->flags |= CLK_GET_RATE_NOCACHE;
	init->ops = &clk_rcg2_dfs_ops;

	rcg->freq_tbl = NULL;

	return 0;
}

int qcom_cc_register_rcg_dfs(struct regmap *regmap,
			     const struct clk_rcg_dfs_data *rcgs, size_t len)
{
	int i, ret;

	for (i = 0; i < len; i++) {
		ret = clk_rcg2_enable_dfs(&rcgs[i], regmap);
		if (ret)
			return ret;
	}

	return 0;
}
EXPORT_SYMBOL_GPL(qcom_cc_register_rcg_dfs);

static int clk_rcg2_dp_set_rate(struct clk_hw *hw, unsigned long rate,
			unsigned long parent_rate)
{
	struct clk_rcg2 *rcg = to_clk_rcg2(hw);
	struct freq_tbl f = { 0 };
	u32 mask = BIT(rcg->hid_width) - 1;
	u32 hid_div, cfg;
	int i, num_parents = clk_hw_get_num_parents(hw);
	unsigned long num, den;

	rational_best_approximation(parent_rate, rate,
			GENMASK(rcg->mnd_width - 1, 0),
			GENMASK(rcg->mnd_width - 1, 0), &den, &num);

	if (!num || !den)
		return -EINVAL;

	regmap_read(rcg->clkr.regmap, rcg->cmd_rcgr + CFG_REG, &cfg);
	hid_div = cfg;
	cfg &= CFG_SRC_SEL_MASK;
	cfg >>= CFG_SRC_SEL_SHIFT;

	for (i = 0; i < num_parents; i++) {
		if (cfg == rcg->parent_map[i].cfg) {
			f.src = rcg->parent_map[i].src;
			break;
		}
	}

	f.pre_div = hid_div;
	f.pre_div >>= CFG_SRC_DIV_SHIFT;
	f.pre_div &= mask;

	if (num != den) {
		f.m = num;
		f.n = den;
	} else {
		f.m = 0;
		f.n = 0;
	}

	return clk_rcg2_configure(rcg, &f);
}

static int clk_rcg2_dp_set_rate_and_parent(struct clk_hw *hw,
		unsigned long rate, unsigned long parent_rate, u8 index)
{
	return clk_rcg2_dp_set_rate(hw, rate, parent_rate);
}

static int clk_rcg2_dp_determine_rate(struct clk_hw *hw,
				struct clk_rate_request *req)
{
	struct clk_rcg2 *rcg = to_clk_rcg2(hw);
	unsigned long num, den;
	u64 tmp;

	/* Parent rate is a fixed phy link rate */
	rational_best_approximation(req->best_parent_rate, req->rate,
			GENMASK(rcg->mnd_width - 1, 0),
			GENMASK(rcg->mnd_width - 1, 0), &den, &num);

	if (!num || !den)
		return -EINVAL;

	tmp = req->best_parent_rate * num;
	do_div(tmp, den);
	req->rate = tmp;

	return 0;
}

const struct clk_ops clk_dp_ops = {
	.is_enabled = clk_rcg2_is_enabled,
	.get_parent = clk_rcg2_get_parent,
	.set_parent = clk_rcg2_set_parent,
	.recalc_rate = clk_rcg2_recalc_rate,
	.set_rate = clk_rcg2_dp_set_rate,
	.set_rate_and_parent = clk_rcg2_dp_set_rate_and_parent,
	.determine_rate = clk_rcg2_dp_determine_rate,
};
EXPORT_SYMBOL_GPL(clk_dp_ops);<|MERGE_RESOLUTION|>--- conflicted
+++ resolved
@@ -730,12 +730,8 @@
 	struct clk_rate_request parent_req = { };
 	struct clk_rcg2_gfx3d *cgfx = to_clk_rcg2_gfx3d(hw);
 	struct clk_hw *xo, *p0, *p1, *p2;
-<<<<<<< HEAD
-	unsigned long request, p0_rate;
-=======
 	unsigned long p0_rate;
 	u8 mux_div = cgfx->div;
->>>>>>> 7aef27f0
 	int ret;
 
 	p0 = cgfx->hws[0];
@@ -755,25 +751,15 @@
 		return 0;
 	}
 
-<<<<<<< HEAD
-	request = req->rate;
-	if (cgfx->div > 1)
-		parent_req.rate = request = request * cgfx->div;
-=======
 	if (mux_div == 0)
 		mux_div = 1;
 
 	parent_req.rate = req->rate * mux_div;
->>>>>>> 7aef27f0
 
 	/* This has to be a fixed rate PLL */
 	p0_rate = clk_hw_get_rate(p0);
 
-<<<<<<< HEAD
-	if (request == p0_rate) {
-=======
 	if (parent_req.rate == p0_rate) {
->>>>>>> 7aef27f0
 		req->rate = req->best_parent_rate = p0_rate;
 		req->best_parent_hw = p0;
 		return 0;
@@ -781,11 +767,7 @@
 
 	if (req->best_parent_hw == p0) {
 		/* Are we going back to a previously used rate? */
-<<<<<<< HEAD
-		if (clk_hw_get_rate(p2) == request)
-=======
 		if (clk_hw_get_rate(p2) == parent_req.rate)
->>>>>>> 7aef27f0
 			req->best_parent_hw = p2;
 		else
 			req->best_parent_hw = p1;
@@ -800,12 +782,7 @@
 		return ret;
 
 	req->rate = req->best_parent_rate = parent_req.rate;
-<<<<<<< HEAD
-	if (cgfx->div > 1)
-		req->rate /= cgfx->div;
-=======
 	req->rate /= mux_div;
->>>>>>> 7aef27f0
 
 	return 0;
 }
