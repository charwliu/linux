--- conflicted
+++ resolved
@@ -172,11 +172,6 @@
 	mpc8xxx_spi->tx_shift = cs->tx_shift;
 	mpc8xxx_spi->get_rx = cs->get_rx;
 	mpc8xxx_spi->get_tx = cs->get_tx;
-<<<<<<< HEAD
-
-	return bits_per_word;
-=======
->>>>>>> 38ca6978
 }
 
 static int fsl_spi_setup_transfer(struct spi_device *spi,
@@ -203,16 +198,7 @@
 		hz = spi->max_speed_hz;
 
 	if (!(mpc8xxx_spi->flags & SPI_CPM_MODE))
-<<<<<<< HEAD
-		bits_per_word = mspi_apply_cpu_mode_quirks(cs, spi,
-							   mpc8xxx_spi,
-							   bits_per_word);
-
-	if (bits_per_word < 0)
-		return bits_per_word;
-=======
 		mspi_apply_cpu_mode_quirks(cs, spi, mpc8xxx_spi, bits_per_word);
->>>>>>> 38ca6978
 
 	if (bits_per_word == 32)
 		bits_per_word = 0;
