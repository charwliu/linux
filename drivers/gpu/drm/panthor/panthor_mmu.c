// SPDX-License-Identifier: GPL-2.0 or MIT
/* Copyright 2019 Linaro, Ltd, Rob Herring <robh@kernel.org> */
/* Copyright 2023 Collabora ltd. */

#include <drm/drm_debugfs.h>
#include <drm/drm_drv.h>
#include <drm/drm_exec.h>
#include <drm/drm_gpuvm.h>
#include <drm/drm_managed.h>
#include <drm/gpu_scheduler.h>
#include <drm/panthor_drm.h>

#include <linux/atomic.h>
#include <linux/bitfield.h>
#include <linux/delay.h>
#include <linux/dma-mapping.h>
#include <linux/interrupt.h>
#include <linux/io.h>
#include <linux/iopoll.h>
#include <linux/io-pgtable.h>
#include <linux/iommu.h>
#include <linux/kmemleak.h>
#include <linux/platform_device.h>
#include <linux/pm_runtime.h>
#include <linux/rwsem.h>
#include <linux/sched.h>
#include <linux/shmem_fs.h>
#include <linux/sizes.h>

#include "panthor_device.h"
#include "panthor_gem.h"
#include "panthor_heap.h"
#include "panthor_mmu.h"
#include "panthor_regs.h"
#include "panthor_sched.h"

#define MAX_AS_SLOTS			32

struct panthor_vm;

/**
 * struct panthor_as_slot - Address space slot
 */
struct panthor_as_slot {
	/** @vm: VM bound to this slot. NULL is no VM is bound. */
	struct panthor_vm *vm;
};

/**
 * struct panthor_mmu - MMU related data
 */
struct panthor_mmu {
	/** @irq: The MMU irq. */
	struct panthor_irq irq;

	/** @as: Address space related fields.
	 *
	 * The GPU has a limited number of address spaces (AS) slots, forcing
	 * us to re-assign them to re-assign slots on-demand.
	 */
	struct {
		/** @slots_lock: Lock protecting access to all other AS fields. */
		struct mutex slots_lock;

		/** @alloc_mask: Bitmask encoding the allocated slots. */
		unsigned long alloc_mask;

		/** @faulty_mask: Bitmask encoding the faulty slots. */
		unsigned long faulty_mask;

		/** @slots: VMs currently bound to the AS slots. */
		struct panthor_as_slot slots[MAX_AS_SLOTS];

		/**
		 * @lru_list: List of least recently used VMs.
		 *
		 * We use this list to pick a VM to evict when all slots are
		 * used.
		 *
		 * There should be no more active VMs than there are AS slots,
		 * so this LRU is just here to keep VMs bound until there's
		 * a need to release a slot, thus avoid unnecessary TLB/cache
		 * flushes.
		 */
		struct list_head lru_list;
	} as;

	/** @vm: VMs management fields */
	struct {
		/** @lock: Lock protecting access to list. */
		struct mutex lock;

		/** @list: List containing all VMs. */
		struct list_head list;

		/** @reset_in_progress: True if a reset is in progress. */
		bool reset_in_progress;

		/** @wq: Workqueue used for the VM_BIND queues. */
		struct workqueue_struct *wq;
	} vm;
};

/**
 * struct panthor_vm_pool - VM pool object
 */
struct panthor_vm_pool {
	/** @xa: Array used for VM handle tracking. */
	struct xarray xa;
};

/**
 * struct panthor_vma - GPU mapping object
 *
 * This is used to track GEM mappings in GPU space.
 */
struct panthor_vma {
	/** @base: Inherits from drm_gpuva. */
	struct drm_gpuva base;

	/** @node: Used to implement deferred release of VMAs. */
	struct list_head node;

	/**
	 * @flags: Combination of drm_panthor_vm_bind_op_flags.
	 *
	 * Only map related flags are accepted.
	 */
	u32 flags;
};

/**
 * struct panthor_vm_op_ctx - VM operation context
 *
 * With VM operations potentially taking place in a dma-signaling path, we
 * need to make sure everything that might require resource allocation is
 * pre-allocated upfront. This is what this operation context is far.
 *
 * We also collect resources that have been freed, so we can release them
 * asynchronously, and let the VM_BIND scheduler process the next VM_BIND
 * request.
 */
struct panthor_vm_op_ctx {
	/** @rsvd_page_tables: Pages reserved for the MMU page table update. */
	struct {
		/** @count: Number of pages reserved. */
		u32 count;

		/** @ptr: Point to the first unused page in the @pages table. */
		u32 ptr;

		/**
		 * @page: Array of pages that can be used for an MMU page table update.
		 *
		 * After an VM operation, there might be free pages left in this array.
		 * They should be returned to the pt_cache as part of the op_ctx cleanup.
		 */
		void **pages;
	} rsvd_page_tables;

	/**
	 * @preallocated_vmas: Pre-allocated VMAs to handle the remap case.
	 *
	 * Partial unmap requests or map requests overlapping existing mappings will
	 * trigger a remap call, which need to register up to three panthor_vma objects
	 * (one for the new mapping, and two for the previous and next mappings).
	 */
	struct panthor_vma *preallocated_vmas[3];

	/** @flags: Combination of drm_panthor_vm_bind_op_flags. */
	u32 flags;

	/** @va: Virtual range targeted by the VM operation. */
	struct {
		/** @addr: Start address. */
		u64 addr;

		/** @range: Range size. */
		u64 range;
	} va;

	/**
	 * @returned_vmas: List of panthor_vma objects returned after a VM operation.
	 *
	 * For unmap operations, this will contain all VMAs that were covered by the
	 * specified VA range.
	 *
	 * For map operations, this will contain all VMAs that previously mapped to
	 * the specified VA range.
	 *
	 * Those VMAs, and the resources they point to will be released as part of
	 * the op_ctx cleanup operation.
	 */
	struct list_head returned_vmas;

	/** @map: Fields specific to a map operation. */
	struct {
		/** @vm_bo: Buffer object to map. */
		struct drm_gpuvm_bo *vm_bo;

		/** @bo_offset: Offset in the buffer object. */
		u64 bo_offset;

		/**
		 * @sgt: sg-table pointing to pages backing the GEM object.
		 *
		 * This is gathered at job creation time, such that we don't have
		 * to allocate in ::run_job().
		 */
		struct sg_table *sgt;

		/**
		 * @new_vma: The new VMA object that will be inserted to the VA tree.
		 */
		struct panthor_vma *new_vma;
	} map;
};

/**
 * struct panthor_vm - VM object
 *
 * A VM is an object representing a GPU (or MCU) virtual address space.
 * It embeds the MMU page table for this address space, a tree containing
 * all the virtual mappings of GEM objects, and other things needed to manage
 * the VM.
 *
 * Except for the MCU VM, which is managed by the kernel, all other VMs are
 * created by userspace and mostly managed by userspace, using the
 * %DRM_IOCTL_PANTHOR_VM_BIND ioctl.
 *
 * A portion of the virtual address space is reserved for kernel objects,
 * like heap chunks, and userspace gets to decide how much of the virtual
 * address space is left to the kernel (half of the virtual address space
 * by default).
 */
struct panthor_vm {
	/**
	 * @base: Inherit from drm_gpuvm.
	 *
	 * We delegate all the VA management to the common drm_gpuvm framework
	 * and only implement hooks to update the MMU page table.
	 */
	struct drm_gpuvm base;

	/**
	 * @sched: Scheduler used for asynchronous VM_BIND request.
	 *
	 * We use a 1:1 scheduler here.
	 */
	struct drm_gpu_scheduler sched;

	/**
	 * @entity: Scheduling entity representing the VM_BIND queue.
	 *
	 * There's currently one bind queue per VM. It doesn't make sense to
	 * allow more given the VM operations are serialized anyway.
	 */
	struct drm_sched_entity entity;

	/** @ptdev: Device. */
	struct panthor_device *ptdev;

	/** @memattr: Value to program to the AS_MEMATTR register. */
	u64 memattr;

	/** @pgtbl_ops: Page table operations. */
	struct io_pgtable_ops *pgtbl_ops;

	/** @root_page_table: Stores the root page table pointer. */
	void *root_page_table;

	/**
	 * @op_lock: Lock used to serialize operations on a VM.
	 *
	 * The serialization of jobs queued to the VM_BIND queue is already
	 * taken care of by drm_sched, but we need to serialize synchronous
	 * and asynchronous VM_BIND request. This is what this lock is for.
	 */
	struct mutex op_lock;

	/**
	 * @op_ctx: The context attached to the currently executing VM operation.
	 *
	 * NULL when no operation is in progress.
	 */
	struct panthor_vm_op_ctx *op_ctx;

	/**
	 * @mm: Memory management object representing the auto-VA/kernel-VA.
	 *
	 * Used to auto-allocate VA space for kernel-managed objects (tiler
	 * heaps, ...).
	 *
	 * For the MCU VM, this is managing the VA range that's used to map
	 * all shared interfaces.
	 *
	 * For user VMs, the range is specified by userspace, and must not
	 * exceed half of the VA space addressable.
	 */
	struct drm_mm mm;

	/** @mm_lock: Lock protecting the @mm field. */
	struct mutex mm_lock;

	/** @kernel_auto_va: Automatic VA-range for kernel BOs. */
	struct {
		/** @start: Start of the automatic VA-range for kernel BOs. */
		u64 start;

		/** @size: Size of the automatic VA-range for kernel BOs. */
		u64 end;
	} kernel_auto_va;

	/** @as: Address space related fields. */
	struct {
		/**
		 * @id: ID of the address space this VM is bound to.
		 *
		 * A value of -1 means the VM is inactive/not bound.
		 */
		int id;

		/** @active_cnt: Number of active users of this VM. */
		refcount_t active_cnt;

		/**
		 * @lru_node: Used to instead the VM in the panthor_mmu::as::lru_list.
		 *
		 * Active VMs should not be inserted in the LRU list.
		 */
		struct list_head lru_node;
	} as;

	/**
	 * @heaps: Tiler heap related fields.
	 */
	struct {
		/**
		 * @pool: The heap pool attached to this VM.
		 *
		 * Will stay NULL until someone creates a heap context on this VM.
		 */
		struct panthor_heap_pool *pool;

		/** @lock: Lock used to protect access to @pool. */
		struct mutex lock;
	} heaps;

	/** @node: Used to insert the VM in the panthor_mmu::vm::list. */
	struct list_head node;

	/** @for_mcu: True if this is the MCU VM. */
	bool for_mcu;

	/**
	 * @destroyed: True if the VM was destroyed.
	 *
	 * No further bind requests should be queued to a destroyed VM.
	 */
	bool destroyed;

	/**
	 * @unusable: True if the VM has turned unusable because something
	 * bad happened during an asynchronous request.
	 *
	 * We don't try to recover from such failures, because this implies
	 * informing userspace about the specific operation that failed, and
	 * hoping the userspace driver can replay things from there. This all
	 * sounds very complicated for little gain.
	 *
	 * Instead, we should just flag the VM as unusable, and fail any
	 * further request targeting this VM.
	 *
	 * We also provide a way to query a VM state, so userspace can destroy
	 * it and create a new one.
	 *
	 * As an analogy, this would be mapped to a VK_ERROR_DEVICE_LOST
	 * situation, where the logical device needs to be re-created.
	 */
	bool unusable;

	/**
	 * @unhandled_fault: Unhandled fault happened.
	 *
	 * This should be reported to the scheduler, and the queue/group be
	 * flagged as faulty as a result.
	 */
	bool unhandled_fault;
};

/**
 * struct panthor_vm_bind_job - VM bind job
 */
struct panthor_vm_bind_job {
	/** @base: Inherit from drm_sched_job. */
	struct drm_sched_job base;

	/** @refcount: Reference count. */
	struct kref refcount;

	/** @cleanup_op_ctx_work: Work used to cleanup the VM operation context. */
	struct work_struct cleanup_op_ctx_work;

	/** @vm: VM targeted by the VM operation. */
	struct panthor_vm *vm;

	/** @ctx: Operation context. */
	struct panthor_vm_op_ctx ctx;
};

/**
 * @pt_cache: Cache used to allocate MMU page tables.
 *
 * The pre-allocation pattern forces us to over-allocate to plan for
 * the worst case scenario, and return the pages we didn't use.
 *
 * Having a kmem_cache allows us to speed allocations.
 */
static struct kmem_cache *pt_cache;

/**
 * alloc_pt() - Custom page table allocator
 * @cookie: Cookie passed at page table allocation time.
 * @size: Size of the page table. This size should be fixed,
 * and determined at creation time based on the granule size.
 * @gfp: GFP flags.
 *
 * We want a custom allocator so we can use a cache for page table
 * allocations and amortize the cost of the over-reservation that's
 * done to allow asynchronous VM operations.
 *
 * Return: non-NULL on success, NULL if the allocation failed for any
 * reason.
 */
static void *alloc_pt(void *cookie, size_t size, gfp_t gfp)
{
	struct panthor_vm *vm = cookie;
	void *page;

	/* Allocation of the root page table happening during init. */
	if (unlikely(!vm->root_page_table)) {
		struct page *p;

		drm_WARN_ON(&vm->ptdev->base, vm->op_ctx);
		p = alloc_pages_node(dev_to_node(vm->ptdev->base.dev),
				     gfp | __GFP_ZERO, get_order(size));
		page = p ? page_address(p) : NULL;
		vm->root_page_table = page;
		return page;
	}

	/* We're not supposed to have anything bigger than 4k here, because we picked a
	 * 4k granule size at init time.
	 */
	if (drm_WARN_ON(&vm->ptdev->base, size != SZ_4K))
		return NULL;

	/* We must have some op_ctx attached to the VM and it must have at least one
	 * free page.
	 */
	if (drm_WARN_ON(&vm->ptdev->base, !vm->op_ctx) ||
	    drm_WARN_ON(&vm->ptdev->base,
			vm->op_ctx->rsvd_page_tables.ptr >= vm->op_ctx->rsvd_page_tables.count))
		return NULL;

	page = vm->op_ctx->rsvd_page_tables.pages[vm->op_ctx->rsvd_page_tables.ptr++];
	memset(page, 0, SZ_4K);

	/* Page table entries don't use virtual addresses, which trips out
	 * kmemleak. kmemleak_alloc_phys() might work, but physical addresses
	 * are mixed with other fields, and I fear kmemleak won't detect that
	 * either.
	 *
	 * Let's just ignore memory passed to the page-table driver for now.
	 */
	kmemleak_ignore(page);
	return page;
}

/**
 * @free_pt() - Custom page table free function
 * @cookie: Cookie passed at page table allocation time.
 * @data: Page table to free.
 * @size: Size of the page table. This size should be fixed,
 * and determined at creation time based on the granule size.
 */
static void free_pt(void *cookie, void *data, size_t size)
{
	struct panthor_vm *vm = cookie;

	if (unlikely(vm->root_page_table == data)) {
		free_pages((unsigned long)data, get_order(size));
		vm->root_page_table = NULL;
		return;
	}

	if (drm_WARN_ON(&vm->ptdev->base, size != SZ_4K))
		return;

	/* Return the page to the pt_cache. */
	kmem_cache_free(pt_cache, data);
}

static int wait_ready(struct panthor_device *ptdev, u32 as_nr)
{
	int ret;
	u32 val;

	/* Wait for the MMU status to indicate there is no active command, in
	 * case one is pending.
	 */
	ret = readl_relaxed_poll_timeout_atomic(ptdev->iomem + AS_STATUS(as_nr),
						val, !(val & AS_STATUS_AS_ACTIVE),
						10, 100000);

	if (ret) {
		panthor_device_schedule_reset(ptdev);
		drm_err(&ptdev->base, "AS_ACTIVE bit stuck\n");
	}

	return ret;
}

static int write_cmd(struct panthor_device *ptdev, u32 as_nr, u32 cmd)
{
	int status;

	/* write AS_COMMAND when MMU is ready to accept another command */
	status = wait_ready(ptdev, as_nr);
	if (!status)
		gpu_write(ptdev, AS_COMMAND(as_nr), cmd);

	return status;
}

static void lock_region(struct panthor_device *ptdev, u32 as_nr,
			u64 region_start, u64 size)
{
	u8 region_width;
	u64 region;
	u64 region_end = region_start + size;

	if (!size)
		return;

	/*
	 * The locked region is a naturally aligned power of 2 block encoded as
	 * log2 minus(1).
	 * Calculate the desired start/end and look for the highest bit which
	 * differs. The smallest naturally aligned block must include this bit
	 * change, the desired region starts with this bit (and subsequent bits)
	 * zeroed and ends with the bit (and subsequent bits) set to one.
	 */
	region_width = max(fls64(region_start ^ (region_end - 1)),
			   const_ilog2(AS_LOCK_REGION_MIN_SIZE)) - 1;

	/*
	 * Mask off the low bits of region_start (which would be ignored by
	 * the hardware anyway)
	 */
	region_start &= GENMASK_ULL(63, region_width);

	region = region_width | region_start;

	/* Lock the region that needs to be updated */
	gpu_write(ptdev, AS_LOCKADDR_LO(as_nr), lower_32_bits(region));
	gpu_write(ptdev, AS_LOCKADDR_HI(as_nr), upper_32_bits(region));
	write_cmd(ptdev, as_nr, AS_COMMAND_LOCK);
}

static int mmu_hw_do_operation_locked(struct panthor_device *ptdev, int as_nr,
				      u64 iova, u64 size, u32 op)
{
	lockdep_assert_held(&ptdev->mmu->as.slots_lock);

	if (as_nr < 0)
		return 0;

	/*
	 * If the AS number is greater than zero, then we can be sure
	 * the device is up and running, so we don't need to explicitly
	 * power it up
	 */

	if (op != AS_COMMAND_UNLOCK)
		lock_region(ptdev, as_nr, iova, size);

	/* Run the MMU operation */
	write_cmd(ptdev, as_nr, op);

	/* Wait for the flush to complete */
	return wait_ready(ptdev, as_nr);
}

static int mmu_hw_do_operation(struct panthor_vm *vm,
			       u64 iova, u64 size, u32 op)
{
	struct panthor_device *ptdev = vm->ptdev;
	int ret;

	mutex_lock(&ptdev->mmu->as.slots_lock);
	ret = mmu_hw_do_operation_locked(ptdev, vm->as.id, iova, size, op);
	mutex_unlock(&ptdev->mmu->as.slots_lock);

	return ret;
}

static int panthor_mmu_as_enable(struct panthor_device *ptdev, u32 as_nr,
				 u64 transtab, u64 transcfg, u64 memattr)
{
	int ret;

	ret = mmu_hw_do_operation_locked(ptdev, as_nr, 0, ~0ULL, AS_COMMAND_FLUSH_MEM);
	if (ret)
		return ret;

	gpu_write(ptdev, AS_TRANSTAB_LO(as_nr), lower_32_bits(transtab));
	gpu_write(ptdev, AS_TRANSTAB_HI(as_nr), upper_32_bits(transtab));

	gpu_write(ptdev, AS_MEMATTR_LO(as_nr), lower_32_bits(memattr));
	gpu_write(ptdev, AS_MEMATTR_HI(as_nr), upper_32_bits(memattr));

	gpu_write(ptdev, AS_TRANSCFG_LO(as_nr), lower_32_bits(transcfg));
	gpu_write(ptdev, AS_TRANSCFG_HI(as_nr), upper_32_bits(transcfg));

	return write_cmd(ptdev, as_nr, AS_COMMAND_UPDATE);
}

static int panthor_mmu_as_disable(struct panthor_device *ptdev, u32 as_nr)
{
	int ret;

	ret = mmu_hw_do_operation_locked(ptdev, as_nr, 0, ~0ULL, AS_COMMAND_FLUSH_MEM);
	if (ret)
		return ret;

	gpu_write(ptdev, AS_TRANSTAB_LO(as_nr), 0);
	gpu_write(ptdev, AS_TRANSTAB_HI(as_nr), 0);

	gpu_write(ptdev, AS_MEMATTR_LO(as_nr), 0);
	gpu_write(ptdev, AS_MEMATTR_HI(as_nr), 0);

	gpu_write(ptdev, AS_TRANSCFG_LO(as_nr), AS_TRANSCFG_ADRMODE_UNMAPPED);
	gpu_write(ptdev, AS_TRANSCFG_HI(as_nr), 0);

	return write_cmd(ptdev, as_nr, AS_COMMAND_UPDATE);
}

static u32 panthor_mmu_fault_mask(struct panthor_device *ptdev, u32 value)
{
	/* Bits 16 to 31 mean REQ_COMPLETE. */
	return value & GENMASK(15, 0);
}

static u32 panthor_mmu_as_fault_mask(struct panthor_device *ptdev, u32 as)
{
	return BIT(as);
}

/**
 * panthor_vm_has_unhandled_faults() - Check if a VM has unhandled faults
 * @vm: VM to check.
 *
 * Return: true if the VM has unhandled faults, false otherwise.
 */
bool panthor_vm_has_unhandled_faults(struct panthor_vm *vm)
{
	return vm->unhandled_fault;
}

/**
 * panthor_vm_is_unusable() - Check if the VM is still usable
 * @vm: VM to check.
 *
 * Return: true if the VM is unusable, false otherwise.
 */
bool panthor_vm_is_unusable(struct panthor_vm *vm)
{
	return vm->unusable;
}

static void panthor_vm_release_as_locked(struct panthor_vm *vm)
{
	struct panthor_device *ptdev = vm->ptdev;

	lockdep_assert_held(&ptdev->mmu->as.slots_lock);

	if (drm_WARN_ON(&ptdev->base, vm->as.id < 0))
		return;

	ptdev->mmu->as.slots[vm->as.id].vm = NULL;
	clear_bit(vm->as.id, &ptdev->mmu->as.alloc_mask);
	refcount_set(&vm->as.active_cnt, 0);
	list_del_init(&vm->as.lru_node);
	vm->as.id = -1;
}

/**
 * panthor_vm_active() - Flag a VM as active
 * @VM: VM to flag as active.
 *
 * Assigns an address space to a VM so it can be used by the GPU/MCU.
 *
 * Return: 0 on success, a negative error code otherwise.
 */
int panthor_vm_active(struct panthor_vm *vm)
{
	struct panthor_device *ptdev = vm->ptdev;
	u32 va_bits = GPU_MMU_FEATURES_VA_BITS(ptdev->gpu_info.mmu_features);
	struct io_pgtable_cfg *cfg = &io_pgtable_ops_to_pgtable(vm->pgtbl_ops)->cfg;
	int ret = 0, as, cookie;
	u64 transtab, transcfg;

	if (!drm_dev_enter(&ptdev->base, &cookie))
		return -ENODEV;

	if (refcount_inc_not_zero(&vm->as.active_cnt))
		goto out_dev_exit;

	mutex_lock(&ptdev->mmu->as.slots_lock);

	if (refcount_inc_not_zero(&vm->as.active_cnt))
		goto out_unlock;

	as = vm->as.id;
	if (as >= 0) {
		/* Unhandled pagefault on this AS, the MMU was disabled. We need to
		 * re-enable the MMU after clearing+unmasking the AS interrupts.
		 */
		if (ptdev->mmu->as.faulty_mask & panthor_mmu_as_fault_mask(ptdev, as))
			goto out_enable_as;

		goto out_make_active;
	}

	/* Check for a free AS */
	if (vm->for_mcu) {
		drm_WARN_ON(&ptdev->base, ptdev->mmu->as.alloc_mask & BIT(0));
		as = 0;
	} else {
		as = ffz(ptdev->mmu->as.alloc_mask | BIT(0));
	}

	if (!(BIT(as) & ptdev->gpu_info.as_present)) {
		struct panthor_vm *lru_vm;

		lru_vm = list_first_entry_or_null(&ptdev->mmu->as.lru_list,
						  struct panthor_vm,
						  as.lru_node);
		if (drm_WARN_ON(&ptdev->base, !lru_vm)) {
			ret = -EBUSY;
			goto out_unlock;
		}

		drm_WARN_ON(&ptdev->base, refcount_read(&lru_vm->as.active_cnt));
		as = lru_vm->as.id;
		panthor_vm_release_as_locked(lru_vm);
	}

	/* Assign the free or reclaimed AS to the FD */
	vm->as.id = as;
	set_bit(as, &ptdev->mmu->as.alloc_mask);
	ptdev->mmu->as.slots[as].vm = vm;

out_enable_as:
	transtab = cfg->arm_lpae_s1_cfg.ttbr;
	transcfg = AS_TRANSCFG_PTW_MEMATTR_WB |
		   AS_TRANSCFG_PTW_RA |
		   AS_TRANSCFG_ADRMODE_AARCH64_4K |
		   AS_TRANSCFG_INA_BITS(55 - va_bits);
	if (ptdev->coherent)
		transcfg |= AS_TRANSCFG_PTW_SH_OS;

	/* If the VM is re-activated, we clear the fault. */
	vm->unhandled_fault = false;

	/* Unhandled pagefault on this AS, clear the fault and re-enable interrupts
	 * before enabling the AS.
	 */
	if (ptdev->mmu->as.faulty_mask & panthor_mmu_as_fault_mask(ptdev, as)) {
		gpu_write(ptdev, MMU_INT_CLEAR, panthor_mmu_as_fault_mask(ptdev, as));
		ptdev->mmu->as.faulty_mask &= ~panthor_mmu_as_fault_mask(ptdev, as);
		gpu_write(ptdev, MMU_INT_MASK, ~ptdev->mmu->as.faulty_mask);
	}

	ret = panthor_mmu_as_enable(vm->ptdev, vm->as.id, transtab, transcfg, vm->memattr);

out_make_active:
	if (!ret) {
		refcount_set(&vm->as.active_cnt, 1);
		list_del_init(&vm->as.lru_node);
	}

out_unlock:
	mutex_unlock(&ptdev->mmu->as.slots_lock);

out_dev_exit:
	drm_dev_exit(cookie);
	return ret;
}

/**
 * panthor_vm_idle() - Flag a VM idle
 * @VM: VM to flag as idle.
 *
 * When we know the GPU is done with the VM (no more jobs to process),
 * we can relinquish the AS slot attached to this VM, if any.
 *
 * We don't release the slot immediately, but instead place the VM in
 * the LRU list, so it can be evicted if another VM needs an AS slot.
 * This way, VMs keep attached to the AS they were given until we run
 * out of free slot, limiting the number of MMU operations (TLB flush
 * and other AS updates).
 */
void panthor_vm_idle(struct panthor_vm *vm)
{
	struct panthor_device *ptdev = vm->ptdev;

	if (!refcount_dec_and_mutex_lock(&vm->as.active_cnt, &ptdev->mmu->as.slots_lock))
		return;

	if (!drm_WARN_ON(&ptdev->base, vm->as.id == -1 || !list_empty(&vm->as.lru_node)))
		list_add_tail(&vm->as.lru_node, &ptdev->mmu->as.lru_list);

	refcount_set(&vm->as.active_cnt, 0);
	mutex_unlock(&ptdev->mmu->as.slots_lock);
}

static void panthor_vm_stop(struct panthor_vm *vm)
{
	drm_sched_stop(&vm->sched, NULL);
}

static void panthor_vm_start(struct panthor_vm *vm)
{
	drm_sched_start(&vm->sched, true);
}

/**
 * panthor_vm_as() - Get the AS slot attached to a VM
 * @vm: VM to get the AS slot of.
 *
 * Return: -1 if the VM is not assigned an AS slot yet, >= 0 otherwise.
 */
int panthor_vm_as(struct panthor_vm *vm)
{
	return vm->as.id;
}

static size_t get_pgsize(u64 addr, size_t size, size_t *count)
{
	/*
	 * io-pgtable only operates on multiple pages within a single table
	 * entry, so we need to split at boundaries of the table size, i.e.
	 * the next block size up. The distance from address A to the next
	 * boundary of block size B is logically B - A % B, but in unsigned
	 * two's complement where B is a power of two we get the equivalence
	 * B - A % B == (B - A) % B == (n * B - A) % B, and choose n = 0 :)
	 */
	size_t blk_offset = -addr % SZ_2M;

	if (blk_offset || size < SZ_2M) {
		*count = min_not_zero(blk_offset, size) / SZ_4K;
		return SZ_4K;
	}
	blk_offset = -addr % SZ_1G ?: SZ_1G;
	*count = min(blk_offset, size) / SZ_2M;
	return SZ_2M;
}

static int panthor_vm_flush_range(struct panthor_vm *vm, u64 iova, u64 size)
{
	struct panthor_device *ptdev = vm->ptdev;
	int ret = 0, cookie;

	if (vm->as.id < 0)
		return 0;

	/* If the device is unplugged, we just silently skip the flush. */
	if (!drm_dev_enter(&ptdev->base, &cookie))
		return 0;

<<<<<<< HEAD
	/*
	 * If we made it this far, that means the device is awake, because
	 * upon device suspension, all active VMs are given an AS id of -1
	 */
=======
>>>>>>> 049be940
	ret = mmu_hw_do_operation(vm, iova, size, AS_COMMAND_FLUSH_PT);

	drm_dev_exit(cookie);
	return ret;
}

/**
 * panthor_vm_flush_all() - Flush L2 caches for the entirety of a VM's AS
 * @vm: VM whose cache to flush
 *
 * Return: 0 on success, a negative error code if flush failed.
 */
int panthor_vm_flush_all(struct panthor_vm *vm)
{
	return panthor_vm_flush_range(vm, vm->base.mm_start, vm->base.mm_range);
}

static int panthor_vm_unmap_pages(struct panthor_vm *vm, u64 iova, u64 size)
{
	struct panthor_device *ptdev = vm->ptdev;
	struct io_pgtable_ops *ops = vm->pgtbl_ops;
	u64 offset = 0;

	drm_dbg(&ptdev->base, "unmap: as=%d, iova=%llx, len=%llx", vm->as.id, iova, size);

	while (offset < size) {
		size_t unmapped_sz = 0, pgcount;
		size_t pgsize = get_pgsize(iova + offset, size - offset, &pgcount);

		unmapped_sz = ops->unmap_pages(ops, iova + offset, pgsize, pgcount, NULL);

		if (drm_WARN_ON(&ptdev->base, unmapped_sz != pgsize * pgcount)) {
			drm_err(&ptdev->base, "failed to unmap range %llx-%llx (requested range %llx-%llx)\n",
				iova + offset + unmapped_sz,
				iova + offset + pgsize * pgcount,
				iova, iova + size);
			panthor_vm_flush_range(vm, iova, offset + unmapped_sz);
			return  -EINVAL;
		}
		offset += unmapped_sz;
	}

	return panthor_vm_flush_range(vm, iova, size);
}

static int
panthor_vm_map_pages(struct panthor_vm *vm, u64 iova, int prot,
		     struct sg_table *sgt, u64 offset, u64 size)
{
	struct panthor_device *ptdev = vm->ptdev;
	unsigned int count;
	struct scatterlist *sgl;
	struct io_pgtable_ops *ops = vm->pgtbl_ops;
	u64 start_iova = iova;
	int ret;

	if (!size)
		return 0;

	for_each_sgtable_dma_sg(sgt, sgl, count) {
		dma_addr_t paddr = sg_dma_address(sgl);
		size_t len = sg_dma_len(sgl);

		if (len <= offset) {
			offset -= len;
			continue;
		}

		paddr += offset;
		len -= offset;
		len = min_t(size_t, len, size);
		size -= len;

		drm_dbg(&ptdev->base, "map: as=%d, iova=%llx, paddr=%pad, len=%zx",
			vm->as.id, iova, &paddr, len);

		while (len) {
			size_t pgcount, mapped = 0;
			size_t pgsize = get_pgsize(iova | paddr, len, &pgcount);

			ret = ops->map_pages(ops, iova, paddr, pgsize, pgcount, prot,
					     GFP_KERNEL, &mapped);
			iova += mapped;
			paddr += mapped;
			len -= mapped;

			if (drm_WARN_ON(&ptdev->base, !ret && !mapped))
				ret = -ENOMEM;

			if (ret) {
				/* If something failed, unmap what we've already mapped before
				 * returning. The unmap call is not supposed to fail.
				 */
				drm_WARN_ON(&ptdev->base,
					    panthor_vm_unmap_pages(vm, start_iova,
								   iova - start_iova));
				return ret;
			}
		}

		if (!size)
			break;
	}

	return panthor_vm_flush_range(vm, start_iova, iova - start_iova);
}

static int flags_to_prot(u32 flags)
{
	int prot = 0;

	if (flags & DRM_PANTHOR_VM_BIND_OP_MAP_NOEXEC)
		prot |= IOMMU_NOEXEC;

	if (!(flags & DRM_PANTHOR_VM_BIND_OP_MAP_UNCACHED))
		prot |= IOMMU_CACHE;

	if (flags & DRM_PANTHOR_VM_BIND_OP_MAP_READONLY)
		prot |= IOMMU_READ;
	else
		prot |= IOMMU_READ | IOMMU_WRITE;

	return prot;
}

/**
 * panthor_vm_alloc_va() - Allocate a region in the auto-va space
 * @VM: VM to allocate a region on.
 * @va: start of the VA range. Can be PANTHOR_VM_KERNEL_AUTO_VA if the user
 * wants the VA to be automatically allocated from the auto-VA range.
 * @size: size of the VA range.
 * @va_node: drm_mm_node to initialize. Must be zero-initialized.
 *
 * Some GPU objects, like heap chunks, are fully managed by the kernel and
 * need to be mapped to the userspace VM, in the region reserved for kernel
 * objects.
 *
 * This function takes care of allocating a region in the kernel auto-VA space.
 *
 * Return: 0 on success, an error code otherwise.
 */
int
panthor_vm_alloc_va(struct panthor_vm *vm, u64 va, u64 size,
		    struct drm_mm_node *va_node)
{
	int ret;

	if (!size || (size & ~PAGE_MASK))
		return -EINVAL;

	if (va != PANTHOR_VM_KERNEL_AUTO_VA && (va & ~PAGE_MASK))
		return -EINVAL;

	mutex_lock(&vm->mm_lock);
	if (va != PANTHOR_VM_KERNEL_AUTO_VA) {
		va_node->start = va;
		va_node->size = size;
		ret = drm_mm_reserve_node(&vm->mm, va_node);
	} else {
		ret = drm_mm_insert_node_in_range(&vm->mm, va_node, size,
						  size >= SZ_2M ? SZ_2M : SZ_4K,
						  0, vm->kernel_auto_va.start,
						  vm->kernel_auto_va.end,
						  DRM_MM_INSERT_BEST);
	}
	mutex_unlock(&vm->mm_lock);

	return ret;
}

/**
 * panthor_vm_free_va() - Free a region allocated with panthor_vm_alloc_va()
 * @VM: VM to free the region on.
 * @va_node: Memory node representing the region to free.
 */
void panthor_vm_free_va(struct panthor_vm *vm, struct drm_mm_node *va_node)
{
	mutex_lock(&vm->mm_lock);
	drm_mm_remove_node(va_node);
	mutex_unlock(&vm->mm_lock);
}

static void panthor_vm_bo_put(struct drm_gpuvm_bo *vm_bo)
{
	struct panthor_gem_object *bo = to_panthor_bo(vm_bo->obj);
	struct drm_gpuvm *vm = vm_bo->vm;
	bool unpin;

	/* We must retain the GEM before calling drm_gpuvm_bo_put(),
	 * otherwise the mutex might be destroyed while we hold it.
	 * Same goes for the VM, since we take the VM resv lock.
	 */
	drm_gem_object_get(&bo->base.base);
	drm_gpuvm_get(vm);

	/* We take the resv lock to protect against concurrent accesses to the
	 * gpuvm evicted/extobj lists that are modified in
	 * drm_gpuvm_bo_destroy(), which is called if drm_gpuvm_bo_put()
	 * releases sthe last vm_bo reference.
	 * We take the BO GPUVA list lock to protect the vm_bo removal from the
	 * GEM vm_bo list.
	 */
	dma_resv_lock(drm_gpuvm_resv(vm), NULL);
	mutex_lock(&bo->gpuva_list_lock);
	unpin = drm_gpuvm_bo_put(vm_bo);
	mutex_unlock(&bo->gpuva_list_lock);
	dma_resv_unlock(drm_gpuvm_resv(vm));

	/* If the vm_bo object was destroyed, release the pin reference that
	 * was hold by this object.
	 */
	if (unpin && !bo->base.base.import_attach)
		drm_gem_shmem_unpin(&bo->base);

	drm_gpuvm_put(vm);
	drm_gem_object_put(&bo->base.base);
}

static void panthor_vm_cleanup_op_ctx(struct panthor_vm_op_ctx *op_ctx,
				      struct panthor_vm *vm)
{
	struct panthor_vma *vma, *tmp_vma;

	u32 remaining_pt_count = op_ctx->rsvd_page_tables.count -
				 op_ctx->rsvd_page_tables.ptr;

	if (remaining_pt_count) {
		kmem_cache_free_bulk(pt_cache, remaining_pt_count,
				     op_ctx->rsvd_page_tables.pages +
				     op_ctx->rsvd_page_tables.ptr);
	}

	kfree(op_ctx->rsvd_page_tables.pages);

	if (op_ctx->map.vm_bo)
		panthor_vm_bo_put(op_ctx->map.vm_bo);

	for (u32 i = 0; i < ARRAY_SIZE(op_ctx->preallocated_vmas); i++)
		kfree(op_ctx->preallocated_vmas[i]);

	list_for_each_entry_safe(vma, tmp_vma, &op_ctx->returned_vmas, node) {
		list_del(&vma->node);
		panthor_vm_bo_put(vma->base.vm_bo);
		kfree(vma);
	}
}

static struct panthor_vma *
panthor_vm_op_ctx_get_vma(struct panthor_vm_op_ctx *op_ctx)
{
	for (u32 i = 0; i < ARRAY_SIZE(op_ctx->preallocated_vmas); i++) {
		struct panthor_vma *vma = op_ctx->preallocated_vmas[i];

		if (vma) {
			op_ctx->preallocated_vmas[i] = NULL;
			return vma;
		}
	}

	return NULL;
}

static int
panthor_vm_op_ctx_prealloc_vmas(struct panthor_vm_op_ctx *op_ctx)
{
	u32 vma_count;

	switch (op_ctx->flags & DRM_PANTHOR_VM_BIND_OP_TYPE_MASK) {
	case DRM_PANTHOR_VM_BIND_OP_TYPE_MAP:
		/* One VMA for the new mapping, and two more VMAs for the remap case
		 * which might contain both a prev and next VA.
		 */
		vma_count = 3;
		break;

	case DRM_PANTHOR_VM_BIND_OP_TYPE_UNMAP:
		/* Partial unmaps might trigger a remap with either a prev or a next VA,
		 * but not both.
		 */
		vma_count = 1;
		break;

	default:
		return 0;
	}

	for (u32 i = 0; i < vma_count; i++) {
		struct panthor_vma *vma = kzalloc(sizeof(*vma), GFP_KERNEL);

		if (!vma)
			return -ENOMEM;

		op_ctx->preallocated_vmas[i] = vma;
	}

	return 0;
}

#define PANTHOR_VM_BIND_OP_MAP_FLAGS \
	(DRM_PANTHOR_VM_BIND_OP_MAP_READONLY | \
	 DRM_PANTHOR_VM_BIND_OP_MAP_NOEXEC | \
	 DRM_PANTHOR_VM_BIND_OP_MAP_UNCACHED | \
	 DRM_PANTHOR_VM_BIND_OP_TYPE_MASK)

static int panthor_vm_prepare_map_op_ctx(struct panthor_vm_op_ctx *op_ctx,
					 struct panthor_vm *vm,
					 struct panthor_gem_object *bo,
					 u64 offset,
					 u64 size, u64 va,
					 u32 flags)
{
	struct drm_gpuvm_bo *preallocated_vm_bo;
	struct sg_table *sgt = NULL;
	u64 pt_count;
	int ret;

	if (!bo)
		return -EINVAL;

	if ((flags & ~PANTHOR_VM_BIND_OP_MAP_FLAGS) ||
	    (flags & DRM_PANTHOR_VM_BIND_OP_TYPE_MASK) != DRM_PANTHOR_VM_BIND_OP_TYPE_MAP)
		return -EINVAL;

	/* Make sure the VA and size are aligned and in-bounds. */
	if (size > bo->base.base.size || offset > bo->base.base.size - size)
		return -EINVAL;

	/* If the BO has an exclusive VM attached, it can't be mapped to other VMs. */
	if (bo->exclusive_vm_root_gem &&
	    bo->exclusive_vm_root_gem != panthor_vm_root_gem(vm))
		return -EINVAL;

	memset(op_ctx, 0, sizeof(*op_ctx));
	INIT_LIST_HEAD(&op_ctx->returned_vmas);
	op_ctx->flags = flags;
	op_ctx->va.range = size;
	op_ctx->va.addr = va;

	ret = panthor_vm_op_ctx_prealloc_vmas(op_ctx);
	if (ret)
		goto err_cleanup;

	if (!bo->base.base.import_attach) {
		/* Pre-reserve the BO pages, so the map operation doesn't have to
		 * allocate.
		 */
		ret = drm_gem_shmem_pin(&bo->base);
		if (ret)
			goto err_cleanup;
	}

	sgt = drm_gem_shmem_get_pages_sgt(&bo->base);
	if (IS_ERR(sgt)) {
		if (!bo->base.base.import_attach)
			drm_gem_shmem_unpin(&bo->base);

		ret = PTR_ERR(sgt);
		goto err_cleanup;
	}

	op_ctx->map.sgt = sgt;

	preallocated_vm_bo = drm_gpuvm_bo_create(&vm->base, &bo->base.base);
	if (!preallocated_vm_bo) {
		if (!bo->base.base.import_attach)
			drm_gem_shmem_unpin(&bo->base);

		ret = -ENOMEM;
		goto err_cleanup;
	}

	mutex_lock(&bo->gpuva_list_lock);
	op_ctx->map.vm_bo = drm_gpuvm_bo_obtain_prealloc(preallocated_vm_bo);
	mutex_unlock(&bo->gpuva_list_lock);

	/* If the a vm_bo for this <VM,BO> combination exists, it already
	 * retains a pin ref, and we can release the one we took earlier.
	 *
	 * If our pre-allocated vm_bo is picked, it now retains the pin ref,
	 * which will be released in panthor_vm_bo_put().
	 */
	if (preallocated_vm_bo != op_ctx->map.vm_bo &&
	    !bo->base.base.import_attach)
		drm_gem_shmem_unpin(&bo->base);

	op_ctx->map.bo_offset = offset;

	/* L1, L2 and L3 page tables.
	 * We could optimize L3 allocation by iterating over the sgt and merging
	 * 2M contiguous blocks, but it's simpler to over-provision and return
	 * the pages if they're not used.
	 */
	pt_count = ((ALIGN(va + size, 1ull << 39) - ALIGN_DOWN(va, 1ull << 39)) >> 39) +
		   ((ALIGN(va + size, 1ull << 30) - ALIGN_DOWN(va, 1ull << 30)) >> 30) +
		   ((ALIGN(va + size, 1ull << 21) - ALIGN_DOWN(va, 1ull << 21)) >> 21);

	op_ctx->rsvd_page_tables.pages = kcalloc(pt_count,
						 sizeof(*op_ctx->rsvd_page_tables.pages),
						 GFP_KERNEL);
	if (!op_ctx->rsvd_page_tables.pages) {
		ret = -ENOMEM;
		goto err_cleanup;
	}

	ret = kmem_cache_alloc_bulk(pt_cache, GFP_KERNEL, pt_count,
				    op_ctx->rsvd_page_tables.pages);
	op_ctx->rsvd_page_tables.count = ret;
	if (ret != pt_count) {
		ret = -ENOMEM;
		goto err_cleanup;
	}

	/* Insert BO into the extobj list last, when we know nothing can fail. */
	dma_resv_lock(panthor_vm_resv(vm), NULL);
	drm_gpuvm_bo_extobj_add(op_ctx->map.vm_bo);
	dma_resv_unlock(panthor_vm_resv(vm));

	return 0;

err_cleanup:
	panthor_vm_cleanup_op_ctx(op_ctx, vm);
	return ret;
}

static int panthor_vm_prepare_unmap_op_ctx(struct panthor_vm_op_ctx *op_ctx,
					   struct panthor_vm *vm,
					   u64 va, u64 size)
{
	u32 pt_count = 0;
	int ret;

	memset(op_ctx, 0, sizeof(*op_ctx));
	INIT_LIST_HEAD(&op_ctx->returned_vmas);
	op_ctx->va.range = size;
	op_ctx->va.addr = va;
	op_ctx->flags = DRM_PANTHOR_VM_BIND_OP_TYPE_UNMAP;

	/* Pre-allocate L3 page tables to account for the split-2M-block
	 * situation on unmap.
	 */
	if (va != ALIGN(va, SZ_2M))
		pt_count++;

	if (va + size != ALIGN(va + size, SZ_2M) &&
	    ALIGN(va + size, SZ_2M) != ALIGN(va, SZ_2M))
		pt_count++;

	ret = panthor_vm_op_ctx_prealloc_vmas(op_ctx);
	if (ret)
		goto err_cleanup;

	if (pt_count) {
		op_ctx->rsvd_page_tables.pages = kcalloc(pt_count,
							 sizeof(*op_ctx->rsvd_page_tables.pages),
							 GFP_KERNEL);
		if (!op_ctx->rsvd_page_tables.pages) {
			ret = -ENOMEM;
			goto err_cleanup;
		}

		ret = kmem_cache_alloc_bulk(pt_cache, GFP_KERNEL, pt_count,
					    op_ctx->rsvd_page_tables.pages);
		if (ret != pt_count) {
			ret = -ENOMEM;
			goto err_cleanup;
		}
		op_ctx->rsvd_page_tables.count = pt_count;
	}

	return 0;

err_cleanup:
	panthor_vm_cleanup_op_ctx(op_ctx, vm);
	return ret;
}

static void panthor_vm_prepare_sync_only_op_ctx(struct panthor_vm_op_ctx *op_ctx,
						struct panthor_vm *vm)
{
	memset(op_ctx, 0, sizeof(*op_ctx));
	INIT_LIST_HEAD(&op_ctx->returned_vmas);
	op_ctx->flags = DRM_PANTHOR_VM_BIND_OP_TYPE_SYNC_ONLY;
}

/**
 * panthor_vm_get_bo_for_va() - Get the GEM object mapped at a virtual address
 * @vm: VM to look into.
 * @va: Virtual address to search for.
 * @bo_offset: Offset of the GEM object mapped at this virtual address.
 * Only valid on success.
 *
 * The object returned by this function might no longer be mapped when the
 * function returns. It's the caller responsibility to ensure there's no
 * concurrent map/unmap operations making the returned value invalid, or
 * make sure it doesn't matter if the object is no longer mapped.
 *
 * Return: A valid pointer on success, an ERR_PTR() otherwise.
 */
struct panthor_gem_object *
panthor_vm_get_bo_for_va(struct panthor_vm *vm, u64 va, u64 *bo_offset)
{
	struct panthor_gem_object *bo = ERR_PTR(-ENOENT);
	struct drm_gpuva *gpuva;
	struct panthor_vma *vma;

	/* Take the VM lock to prevent concurrent map/unmap operations. */
	mutex_lock(&vm->op_lock);
	gpuva = drm_gpuva_find_first(&vm->base, va, 1);
	vma = gpuva ? container_of(gpuva, struct panthor_vma, base) : NULL;
	if (vma && vma->base.gem.obj) {
		drm_gem_object_get(vma->base.gem.obj);
		bo = to_panthor_bo(vma->base.gem.obj);
		*bo_offset = vma->base.gem.offset + (va - vma->base.va.addr);
	}
	mutex_unlock(&vm->op_lock);

	return bo;
}

#define PANTHOR_VM_MIN_KERNEL_VA_SIZE	SZ_256M

static u64
panthor_vm_create_get_user_va_range(const struct drm_panthor_vm_create *args,
				    u64 full_va_range)
{
	u64 user_va_range;

	/* Make sure we have a minimum amount of VA space for kernel objects. */
	if (full_va_range < PANTHOR_VM_MIN_KERNEL_VA_SIZE)
		return 0;

	if (args->user_va_range) {
		/* Use the user provided value if != 0. */
		user_va_range = args->user_va_range;
	} else if (TASK_SIZE_OF(current) < full_va_range) {
		/* If the task VM size is smaller than the GPU VA range, pick this
		 * as our default user VA range, so userspace can CPU/GPU map buffers
		 * at the same address.
		 */
		user_va_range = TASK_SIZE_OF(current);
	} else {
		/* If the GPU VA range is smaller than the task VM size, we
		 * just have to live with the fact we won't be able to map
		 * all buffers at the same GPU/CPU address.
		 *
		 * If the GPU VA range is bigger than 4G (more than 32-bit of
		 * VA), we split the range in two, and assign half of it to
		 * the user and the other half to the kernel, if it's not, we
		 * keep the kernel VA space as small as possible.
		 */
		user_va_range = full_va_range > SZ_4G ?
				full_va_range / 2 :
				full_va_range - PANTHOR_VM_MIN_KERNEL_VA_SIZE;
	}

	if (full_va_range - PANTHOR_VM_MIN_KERNEL_VA_SIZE < user_va_range)
		user_va_range = full_va_range - PANTHOR_VM_MIN_KERNEL_VA_SIZE;

	return user_va_range;
}

#define PANTHOR_VM_CREATE_FLAGS		0

static int
panthor_vm_create_check_args(const struct panthor_device *ptdev,
			     const struct drm_panthor_vm_create *args,
			     u64 *kernel_va_start, u64 *kernel_va_range)
{
	u32 va_bits = GPU_MMU_FEATURES_VA_BITS(ptdev->gpu_info.mmu_features);
	u64 full_va_range = 1ull << va_bits;
	u64 user_va_range;

	if (args->flags & ~PANTHOR_VM_CREATE_FLAGS)
		return -EINVAL;

	user_va_range = panthor_vm_create_get_user_va_range(args, full_va_range);
	if (!user_va_range || (args->user_va_range && args->user_va_range > user_va_range))
		return -EINVAL;

	/* Pick a kernel VA range that's a power of two, to have a clear split. */
	*kernel_va_range = rounddown_pow_of_two(full_va_range - user_va_range);
	*kernel_va_start = full_va_range - *kernel_va_range;
	return 0;
}

/*
 * Only 32 VMs per open file. If that becomes a limiting factor, we can
 * increase this number.
 */
#define PANTHOR_MAX_VMS_PER_FILE	32

/**
 * panthor_vm_pool_create_vm() - Create a VM
 * @pool: The VM to create this VM on.
 * @kernel_va_start: Start of the region reserved for kernel objects.
 * @kernel_va_range: Size of the region reserved for kernel objects.
 *
 * Return: a positive VM ID on success, a negative error code otherwise.
 */
int panthor_vm_pool_create_vm(struct panthor_device *ptdev,
			      struct panthor_vm_pool *pool,
			      struct drm_panthor_vm_create *args)
{
	u64 kernel_va_start, kernel_va_range;
	struct panthor_vm *vm;
	int ret;
	u32 id;

	ret = panthor_vm_create_check_args(ptdev, args, &kernel_va_start, &kernel_va_range);
	if (ret)
		return ret;

	vm = panthor_vm_create(ptdev, false, kernel_va_start, kernel_va_range,
			       kernel_va_start, kernel_va_range);
	if (IS_ERR(vm))
		return PTR_ERR(vm);

	ret = xa_alloc(&pool->xa, &id, vm,
		       XA_LIMIT(1, PANTHOR_MAX_VMS_PER_FILE), GFP_KERNEL);

	if (ret) {
		panthor_vm_put(vm);
		return ret;
	}

	args->user_va_range = kernel_va_start;
	return id;
}

static void panthor_vm_destroy(struct panthor_vm *vm)
{
	if (!vm)
		return;

	vm->destroyed = true;

	mutex_lock(&vm->heaps.lock);
	panthor_heap_pool_destroy(vm->heaps.pool);
	vm->heaps.pool = NULL;
	mutex_unlock(&vm->heaps.lock);

	drm_WARN_ON(&vm->ptdev->base,
		    panthor_vm_unmap_range(vm, vm->base.mm_start, vm->base.mm_range));
	panthor_vm_put(vm);
}

/**
 * panthor_vm_pool_destroy_vm() - Destroy a VM.
 * @pool: VM pool.
 * @handle: VM handle.
 *
 * This function doesn't free the VM object or its resources, it just kills
 * all mappings, and makes sure nothing can be mapped after that point.
 *
 * If there was any active jobs at the time this function is called, these
 * jobs should experience page faults and be killed as a result.
 *
 * The VM resources are freed when the last reference on the VM object is
 * dropped.
 */
int panthor_vm_pool_destroy_vm(struct panthor_vm_pool *pool, u32 handle)
{
	struct panthor_vm *vm;

	vm = xa_erase(&pool->xa, handle);

	panthor_vm_destroy(vm);

	return vm ? 0 : -EINVAL;
}

/**
 * panthor_vm_pool_get_vm() - Retrieve VM object bound to a VM handle
 * @pool: VM pool to check.
 * @handle: Handle of the VM to retrieve.
 *
 * Return: A valid pointer if the VM exists, NULL otherwise.
 */
struct panthor_vm *
panthor_vm_pool_get_vm(struct panthor_vm_pool *pool, u32 handle)
{
	struct panthor_vm *vm;

	vm = panthor_vm_get(xa_load(&pool->xa, handle));

	return vm;
}

/**
 * panthor_vm_pool_destroy() - Destroy a VM pool.
 * @pfile: File.
 *
 * Destroy all VMs in the pool, and release the pool resources.
 *
 * Note that VMs can outlive the pool they were created from if other
 * objects hold a reference to there VMs.
 */
void panthor_vm_pool_destroy(struct panthor_file *pfile)
{
	struct panthor_vm *vm;
	unsigned long i;

	if (!pfile->vms)
		return;

	xa_for_each(&pfile->vms->xa, i, vm)
		panthor_vm_destroy(vm);

	xa_destroy(&pfile->vms->xa);
	kfree(pfile->vms);
}

/**
 * panthor_vm_pool_create() - Create a VM pool
 * @pfile: File.
 *
 * Return: 0 on success, a negative error code otherwise.
 */
int panthor_vm_pool_create(struct panthor_file *pfile)
{
	pfile->vms = kzalloc(sizeof(*pfile->vms), GFP_KERNEL);
	if (!pfile->vms)
		return -ENOMEM;

	xa_init_flags(&pfile->vms->xa, XA_FLAGS_ALLOC1);
	return 0;
}

/* dummy TLB ops, the real TLB flush happens in panthor_vm_flush_range() */
static void mmu_tlb_flush_all(void *cookie)
{
}

static void mmu_tlb_flush_walk(unsigned long iova, size_t size, size_t granule, void *cookie)
{
}

static const struct iommu_flush_ops mmu_tlb_ops = {
	.tlb_flush_all = mmu_tlb_flush_all,
	.tlb_flush_walk = mmu_tlb_flush_walk,
};

static const char *access_type_name(struct panthor_device *ptdev,
				    u32 fault_status)
{
	switch (fault_status & AS_FAULTSTATUS_ACCESS_TYPE_MASK) {
	case AS_FAULTSTATUS_ACCESS_TYPE_ATOMIC:
		return "ATOMIC";
	case AS_FAULTSTATUS_ACCESS_TYPE_READ:
		return "READ";
	case AS_FAULTSTATUS_ACCESS_TYPE_WRITE:
		return "WRITE";
	case AS_FAULTSTATUS_ACCESS_TYPE_EX:
		return "EXECUTE";
	default:
		drm_WARN_ON(&ptdev->base, 1);
		return NULL;
	}
}

static void panthor_mmu_irq_handler(struct panthor_device *ptdev, u32 status)
{
	bool has_unhandled_faults = false;

	status = panthor_mmu_fault_mask(ptdev, status);
	while (status) {
		u32 as = ffs(status | (status >> 16)) - 1;
		u32 mask = panthor_mmu_as_fault_mask(ptdev, as);
		u32 new_int_mask;
		u64 addr;
		u32 fault_status;
		u32 exception_type;
		u32 access_type;
		u32 source_id;

		fault_status = gpu_read(ptdev, AS_FAULTSTATUS(as));
		addr = gpu_read(ptdev, AS_FAULTADDRESS_LO(as));
		addr |= (u64)gpu_read(ptdev, AS_FAULTADDRESS_HI(as)) << 32;

		/* decode the fault status */
		exception_type = fault_status & 0xFF;
		access_type = (fault_status >> 8) & 0x3;
		source_id = (fault_status >> 16);

		mutex_lock(&ptdev->mmu->as.slots_lock);

		ptdev->mmu->as.faulty_mask |= mask;
		new_int_mask =
			panthor_mmu_fault_mask(ptdev, ~ptdev->mmu->as.faulty_mask);

		/* terminal fault, print info about the fault */
		drm_err(&ptdev->base,
			"Unhandled Page fault in AS%d at VA 0x%016llX\n"
			"raw fault status: 0x%X\n"
			"decoded fault status: %s\n"
			"exception type 0x%X: %s\n"
			"access type 0x%X: %s\n"
			"source id 0x%X\n",
			as, addr,
			fault_status,
			(fault_status & (1 << 10) ? "DECODER FAULT" : "SLAVE FAULT"),
			exception_type, panthor_exception_name(ptdev, exception_type),
			access_type, access_type_name(ptdev, fault_status),
			source_id);

		/* Ignore MMU interrupts on this AS until it's been
		 * re-enabled.
		 */
		ptdev->mmu->irq.mask = new_int_mask;
		gpu_write(ptdev, MMU_INT_MASK, new_int_mask);

		if (ptdev->mmu->as.slots[as].vm)
			ptdev->mmu->as.slots[as].vm->unhandled_fault = true;

		/* Disable the MMU to kill jobs on this AS. */
		panthor_mmu_as_disable(ptdev, as);
		mutex_unlock(&ptdev->mmu->as.slots_lock);

		status &= ~mask;
		has_unhandled_faults = true;
	}

	if (has_unhandled_faults)
		panthor_sched_report_mmu_fault(ptdev);
}
PANTHOR_IRQ_HANDLER(mmu, MMU, panthor_mmu_irq_handler);

/**
 * panthor_mmu_suspend() - Suspend the MMU logic
 * @ptdev: Device.
 *
 * All we do here is de-assign the AS slots on all active VMs, so things
 * get flushed to the main memory, and no further access to these VMs are
 * possible.
 *
 * We also suspend the MMU IRQ.
 */
void panthor_mmu_suspend(struct panthor_device *ptdev)
{
	mutex_lock(&ptdev->mmu->as.slots_lock);
	for (u32 i = 0; i < ARRAY_SIZE(ptdev->mmu->as.slots); i++) {
		struct panthor_vm *vm = ptdev->mmu->as.slots[i].vm;

		if (vm) {
			drm_WARN_ON(&ptdev->base, panthor_mmu_as_disable(ptdev, i));
			panthor_vm_release_as_locked(vm);
		}
	}
	mutex_unlock(&ptdev->mmu->as.slots_lock);

	panthor_mmu_irq_suspend(&ptdev->mmu->irq);
}

/**
 * panthor_mmu_resume() - Resume the MMU logic
 * @ptdev: Device.
 *
 * Resume the IRQ.
 *
 * We don't re-enable previously active VMs. We assume other parts of the
 * driver will call panthor_vm_active() on the VMs they intend to use.
 */
void panthor_mmu_resume(struct panthor_device *ptdev)
{
	mutex_lock(&ptdev->mmu->as.slots_lock);
	ptdev->mmu->as.alloc_mask = 0;
	ptdev->mmu->as.faulty_mask = 0;
	mutex_unlock(&ptdev->mmu->as.slots_lock);

	panthor_mmu_irq_resume(&ptdev->mmu->irq, panthor_mmu_fault_mask(ptdev, ~0));
}

/**
 * panthor_mmu_pre_reset() - Prepare for a reset
 * @ptdev: Device.
 *
 * Suspend the IRQ, and make sure all VM_BIND queues are stopped, so we
 * don't get asked to do a VM operation while the GPU is down.
 *
 * We don't cleanly shutdown the AS slots here, because the reset might
 * come from an AS_ACTIVE_BIT stuck situation.
 */
void panthor_mmu_pre_reset(struct panthor_device *ptdev)
{
	struct panthor_vm *vm;

	panthor_mmu_irq_suspend(&ptdev->mmu->irq);

	mutex_lock(&ptdev->mmu->vm.lock);
	ptdev->mmu->vm.reset_in_progress = true;
	list_for_each_entry(vm, &ptdev->mmu->vm.list, node)
		panthor_vm_stop(vm);
	mutex_unlock(&ptdev->mmu->vm.lock);
}

/**
 * panthor_mmu_post_reset() - Restore things after a reset
 * @ptdev: Device.
 *
 * Put the MMU logic back in action after a reset. That implies resuming the
 * IRQ and re-enabling the VM_BIND queues.
 */
void panthor_mmu_post_reset(struct panthor_device *ptdev)
{
	struct panthor_vm *vm;

	mutex_lock(&ptdev->mmu->as.slots_lock);

	/* Now that the reset is effective, we can assume that none of the
	 * AS slots are setup, and clear the faulty flags too.
	 */
	ptdev->mmu->as.alloc_mask = 0;
	ptdev->mmu->as.faulty_mask = 0;

	for (u32 i = 0; i < ARRAY_SIZE(ptdev->mmu->as.slots); i++) {
		struct panthor_vm *vm = ptdev->mmu->as.slots[i].vm;

		if (vm)
			panthor_vm_release_as_locked(vm);
	}

	mutex_unlock(&ptdev->mmu->as.slots_lock);

	panthor_mmu_irq_resume(&ptdev->mmu->irq, panthor_mmu_fault_mask(ptdev, ~0));

	/* Restart the VM_BIND queues. */
	mutex_lock(&ptdev->mmu->vm.lock);
	list_for_each_entry(vm, &ptdev->mmu->vm.list, node) {
		panthor_vm_start(vm);
	}
	ptdev->mmu->vm.reset_in_progress = false;
	mutex_unlock(&ptdev->mmu->vm.lock);
}

static void panthor_vm_free(struct drm_gpuvm *gpuvm)
{
	struct panthor_vm *vm = container_of(gpuvm, struct panthor_vm, base);
	struct panthor_device *ptdev = vm->ptdev;

	mutex_lock(&vm->heaps.lock);
	if (drm_WARN_ON(&ptdev->base, vm->heaps.pool))
		panthor_heap_pool_destroy(vm->heaps.pool);
	mutex_unlock(&vm->heaps.lock);
	mutex_destroy(&vm->heaps.lock);

	mutex_lock(&ptdev->mmu->vm.lock);
	list_del(&vm->node);
	/* Restore the scheduler state so we can call drm_sched_entity_destroy()
	 * and drm_sched_fini(). If get there, that means we have no job left
	 * and no new jobs can be queued, so we can start the scheduler without
	 * risking interfering with the reset.
	 */
	if (ptdev->mmu->vm.reset_in_progress)
		panthor_vm_start(vm);
	mutex_unlock(&ptdev->mmu->vm.lock);

	drm_sched_entity_destroy(&vm->entity);
	drm_sched_fini(&vm->sched);

	mutex_lock(&ptdev->mmu->as.slots_lock);
	if (vm->as.id >= 0) {
		int cookie;

		if (drm_dev_enter(&ptdev->base, &cookie)) {
			panthor_mmu_as_disable(ptdev, vm->as.id);
			drm_dev_exit(cookie);
		}

		ptdev->mmu->as.slots[vm->as.id].vm = NULL;
		clear_bit(vm->as.id, &ptdev->mmu->as.alloc_mask);
		list_del(&vm->as.lru_node);
	}
	mutex_unlock(&ptdev->mmu->as.slots_lock);

	free_io_pgtable_ops(vm->pgtbl_ops);

	drm_mm_takedown(&vm->mm);
	kfree(vm);
}

/**
 * panthor_vm_put() - Release a reference on a VM
 * @vm: VM to release the reference on. Can be NULL.
 */
void panthor_vm_put(struct panthor_vm *vm)
{
	drm_gpuvm_put(vm ? &vm->base : NULL);
}

/**
 * panthor_vm_get() - Get a VM reference
 * @vm: VM to get the reference on. Can be NULL.
 *
 * Return: @vm value.
 */
struct panthor_vm *panthor_vm_get(struct panthor_vm *vm)
{
	if (vm)
		drm_gpuvm_get(&vm->base);

	return vm;
}

/**
 * panthor_vm_get_heap_pool() - Get the heap pool attached to a VM
 * @vm: VM to query the heap pool on.
 * @create: True if the heap pool should be created when it doesn't exist.
 *
 * Heap pools are per-VM. This function allows one to retrieve the heap pool
 * attached to a VM.
 *
 * If no heap pool exists yet, and @create is true, we create one.
 *
 * The returned panthor_heap_pool should be released with panthor_heap_pool_put().
 *
 * Return: A valid pointer on success, an ERR_PTR() otherwise.
 */
struct panthor_heap_pool *panthor_vm_get_heap_pool(struct panthor_vm *vm, bool create)
{
	struct panthor_heap_pool *pool;

	mutex_lock(&vm->heaps.lock);
	if (!vm->heaps.pool && create) {
		if (vm->destroyed)
			pool = ERR_PTR(-EINVAL);
		else
			pool = panthor_heap_pool_create(vm->ptdev, vm);

		if (!IS_ERR(pool))
			vm->heaps.pool = panthor_heap_pool_get(pool);
	} else {
		pool = panthor_heap_pool_get(vm->heaps.pool);
		if (!pool)
			pool = ERR_PTR(-ENOENT);
	}
	mutex_unlock(&vm->heaps.lock);

	return pool;
}

static u64 mair_to_memattr(u64 mair)
{
	u64 memattr = 0;
	u32 i;

	for (i = 0; i < 8; i++) {
		u8 in_attr = mair >> (8 * i), out_attr;
		u8 outer = in_attr >> 4, inner = in_attr & 0xf;

		/* For caching to be enabled, inner and outer caching policy
		 * have to be both write-back, if one of them is write-through
		 * or non-cacheable, we just choose non-cacheable. Device
		 * memory is also translated to non-cacheable.
		 */
		if (!(outer & 3) || !(outer & 4) || !(inner & 4)) {
			out_attr = AS_MEMATTR_AARCH64_INNER_OUTER_NC |
				   AS_MEMATTR_AARCH64_SH_MIDGARD_INNER |
				   AS_MEMATTR_AARCH64_INNER_ALLOC_EXPL(false, false);
		} else {
			/* Use SH_CPU_INNER mode so SH_IS, which is used when
			 * IOMMU_CACHE is set, actually maps to the standard
			 * definition of inner-shareable and not Mali's
			 * internal-shareable mode.
			 */
			out_attr = AS_MEMATTR_AARCH64_INNER_OUTER_WB |
				   AS_MEMATTR_AARCH64_SH_CPU_INNER |
				   AS_MEMATTR_AARCH64_INNER_ALLOC_EXPL(inner & 1, inner & 2);
		}

		memattr |= (u64)out_attr << (8 * i);
	}

	return memattr;
}

static void panthor_vma_link(struct panthor_vm *vm,
			     struct panthor_vma *vma,
			     struct drm_gpuvm_bo *vm_bo)
{
	struct panthor_gem_object *bo = to_panthor_bo(vma->base.gem.obj);

	mutex_lock(&bo->gpuva_list_lock);
	drm_gpuva_link(&vma->base, vm_bo);
	drm_WARN_ON(&vm->ptdev->base, drm_gpuvm_bo_put(vm_bo));
	mutex_unlock(&bo->gpuva_list_lock);
}

static void panthor_vma_unlink(struct panthor_vm *vm,
			       struct panthor_vma *vma)
{
	struct panthor_gem_object *bo = to_panthor_bo(vma->base.gem.obj);
	struct drm_gpuvm_bo *vm_bo = drm_gpuvm_bo_get(vma->base.vm_bo);

	mutex_lock(&bo->gpuva_list_lock);
	drm_gpuva_unlink(&vma->base);
	mutex_unlock(&bo->gpuva_list_lock);

	/* drm_gpuva_unlink() release the vm_bo, but we manually retained it
	 * when entering this function, so we can implement deferred VMA
	 * destruction. Re-assign it here.
	 */
	vma->base.vm_bo = vm_bo;
	list_add_tail(&vma->node, &vm->op_ctx->returned_vmas);
}

static void panthor_vma_init(struct panthor_vma *vma, u32 flags)
{
	INIT_LIST_HEAD(&vma->node);
	vma->flags = flags;
}

#define PANTHOR_VM_MAP_FLAGS \
	(DRM_PANTHOR_VM_BIND_OP_MAP_READONLY | \
	 DRM_PANTHOR_VM_BIND_OP_MAP_NOEXEC | \
	 DRM_PANTHOR_VM_BIND_OP_MAP_UNCACHED)

static int panthor_gpuva_sm_step_map(struct drm_gpuva_op *op, void *priv)
{
	struct panthor_vm *vm = priv;
	struct panthor_vm_op_ctx *op_ctx = vm->op_ctx;
	struct panthor_vma *vma = panthor_vm_op_ctx_get_vma(op_ctx);
	int ret;

	if (!vma)
		return -EINVAL;

	panthor_vma_init(vma, op_ctx->flags & PANTHOR_VM_MAP_FLAGS);

	ret = panthor_vm_map_pages(vm, op->map.va.addr, flags_to_prot(vma->flags),
				   op_ctx->map.sgt, op->map.gem.offset,
				   op->map.va.range);
	if (ret)
		return ret;

	/* Ref owned by the mapping now, clear the obj field so we don't release the
	 * pinning/obj ref behind GPUVA's back.
	 */
	drm_gpuva_map(&vm->base, &vma->base, &op->map);
	panthor_vma_link(vm, vma, op_ctx->map.vm_bo);
	op_ctx->map.vm_bo = NULL;
	return 0;
}

static int panthor_gpuva_sm_step_remap(struct drm_gpuva_op *op,
				       void *priv)
{
	struct panthor_vma *unmap_vma = container_of(op->remap.unmap->va, struct panthor_vma, base);
	struct panthor_vm *vm = priv;
	struct panthor_vm_op_ctx *op_ctx = vm->op_ctx;
	struct panthor_vma *prev_vma = NULL, *next_vma = NULL;
	u64 unmap_start, unmap_range;
	int ret;

	drm_gpuva_op_remap_to_unmap_range(&op->remap, &unmap_start, &unmap_range);
	ret = panthor_vm_unmap_pages(vm, unmap_start, unmap_range);
	if (ret)
		return ret;

	if (op->remap.prev) {
		prev_vma = panthor_vm_op_ctx_get_vma(op_ctx);
		panthor_vma_init(prev_vma, unmap_vma->flags);
	}

	if (op->remap.next) {
		next_vma = panthor_vm_op_ctx_get_vma(op_ctx);
		panthor_vma_init(next_vma, unmap_vma->flags);
	}

	drm_gpuva_remap(prev_vma ? &prev_vma->base : NULL,
			next_vma ? &next_vma->base : NULL,
			&op->remap);

	if (prev_vma) {
		/* panthor_vma_link() transfers the vm_bo ownership to
		 * the VMA object. Since the vm_bo we're passing is still
		 * owned by the old mapping which will be released when this
		 * mapping is destroyed, we need to grab a ref here.
		 */
		panthor_vma_link(vm, prev_vma,
				 drm_gpuvm_bo_get(op->remap.unmap->va->vm_bo));
	}

	if (next_vma) {
		panthor_vma_link(vm, next_vma,
				 drm_gpuvm_bo_get(op->remap.unmap->va->vm_bo));
	}

	panthor_vma_unlink(vm, unmap_vma);
	return 0;
}

static int panthor_gpuva_sm_step_unmap(struct drm_gpuva_op *op,
				       void *priv)
{
	struct panthor_vma *unmap_vma = container_of(op->unmap.va, struct panthor_vma, base);
	struct panthor_vm *vm = priv;
	int ret;

	ret = panthor_vm_unmap_pages(vm, unmap_vma->base.va.addr,
				     unmap_vma->base.va.range);
	if (drm_WARN_ON(&vm->ptdev->base, ret))
		return ret;

	drm_gpuva_unmap(&op->unmap);
	panthor_vma_unlink(vm, unmap_vma);
	return 0;
}

static const struct drm_gpuvm_ops panthor_gpuvm_ops = {
	.vm_free = panthor_vm_free,
	.sm_step_map = panthor_gpuva_sm_step_map,
	.sm_step_remap = panthor_gpuva_sm_step_remap,
	.sm_step_unmap = panthor_gpuva_sm_step_unmap,
};

/**
 * panthor_vm_resv() - Get the dma_resv object attached to a VM.
 * @vm: VM to get the dma_resv of.
 *
 * Return: A dma_resv object.
 */
struct dma_resv *panthor_vm_resv(struct panthor_vm *vm)
{
	return drm_gpuvm_resv(&vm->base);
}

struct drm_gem_object *panthor_vm_root_gem(struct panthor_vm *vm)
{
	if (!vm)
		return NULL;

	return vm->base.r_obj;
}

static int
panthor_vm_exec_op(struct panthor_vm *vm, struct panthor_vm_op_ctx *op,
		   bool flag_vm_unusable_on_failure)
{
	u32 op_type = op->flags & DRM_PANTHOR_VM_BIND_OP_TYPE_MASK;
	int ret;

	if (op_type == DRM_PANTHOR_VM_BIND_OP_TYPE_SYNC_ONLY)
		return 0;

	mutex_lock(&vm->op_lock);
	vm->op_ctx = op;
	switch (op_type) {
	case DRM_PANTHOR_VM_BIND_OP_TYPE_MAP:
		if (vm->unusable) {
			ret = -EINVAL;
			break;
		}

		ret = drm_gpuvm_sm_map(&vm->base, vm, op->va.addr, op->va.range,
				       op->map.vm_bo->obj, op->map.bo_offset);
		break;

	case DRM_PANTHOR_VM_BIND_OP_TYPE_UNMAP:
		ret = drm_gpuvm_sm_unmap(&vm->base, vm, op->va.addr, op->va.range);
		break;

	default:
		ret = -EINVAL;
		break;
	}

	if (ret && flag_vm_unusable_on_failure)
		vm->unusable = true;

	vm->op_ctx = NULL;
	mutex_unlock(&vm->op_lock);

	return ret;
}

static struct dma_fence *
panthor_vm_bind_run_job(struct drm_sched_job *sched_job)
{
	struct panthor_vm_bind_job *job = container_of(sched_job, struct panthor_vm_bind_job, base);
	bool cookie;
	int ret;

	/* Not only we report an error whose result is propagated to the
	 * drm_sched finished fence, but we also flag the VM as unusable, because
	 * a failure in the async VM_BIND results in an inconsistent state. VM needs
	 * to be destroyed and recreated.
	 */
	cookie = dma_fence_begin_signalling();
	ret = panthor_vm_exec_op(job->vm, &job->ctx, true);
	dma_fence_end_signalling(cookie);

	return ret ? ERR_PTR(ret) : NULL;
}

static void panthor_vm_bind_job_release(struct kref *kref)
{
	struct panthor_vm_bind_job *job = container_of(kref, struct panthor_vm_bind_job, refcount);

	if (job->base.s_fence)
		drm_sched_job_cleanup(&job->base);

	panthor_vm_cleanup_op_ctx(&job->ctx, job->vm);
	panthor_vm_put(job->vm);
	kfree(job);
}

/**
 * panthor_vm_bind_job_put() - Release a VM_BIND job reference
 * @sched_job: Job to release the reference on.
 */
void panthor_vm_bind_job_put(struct drm_sched_job *sched_job)
{
	struct panthor_vm_bind_job *job =
		container_of(sched_job, struct panthor_vm_bind_job, base);

	if (sched_job)
		kref_put(&job->refcount, panthor_vm_bind_job_release);
}

static void
panthor_vm_bind_free_job(struct drm_sched_job *sched_job)
{
	struct panthor_vm_bind_job *job =
		container_of(sched_job, struct panthor_vm_bind_job, base);

	drm_sched_job_cleanup(sched_job);

	/* Do the heavy cleanups asynchronously, so we're out of the
	 * dma-signaling path and can acquire dma-resv locks safely.
	 */
	queue_work(panthor_cleanup_wq, &job->cleanup_op_ctx_work);
}

static enum drm_gpu_sched_stat
panthor_vm_bind_timedout_job(struct drm_sched_job *sched_job)
{
	WARN(1, "VM_BIND ops are synchronous for now, there should be no timeout!");
	return DRM_GPU_SCHED_STAT_NOMINAL;
}

static const struct drm_sched_backend_ops panthor_vm_bind_ops = {
	.run_job = panthor_vm_bind_run_job,
	.free_job = panthor_vm_bind_free_job,
	.timedout_job = panthor_vm_bind_timedout_job,
};

/**
 * panthor_vm_create() - Create a VM
 * @ptdev: Device.
 * @for_mcu: True if this is the FW MCU VM.
 * @kernel_va_start: Start of the range reserved for kernel BO mapping.
 * @kernel_va_size: Size of the range reserved for kernel BO mapping.
 * @auto_kernel_va_start: Start of the auto-VA kernel range.
 * @auto_kernel_va_size: Size of the auto-VA kernel range.
 *
 * Return: A valid pointer on success, an ERR_PTR() otherwise.
 */
struct panthor_vm *
panthor_vm_create(struct panthor_device *ptdev, bool for_mcu,
		  u64 kernel_va_start, u64 kernel_va_size,
		  u64 auto_kernel_va_start, u64 auto_kernel_va_size)
{
	u32 va_bits = GPU_MMU_FEATURES_VA_BITS(ptdev->gpu_info.mmu_features);
	u32 pa_bits = GPU_MMU_FEATURES_PA_BITS(ptdev->gpu_info.mmu_features);
	u64 full_va_range = 1ull << va_bits;
	struct drm_gem_object *dummy_gem;
	struct drm_gpu_scheduler *sched;
	struct io_pgtable_cfg pgtbl_cfg;
	u64 mair, min_va, va_range;
	struct panthor_vm *vm;
	int ret;

	vm = kzalloc(sizeof(*vm), GFP_KERNEL);
	if (!vm)
		return ERR_PTR(-ENOMEM);

	/* We allocate a dummy GEM for the VM. */
	dummy_gem = drm_gpuvm_resv_object_alloc(&ptdev->base);
	if (!dummy_gem) {
		ret = -ENOMEM;
		goto err_free_vm;
	}

	mutex_init(&vm->heaps.lock);
	vm->for_mcu = for_mcu;
	vm->ptdev = ptdev;
	mutex_init(&vm->op_lock);

	if (for_mcu) {
		/* CSF MCU is a cortex M7, and can only address 4G */
		min_va = 0;
		va_range = SZ_4G;
	} else {
		min_va = 0;
		va_range = full_va_range;
	}

	mutex_init(&vm->mm_lock);
	drm_mm_init(&vm->mm, kernel_va_start, kernel_va_size);
	vm->kernel_auto_va.start = auto_kernel_va_start;
	vm->kernel_auto_va.end = vm->kernel_auto_va.start + auto_kernel_va_size - 1;

	INIT_LIST_HEAD(&vm->node);
	INIT_LIST_HEAD(&vm->as.lru_node);
	vm->as.id = -1;
	refcount_set(&vm->as.active_cnt, 0);

	pgtbl_cfg = (struct io_pgtable_cfg) {
		.pgsize_bitmap	= SZ_4K | SZ_2M,
		.ias		= va_bits,
		.oas		= pa_bits,
		.coherent_walk	= ptdev->coherent,
		.tlb		= &mmu_tlb_ops,
		.iommu_dev	= ptdev->base.dev,
		.alloc		= alloc_pt,
		.free		= free_pt,
	};

	vm->pgtbl_ops = alloc_io_pgtable_ops(ARM_64_LPAE_S1, &pgtbl_cfg, vm);
	if (!vm->pgtbl_ops) {
		ret = -EINVAL;
		goto err_mm_takedown;
	}

	/* Bind operations are synchronous for now, no timeout needed. */
	ret = drm_sched_init(&vm->sched, &panthor_vm_bind_ops, ptdev->mmu->vm.wq,
			     1, 1, 0,
			     MAX_SCHEDULE_TIMEOUT, NULL, NULL,
			     "panthor-vm-bind", ptdev->base.dev);
	if (ret)
		goto err_free_io_pgtable;

	sched = &vm->sched;
	ret = drm_sched_entity_init(&vm->entity, 0, &sched, 1, NULL);
	if (ret)
		goto err_sched_fini;

	mair = io_pgtable_ops_to_pgtable(vm->pgtbl_ops)->cfg.arm_lpae_s1_cfg.mair;
	vm->memattr = mair_to_memattr(mair);

	mutex_lock(&ptdev->mmu->vm.lock);
	list_add_tail(&vm->node, &ptdev->mmu->vm.list);

	/* If a reset is in progress, stop the scheduler. */
	if (ptdev->mmu->vm.reset_in_progress)
		panthor_vm_stop(vm);
	mutex_unlock(&ptdev->mmu->vm.lock);

	/* We intentionally leave the reserved range to zero, because we want kernel VMAs
	 * to be handled the same way user VMAs are.
	 */
	drm_gpuvm_init(&vm->base, for_mcu ? "panthor-MCU-VM" : "panthor-GPU-VM",
		       DRM_GPUVM_RESV_PROTECTED, &ptdev->base, dummy_gem,
		       min_va, va_range, 0, 0, &panthor_gpuvm_ops);
	drm_gem_object_put(dummy_gem);
	return vm;

err_sched_fini:
	drm_sched_fini(&vm->sched);

err_free_io_pgtable:
	free_io_pgtable_ops(vm->pgtbl_ops);

err_mm_takedown:
	drm_mm_takedown(&vm->mm);
	drm_gem_object_put(dummy_gem);

err_free_vm:
	kfree(vm);
	return ERR_PTR(ret);
}

static int
panthor_vm_bind_prepare_op_ctx(struct drm_file *file,
			       struct panthor_vm *vm,
			       const struct drm_panthor_vm_bind_op *op,
			       struct panthor_vm_op_ctx *op_ctx)
{
	struct drm_gem_object *gem;
	int ret;

	/* Aligned on page size. */
	if ((op->va | op->size) & ~PAGE_MASK)
		return -EINVAL;

	switch (op->flags & DRM_PANTHOR_VM_BIND_OP_TYPE_MASK) {
	case DRM_PANTHOR_VM_BIND_OP_TYPE_MAP:
		gem = drm_gem_object_lookup(file, op->bo_handle);
		ret = panthor_vm_prepare_map_op_ctx(op_ctx, vm,
						    gem ? to_panthor_bo(gem) : NULL,
						    op->bo_offset,
						    op->size,
						    op->va,
						    op->flags);
		drm_gem_object_put(gem);
		return ret;

	case DRM_PANTHOR_VM_BIND_OP_TYPE_UNMAP:
		if (op->flags & ~DRM_PANTHOR_VM_BIND_OP_TYPE_MASK)
			return -EINVAL;

		if (op->bo_handle || op->bo_offset)
			return -EINVAL;

		return panthor_vm_prepare_unmap_op_ctx(op_ctx, vm, op->va, op->size);

	case DRM_PANTHOR_VM_BIND_OP_TYPE_SYNC_ONLY:
		if (op->flags & ~DRM_PANTHOR_VM_BIND_OP_TYPE_MASK)
			return -EINVAL;

		if (op->bo_handle || op->bo_offset)
			return -EINVAL;

		if (op->va || op->size)
			return -EINVAL;

		if (!op->syncs.count)
			return -EINVAL;

		panthor_vm_prepare_sync_only_op_ctx(op_ctx, vm);
		return 0;

	default:
		return -EINVAL;
	}
}

static void panthor_vm_bind_job_cleanup_op_ctx_work(struct work_struct *work)
{
	struct panthor_vm_bind_job *job =
		container_of(work, struct panthor_vm_bind_job, cleanup_op_ctx_work);

	panthor_vm_bind_job_put(&job->base);
}

/**
 * panthor_vm_bind_job_create() - Create a VM_BIND job
 * @file: File.
 * @vm: VM targeted by the VM_BIND job.
 * @op: VM operation data.
 *
 * Return: A valid pointer on success, an ERR_PTR() otherwise.
 */
struct drm_sched_job *
panthor_vm_bind_job_create(struct drm_file *file,
			   struct panthor_vm *vm,
			   const struct drm_panthor_vm_bind_op *op)
{
	struct panthor_vm_bind_job *job;
	int ret;

	if (!vm)
		return ERR_PTR(-EINVAL);

	if (vm->destroyed || vm->unusable)
		return ERR_PTR(-EINVAL);

	job = kzalloc(sizeof(*job), GFP_KERNEL);
	if (!job)
		return ERR_PTR(-ENOMEM);

	ret = panthor_vm_bind_prepare_op_ctx(file, vm, op, &job->ctx);
	if (ret) {
		kfree(job);
		return ERR_PTR(ret);
	}

	INIT_WORK(&job->cleanup_op_ctx_work, panthor_vm_bind_job_cleanup_op_ctx_work);
	kref_init(&job->refcount);
	job->vm = panthor_vm_get(vm);

	ret = drm_sched_job_init(&job->base, &vm->entity, 1, vm);
	if (ret)
		goto err_put_job;

	return &job->base;

err_put_job:
	panthor_vm_bind_job_put(&job->base);
	return ERR_PTR(ret);
}

/**
 * panthor_vm_bind_job_prepare_resvs() - Prepare VM_BIND job dma_resvs
 * @exec: The locking/preparation context.
 * @sched_job: The job to prepare resvs on.
 *
 * Locks and prepare the VM resv.
 *
 * If this is a map operation, locks and prepares the GEM resv.
 *
 * Return: 0 on success, a negative error code otherwise.
 */
int panthor_vm_bind_job_prepare_resvs(struct drm_exec *exec,
				      struct drm_sched_job *sched_job)
{
	struct panthor_vm_bind_job *job = container_of(sched_job, struct panthor_vm_bind_job, base);
	int ret;

	/* Acquire the VM lock an reserve a slot for this VM bind job. */
	ret = drm_gpuvm_prepare_vm(&job->vm->base, exec, 1);
	if (ret)
		return ret;

	if (job->ctx.map.vm_bo) {
		/* Lock/prepare the GEM being mapped. */
		ret = drm_exec_prepare_obj(exec, job->ctx.map.vm_bo->obj, 1);
		if (ret)
			return ret;
	}

	return 0;
}

/**
 * panthor_vm_bind_job_update_resvs() - Update the resv objects touched by a job
 * @exec: drm_exec context.
 * @sched_job: Job to update the resvs on.
 */
void panthor_vm_bind_job_update_resvs(struct drm_exec *exec,
				      struct drm_sched_job *sched_job)
{
	struct panthor_vm_bind_job *job = container_of(sched_job, struct panthor_vm_bind_job, base);

	/* Explicit sync => we just register our job finished fence as bookkeep. */
	drm_gpuvm_resv_add_fence(&job->vm->base, exec,
				 &sched_job->s_fence->finished,
				 DMA_RESV_USAGE_BOOKKEEP,
				 DMA_RESV_USAGE_BOOKKEEP);
}

void panthor_vm_update_resvs(struct panthor_vm *vm, struct drm_exec *exec,
			     struct dma_fence *fence,
			     enum dma_resv_usage private_usage,
			     enum dma_resv_usage extobj_usage)
{
	drm_gpuvm_resv_add_fence(&vm->base, exec, fence, private_usage, extobj_usage);
}

/**
 * panthor_vm_bind_exec_sync_op() - Execute a VM_BIND operation synchronously.
 * @file: File.
 * @vm: VM targeted by the VM operation.
 * @op: Data describing the VM operation.
 *
 * Return: 0 on success, a negative error code otherwise.
 */
int panthor_vm_bind_exec_sync_op(struct drm_file *file,
				 struct panthor_vm *vm,
				 struct drm_panthor_vm_bind_op *op)
{
	struct panthor_vm_op_ctx op_ctx;
	int ret;

	/* No sync objects allowed on synchronous operations. */
	if (op->syncs.count)
		return -EINVAL;

	if (!op->size)
		return 0;

	ret = panthor_vm_bind_prepare_op_ctx(file, vm, op, &op_ctx);
	if (ret)
		return ret;

	ret = panthor_vm_exec_op(vm, &op_ctx, false);
	panthor_vm_cleanup_op_ctx(&op_ctx, vm);

	return ret;
}

/**
 * panthor_vm_map_bo_range() - Map a GEM object range to a VM
 * @vm: VM to map the GEM to.
 * @bo: GEM object to map.
 * @offset: Offset in the GEM object.
 * @size: Size to map.
 * @va: Virtual address to map the object to.
 * @flags: Combination of drm_panthor_vm_bind_op_flags flags.
 * Only map-related flags are valid.
 *
 * Internal use only. For userspace requests, use
 * panthor_vm_bind_exec_sync_op() instead.
 *
 * Return: 0 on success, a negative error code otherwise.
 */
int panthor_vm_map_bo_range(struct panthor_vm *vm, struct panthor_gem_object *bo,
			    u64 offset, u64 size, u64 va, u32 flags)
{
	struct panthor_vm_op_ctx op_ctx;
	int ret;

	ret = panthor_vm_prepare_map_op_ctx(&op_ctx, vm, bo, offset, size, va, flags);
	if (ret)
		return ret;

	ret = panthor_vm_exec_op(vm, &op_ctx, false);
	panthor_vm_cleanup_op_ctx(&op_ctx, vm);

	return ret;
}

/**
 * panthor_vm_unmap_range() - Unmap a portion of the VA space
 * @vm: VM to unmap the region from.
 * @va: Virtual address to unmap. Must be 4k aligned.
 * @size: Size of the region to unmap. Must be 4k aligned.
 *
 * Internal use only. For userspace requests, use
 * panthor_vm_bind_exec_sync_op() instead.
 *
 * Return: 0 on success, a negative error code otherwise.
 */
int panthor_vm_unmap_range(struct panthor_vm *vm, u64 va, u64 size)
{
	struct panthor_vm_op_ctx op_ctx;
	int ret;

	ret = panthor_vm_prepare_unmap_op_ctx(&op_ctx, vm, va, size);
	if (ret)
		return ret;

	ret = panthor_vm_exec_op(vm, &op_ctx, false);
	panthor_vm_cleanup_op_ctx(&op_ctx, vm);

	return ret;
}

/**
 * panthor_vm_prepare_mapped_bos_resvs() - Prepare resvs on VM BOs.
 * @exec: Locking/preparation context.
 * @vm: VM targeted by the GPU job.
 * @slot_count: Number of slots to reserve.
 *
 * GPU jobs assume all BOs bound to the VM at the time the job is submitted
 * are available when the job is executed. In order to guarantee that, we
 * need to reserve a slot on all BOs mapped to a VM and update this slot with
 * the job fence after its submission.
 *
 * Return: 0 on success, a negative error code otherwise.
 */
int panthor_vm_prepare_mapped_bos_resvs(struct drm_exec *exec, struct panthor_vm *vm,
					u32 slot_count)
{
	int ret;

	/* Acquire the VM lock and reserve a slot for this GPU job. */
	ret = drm_gpuvm_prepare_vm(&vm->base, exec, slot_count);
	if (ret)
		return ret;

	return drm_gpuvm_prepare_objects(&vm->base, exec, slot_count);
}

/**
 * panthor_mmu_unplug() - Unplug the MMU logic
 * @ptdev: Device.
 *
 * No access to the MMU regs should be done after this function is called.
 * We suspend the IRQ and disable all VMs to guarantee that.
 */
void panthor_mmu_unplug(struct panthor_device *ptdev)
{
	panthor_mmu_irq_suspend(&ptdev->mmu->irq);

	mutex_lock(&ptdev->mmu->as.slots_lock);
	for (u32 i = 0; i < ARRAY_SIZE(ptdev->mmu->as.slots); i++) {
		struct panthor_vm *vm = ptdev->mmu->as.slots[i].vm;

		if (vm) {
			drm_WARN_ON(&ptdev->base, panthor_mmu_as_disable(ptdev, i));
			panthor_vm_release_as_locked(vm);
		}
	}
	mutex_unlock(&ptdev->mmu->as.slots_lock);
}

static void panthor_mmu_release_wq(struct drm_device *ddev, void *res)
{
	destroy_workqueue(res);
}

/**
 * panthor_mmu_init() - Initialize the MMU logic.
 * @ptdev: Device.
 *
 * Return: 0 on success, a negative error code otherwise.
 */
int panthor_mmu_init(struct panthor_device *ptdev)
{
	u32 va_bits = GPU_MMU_FEATURES_VA_BITS(ptdev->gpu_info.mmu_features);
	struct panthor_mmu *mmu;
	int ret, irq;

	mmu = drmm_kzalloc(&ptdev->base, sizeof(*mmu), GFP_KERNEL);
	if (!mmu)
		return -ENOMEM;

	INIT_LIST_HEAD(&mmu->as.lru_list);

	ret = drmm_mutex_init(&ptdev->base, &mmu->as.slots_lock);
	if (ret)
		return ret;

	INIT_LIST_HEAD(&mmu->vm.list);
	ret = drmm_mutex_init(&ptdev->base, &mmu->vm.lock);
	if (ret)
		return ret;

	ptdev->mmu = mmu;

	irq = platform_get_irq_byname(to_platform_device(ptdev->base.dev), "mmu");
	if (irq <= 0)
		return -ENODEV;

	ret = panthor_request_mmu_irq(ptdev, &mmu->irq, irq,
				      panthor_mmu_fault_mask(ptdev, ~0));
	if (ret)
		return ret;

	mmu->vm.wq = alloc_workqueue("panthor-vm-bind", WQ_UNBOUND, 0);
	if (!mmu->vm.wq)
		return -ENOMEM;

	/* On 32-bit kernels, the VA space is limited by the io_pgtable_ops abstraction,
	 * which passes iova as an unsigned long. Patch the mmu_features to reflect this
	 * limitation.
	 */
	if (sizeof(unsigned long) * 8 < va_bits) {
		ptdev->gpu_info.mmu_features &= ~GENMASK(7, 0);
		ptdev->gpu_info.mmu_features |= sizeof(unsigned long) * 8;
	}

	return drmm_add_action_or_reset(&ptdev->base, panthor_mmu_release_wq, mmu->vm.wq);
}

#ifdef CONFIG_DEBUG_FS
static int show_vm_gpuvas(struct panthor_vm *vm, struct seq_file *m)
{
	int ret;

	mutex_lock(&vm->op_lock);
	ret = drm_debugfs_gpuva_info(m, &vm->base);
	mutex_unlock(&vm->op_lock);

	return ret;
}

static int show_each_vm(struct seq_file *m, void *arg)
{
	struct drm_info_node *node = (struct drm_info_node *)m->private;
	struct drm_device *ddev = node->minor->dev;
	struct panthor_device *ptdev = container_of(ddev, struct panthor_device, base);
	int (*show)(struct panthor_vm *, struct seq_file *) = node->info_ent->data;
	struct panthor_vm *vm;
	int ret = 0;

	mutex_lock(&ptdev->mmu->vm.lock);
	list_for_each_entry(vm, &ptdev->mmu->vm.list, node) {
		ret = show(vm, m);
		if (ret < 0)
			break;

		seq_puts(m, "\n");
	}
	mutex_unlock(&ptdev->mmu->vm.lock);

	return ret;
}

static struct drm_info_list panthor_mmu_debugfs_list[] = {
	DRM_DEBUGFS_GPUVA_INFO(show_each_vm, show_vm_gpuvas),
};

/**
 * panthor_mmu_debugfs_init() - Initialize MMU debugfs entries
 * @minor: Minor.
 */
void panthor_mmu_debugfs_init(struct drm_minor *minor)
{
	drm_debugfs_create_files(panthor_mmu_debugfs_list,
				 ARRAY_SIZE(panthor_mmu_debugfs_list),
				 minor->debugfs_root, minor);
}
#endif /* CONFIG_DEBUG_FS */

/**
 * panthor_mmu_pt_cache_init() - Initialize the page table cache.
 *
 * Return: 0 on success, a negative error code otherwise.
 */
int panthor_mmu_pt_cache_init(void)
{
	pt_cache = kmem_cache_create("panthor-mmu-pt", SZ_4K, SZ_4K, 0, NULL);
	if (!pt_cache)
		return -ENOMEM;

	return 0;
}

/**
 * panthor_mmu_pt_cache_fini() - Destroy the page table cache.
 */
void panthor_mmu_pt_cache_fini(void)
{
	kmem_cache_destroy(pt_cache);
}<|MERGE_RESOLUTION|>--- conflicted
+++ resolved
@@ -880,13 +880,6 @@
 	if (!drm_dev_enter(&ptdev->base, &cookie))
 		return 0;
 
-<<<<<<< HEAD
-	/*
-	 * If we made it this far, that means the device is awake, because
-	 * upon device suspension, all active VMs are given an AS id of -1
-	 */
-=======
->>>>>>> 049be940
 	ret = mmu_hw_do_operation(vm, iova, size, AS_COMMAND_FLUSH_PT);
 
 	drm_dev_exit(cookie);
