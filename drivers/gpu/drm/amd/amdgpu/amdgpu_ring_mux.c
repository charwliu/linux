/*
 * Copyright 2022 Advanced Micro Devices, Inc.
 *
 * Permission is hereby granted, free of charge, to any person obtaining a
 * copy of this software and associated documentation files (the "Software"),
 * to deal in the Software without restriction, including without limitation
 * the rights to use, copy, modify, merge, publish, distribute, sublicense,
 * and/or sell copies of the Software, and to permit persons to whom the
 * Software is furnished to do so, subject to the following conditions:
 *
 * The above copyright notice and this permission notice shall be included in
 * all copies or substantial portions of the Software.
 *
 * THE SOFTWARE IS PROVIDED "AS IS", WITHOUT WARRANTY OF ANY KIND, EXPRESS OR
 * IMPLIED, INCLUDING BUT NOT LIMITED TO THE WARRANTIES OF MERCHANTABILITY,
 * FITNESS FOR A PARTICULAR PURPOSE AND NONINFRINGEMENT.  IN NO EVENT SHALL
 * THE COPYRIGHT HOLDER(S) OR AUTHOR(S) BE LIABLE FOR ANY CLAIM, DAMAGES OR
 * OTHER LIABILITY, WHETHER IN AN ACTION OF CONTRACT, TORT OR OTHERWISE,
 * ARISING FROM, OUT OF OR IN CONNECTION WITH THE SOFTWARE OR THE USE OR
 * OTHER DEALINGS IN THE SOFTWARE.
 *
 */
#include <linux/slab.h>
#include <drm/drm_print.h>

#include "amdgpu_ring_mux.h"
#include "amdgpu_ring.h"
#include "amdgpu.h"

#define AMDGPU_MUX_RESUBMIT_JIFFIES_TIMEOUT (HZ / 2)
#define AMDGPU_MAX_LAST_UNSIGNALED_THRESHOLD_US 10000

static const struct ring_info {
	unsigned int hw_pio;
	const char *ring_name;
} sw_ring_info[] = {
	{ AMDGPU_RING_PRIO_DEFAULT, "gfx_low"},
	{ AMDGPU_RING_PRIO_2, "gfx_high"},
};

static struct kmem_cache *amdgpu_mux_chunk_slab;

static inline struct amdgpu_mux_entry *amdgpu_ring_mux_sw_entry(struct amdgpu_ring_mux *mux,
								struct amdgpu_ring *ring)
{
	return ring->entry_index < mux->ring_entry_size ?
			&mux->ring_entry[ring->entry_index] : NULL;
}

/* copy packages on sw ring range[begin, end) */
static void amdgpu_ring_mux_copy_pkt_from_sw_ring(struct amdgpu_ring_mux *mux,
						  struct amdgpu_ring *ring,
						  u64 s_start, u64 s_end)
{
	u64 start, end;
	struct amdgpu_ring *real_ring = mux->real_ring;

	start = s_start & ring->buf_mask;
	end = s_end & ring->buf_mask;

	if (start == end) {
		DRM_ERROR("no more data copied from sw ring\n");
		return;
	}
	if (start > end) {
		amdgpu_ring_alloc(real_ring, (ring->ring_size >> 2) + end - start);
		amdgpu_ring_write_multiple(real_ring, (void *)&ring->ring[start],
					   (ring->ring_size >> 2) - start);
		amdgpu_ring_write_multiple(real_ring, (void *)&ring->ring[0], end);
	} else {
		amdgpu_ring_alloc(real_ring, end - start);
		amdgpu_ring_write_multiple(real_ring, (void *)&ring->ring[start], end - start);
	}
}

static void amdgpu_mux_resubmit_chunks(struct amdgpu_ring_mux *mux)
{
	struct amdgpu_mux_entry *e = NULL;
	struct amdgpu_mux_chunk *chunk;
	uint32_t seq, last_seq;
	int i;

	/*find low priority entries:*/
	if (!mux->s_resubmit)
		return;

	for (i = 0; i < mux->num_ring_entries; i++) {
		if (mux->ring_entry[i].ring->hw_prio <= AMDGPU_RING_PRIO_DEFAULT) {
			e = &mux->ring_entry[i];
			break;
		}
	}

	if (!e) {
		DRM_ERROR("%s no low priority ring found\n", __func__);
		return;
	}

	last_seq = atomic_read(&e->ring->fence_drv.last_seq);
	seq = mux->seqno_to_resubmit;
	if (last_seq < seq) {
		/*resubmit all the fences between (last_seq, seq]*/
		list_for_each_entry(chunk, &e->list, entry) {
			if (chunk->sync_seq > last_seq && chunk->sync_seq <= seq) {
				amdgpu_fence_update_start_timestamp(e->ring,
								    chunk->sync_seq,
								    ktime_get());
				if (chunk->sync_seq ==
					le32_to_cpu(*(e->ring->fence_drv.cpu_addr + 2))) {
					if (chunk->cntl_offset <= e->ring->buf_mask)
						amdgpu_ring_patch_cntl(e->ring,
								       chunk->cntl_offset);
					if (chunk->ce_offset <= e->ring->buf_mask)
						amdgpu_ring_patch_ce(e->ring, chunk->ce_offset);
					if (chunk->de_offset <= e->ring->buf_mask)
						amdgpu_ring_patch_de(e->ring, chunk->de_offset);
				}
				amdgpu_ring_mux_copy_pkt_from_sw_ring(mux, e->ring,
								      chunk->start,
								      chunk->end);
				mux->wptr_resubmit = chunk->end;
				amdgpu_ring_commit(mux->real_ring);
			}
		}
	}

	del_timer(&mux->resubmit_timer);
	mux->s_resubmit = false;
}

static void amdgpu_ring_mux_schedule_resubmit(struct amdgpu_ring_mux *mux)
{
	mod_timer(&mux->resubmit_timer, jiffies + AMDGPU_MUX_RESUBMIT_JIFFIES_TIMEOUT);
}

static void amdgpu_mux_resubmit_fallback(struct timer_list *t)
{
	struct amdgpu_ring_mux *mux = from_timer(mux, t, resubmit_timer);

	if (!spin_trylock(&mux->lock)) {
		amdgpu_ring_mux_schedule_resubmit(mux);
		DRM_ERROR("reschedule resubmit\n");
		return;
	}
	amdgpu_mux_resubmit_chunks(mux);
	spin_unlock(&mux->lock);
}

int amdgpu_ring_mux_init(struct amdgpu_ring_mux *mux, struct amdgpu_ring *ring,
			 unsigned int entry_size)
{
	mux->real_ring = ring;
	mux->num_ring_entries = 0;

	mux->ring_entry = kcalloc(entry_size, sizeof(struct amdgpu_mux_entry), GFP_KERNEL);
	if (!mux->ring_entry)
		return -ENOMEM;

	mux->ring_entry_size = entry_size;
	mux->s_resubmit = false;

	amdgpu_mux_chunk_slab = kmem_cache_create("amdgpu_mux_chunk",
						  sizeof(struct amdgpu_mux_chunk), 0,
						  SLAB_HWCACHE_ALIGN, NULL);
	if (!amdgpu_mux_chunk_slab) {
		DRM_ERROR("create amdgpu_mux_chunk cache failed\n");
		return -ENOMEM;
	}

	spin_lock_init(&mux->lock);
	timer_setup(&mux->resubmit_timer, amdgpu_mux_resubmit_fallback, 0);

	return 0;
}

void amdgpu_ring_mux_fini(struct amdgpu_ring_mux *mux)
{
	struct amdgpu_mux_entry *e;
	struct amdgpu_mux_chunk *chunk, *chunk2;
	int i;

	for (i = 0; i < mux->num_ring_entries; i++) {
		e = &mux->ring_entry[i];
		list_for_each_entry_safe(chunk, chunk2, &e->list, entry) {
			list_del(&chunk->entry);
			kmem_cache_free(amdgpu_mux_chunk_slab, chunk);
		}
	}
	kmem_cache_destroy(amdgpu_mux_chunk_slab);
	kfree(mux->ring_entry);
	mux->ring_entry = NULL;
	mux->num_ring_entries = 0;
	mux->ring_entry_size = 0;
}

int amdgpu_ring_mux_add_sw_ring(struct amdgpu_ring_mux *mux, struct amdgpu_ring *ring)
{
	struct amdgpu_mux_entry *e;

	if (mux->num_ring_entries >= mux->ring_entry_size) {
		DRM_ERROR("add sw ring exceeding max entry size\n");
		return -ENOENT;
	}

	e = &mux->ring_entry[mux->num_ring_entries];
	ring->entry_index = mux->num_ring_entries;
	e->ring = ring;

	INIT_LIST_HEAD(&e->list);
	mux->num_ring_entries += 1;
	return 0;
}

void amdgpu_ring_mux_set_wptr(struct amdgpu_ring_mux *mux, struct amdgpu_ring *ring, u64 wptr)
{
	struct amdgpu_mux_entry *e;

	spin_lock(&mux->lock);

	if (ring->hw_prio <= AMDGPU_RING_PRIO_DEFAULT)
		amdgpu_mux_resubmit_chunks(mux);

	e = amdgpu_ring_mux_sw_entry(mux, ring);
	if (!e) {
		DRM_ERROR("cannot find entry for sw ring\n");
		spin_unlock(&mux->lock);
		return;
	}

	/* We could skip this set wptr as preemption in process. */
	if (ring->hw_prio <= AMDGPU_RING_PRIO_DEFAULT && mux->pending_trailing_fence_signaled) {
		spin_unlock(&mux->lock);
		return;
	}

	e->sw_cptr = e->sw_wptr;
	/* Update cptr if the package already copied in resubmit functions */
	if (ring->hw_prio <= AMDGPU_RING_PRIO_DEFAULT && e->sw_cptr < mux->wptr_resubmit)
		e->sw_cptr = mux->wptr_resubmit;
	e->sw_wptr = wptr;
	e->start_ptr_in_hw_ring = mux->real_ring->wptr;

	/* Skip copying for the packages already resubmitted.*/
	if (ring->hw_prio > AMDGPU_RING_PRIO_DEFAULT || mux->wptr_resubmit < wptr) {
		amdgpu_ring_mux_copy_pkt_from_sw_ring(mux, ring, e->sw_cptr, wptr);
		e->end_ptr_in_hw_ring = mux->real_ring->wptr;
		amdgpu_ring_commit(mux->real_ring);
	} else {
		e->end_ptr_in_hw_ring = mux->real_ring->wptr;
	}
	spin_unlock(&mux->lock);
}

u64 amdgpu_ring_mux_get_wptr(struct amdgpu_ring_mux *mux, struct amdgpu_ring *ring)
{
	struct amdgpu_mux_entry *e;

	e = amdgpu_ring_mux_sw_entry(mux, ring);
	if (!e) {
		DRM_ERROR("cannot find entry for sw ring\n");
		return 0;
	}

	return e->sw_wptr;
}

/**
 * amdgpu_ring_mux_get_rptr - get the readptr of the software ring
 * @mux: the multiplexer the software rings attach to
 * @ring: the software ring of which we calculate the readptr
 *
 * The return value of the readptr is not precise while the other rings could
 * write data onto the real ring buffer.After overwriting on the real ring, we
 * can not decide if our packages have been excuted or not read yet. However,
 * this function is only called by the tools such as umr to collect the latest
 * packages for the hang analysis. We assume the hang happens near our latest
 * submit. Thus we could use the following logic to give the clue:
 * If the readptr is between start and end, then we return the copy pointer
 * plus the distance from start to readptr. If the readptr is before start, we
 * return the copy pointer. Lastly, if the readptr is past end, we return the
 * write pointer.
 */
u64 amdgpu_ring_mux_get_rptr(struct amdgpu_ring_mux *mux, struct amdgpu_ring *ring)
{
	struct amdgpu_mux_entry *e;
	u64 readp, offset, start, end;

	e = amdgpu_ring_mux_sw_entry(mux, ring);
	if (!e) {
		DRM_ERROR("no sw entry found!\n");
		return 0;
	}

	readp = amdgpu_ring_get_rptr(mux->real_ring);

	start = e->start_ptr_in_hw_ring & mux->real_ring->buf_mask;
	end = e->end_ptr_in_hw_ring & mux->real_ring->buf_mask;
	if (start > end) {
		if (readp <= end)
			readp += mux->real_ring->ring_size >> 2;
		end += mux->real_ring->ring_size >> 2;
	}

	if (start <= readp && readp <= end) {
		offset = readp - start;
		e->sw_rptr = (e->sw_cptr + offset) & ring->buf_mask;
	} else if (readp < start) {
		e->sw_rptr = e->sw_cptr;
	} else {
		/* end < readptr */
		e->sw_rptr = e->sw_wptr;
	}

	return e->sw_rptr;
}

u64 amdgpu_sw_ring_get_rptr_gfx(struct amdgpu_ring *ring)
{
	struct amdgpu_device *adev = ring->adev;
	struct amdgpu_ring_mux *mux = &adev->gfx.muxer;

	WARN_ON(!ring->is_sw_ring);
	return amdgpu_ring_mux_get_rptr(mux, ring);
}

u64 amdgpu_sw_ring_get_wptr_gfx(struct amdgpu_ring *ring)
{
	struct amdgpu_device *adev = ring->adev;
	struct amdgpu_ring_mux *mux = &adev->gfx.muxer;

	WARN_ON(!ring->is_sw_ring);
	return amdgpu_ring_mux_get_wptr(mux, ring);
}

void amdgpu_sw_ring_set_wptr_gfx(struct amdgpu_ring *ring)
{
	struct amdgpu_device *adev = ring->adev;
	struct amdgpu_ring_mux *mux = &adev->gfx.muxer;

	WARN_ON(!ring->is_sw_ring);
	amdgpu_ring_mux_set_wptr(mux, ring, ring->wptr);
}

/* Override insert_nop to prevent emitting nops to the software rings */
void amdgpu_sw_ring_insert_nop(struct amdgpu_ring *ring, uint32_t count)
{
	WARN_ON(!ring->is_sw_ring);
}

const char *amdgpu_sw_ring_name(int idx)
{
	return idx < ARRAY_SIZE(sw_ring_info) ?
		sw_ring_info[idx].ring_name : NULL;
}

unsigned int amdgpu_sw_ring_priority(int idx)
{
	return idx < ARRAY_SIZE(sw_ring_info) ?
		sw_ring_info[idx].hw_pio : AMDGPU_RING_PRIO_DEFAULT;
}

/*Scan on low prio rings to have unsignaled fence and high ring has no fence.*/
static int amdgpu_mcbp_scan(struct amdgpu_ring_mux *mux)
{
	struct amdgpu_ring *ring;
	int i, need_preempt;

	need_preempt = 0;
	for (i = 0; i < mux->num_ring_entries; i++) {
		ring = mux->ring_entry[i].ring;
		if (ring->hw_prio > AMDGPU_RING_PRIO_DEFAULT &&
		    amdgpu_fence_count_emitted(ring) > 0)
			return 0;
		if (ring->hw_prio <= AMDGPU_RING_PRIO_DEFAULT &&
		    amdgpu_fence_last_unsignaled_time_us(ring) >
		    AMDGPU_MAX_LAST_UNSIGNALED_THRESHOLD_US)
			need_preempt = 1;
	}
	return need_preempt && !mux->s_resubmit;
}

/* Trigger Mid-Command Buffer Preemption (MCBP) and find if we need to resubmit. */
static int amdgpu_mcbp_trigger_preempt(struct amdgpu_ring_mux *mux)
{
	int r;

	spin_lock(&mux->lock);
	mux->pending_trailing_fence_signaled = true;
	r = amdgpu_ring_preempt_ib(mux->real_ring);
	spin_unlock(&mux->lock);
	return r;
}

void amdgpu_sw_ring_ib_begin(struct amdgpu_ring *ring)
{
	struct amdgpu_device *adev = ring->adev;
	struct amdgpu_ring_mux *mux = &adev->gfx.muxer;

	WARN_ON(!ring->is_sw_ring);
	if (ring->hw_prio > AMDGPU_RING_PRIO_DEFAULT) {
		if (amdgpu_mcbp_scan(mux) > 0)
			amdgpu_mcbp_trigger_preempt(mux);
		return;
	}

	amdgpu_ring_mux_start_ib(mux, ring);
}

void amdgpu_sw_ring_ib_end(struct amdgpu_ring *ring)
{
	struct amdgpu_device *adev = ring->adev;
	struct amdgpu_ring_mux *mux = &adev->gfx.muxer;

	WARN_ON(!ring->is_sw_ring);
	if (ring->hw_prio > AMDGPU_RING_PRIO_DEFAULT)
		return;
	amdgpu_ring_mux_end_ib(mux, ring);
}

void amdgpu_sw_ring_ib_mark_offset(struct amdgpu_ring *ring, enum amdgpu_ring_mux_offset_type type)
{
	struct amdgpu_device *adev = ring->adev;
	struct amdgpu_ring_mux *mux = &adev->gfx.muxer;
	unsigned offset;

<<<<<<< HEAD
=======
	if (ring->hw_prio > AMDGPU_RING_PRIO_DEFAULT)
		return;

>>>>>>> 38ca6978
	offset = ring->wptr & ring->buf_mask;

	amdgpu_ring_mux_ib_mark_offset(mux, ring, offset, type);
}

void amdgpu_ring_mux_start_ib(struct amdgpu_ring_mux *mux, struct amdgpu_ring *ring)
{
	struct amdgpu_mux_entry *e;
	struct amdgpu_mux_chunk *chunk;

	spin_lock(&mux->lock);
	amdgpu_mux_resubmit_chunks(mux);
	spin_unlock(&mux->lock);

	e = amdgpu_ring_mux_sw_entry(mux, ring);
	if (!e) {
		DRM_ERROR("cannot find entry!\n");
		return;
	}

	chunk = kmem_cache_alloc(amdgpu_mux_chunk_slab, GFP_KERNEL);
	if (!chunk) {
		DRM_ERROR("alloc amdgpu_mux_chunk_slab failed\n");
		return;
	}

	chunk->start = ring->wptr;
	/* the initialized value used to check if they are set by the ib submission*/
	chunk->cntl_offset = ring->buf_mask + 1;
	chunk->de_offset = ring->buf_mask + 1;
	chunk->ce_offset = ring->buf_mask + 1;
	list_add_tail(&chunk->entry, &e->list);
}

static void scan_and_remove_signaled_chunk(struct amdgpu_ring_mux *mux, struct amdgpu_ring *ring)
{
	uint32_t last_seq = 0;
	struct amdgpu_mux_entry *e;
	struct amdgpu_mux_chunk *chunk, *tmp;

	e = amdgpu_ring_mux_sw_entry(mux, ring);
	if (!e) {
		DRM_ERROR("cannot find entry!\n");
		return;
	}

	last_seq = atomic_read(&ring->fence_drv.last_seq);

	list_for_each_entry_safe(chunk, tmp, &e->list, entry) {
		if (chunk->sync_seq <= last_seq) {
			list_del(&chunk->entry);
			kmem_cache_free(amdgpu_mux_chunk_slab, chunk);
		}
	}
}

void amdgpu_ring_mux_ib_mark_offset(struct amdgpu_ring_mux *mux,
				    struct amdgpu_ring *ring, u64 offset,
				    enum amdgpu_ring_mux_offset_type type)
{
	struct amdgpu_mux_entry *e;
	struct amdgpu_mux_chunk *chunk;

	e = amdgpu_ring_mux_sw_entry(mux, ring);
	if (!e) {
		DRM_ERROR("cannot find entry!\n");
		return;
	}

	chunk = list_last_entry(&e->list, struct amdgpu_mux_chunk, entry);
	if (!chunk) {
		DRM_ERROR("cannot find chunk!\n");
		return;
	}

	switch (type) {
	case AMDGPU_MUX_OFFSET_TYPE_CONTROL:
		chunk->cntl_offset = offset;
		break;
	case AMDGPU_MUX_OFFSET_TYPE_DE:
		chunk->de_offset = offset;
		break;
	case AMDGPU_MUX_OFFSET_TYPE_CE:
		chunk->ce_offset = offset;
		break;
	default:
		DRM_ERROR("invalid type (%d)\n", type);
		break;
	}
}

void amdgpu_ring_mux_end_ib(struct amdgpu_ring_mux *mux, struct amdgpu_ring *ring)
{
	struct amdgpu_mux_entry *e;
	struct amdgpu_mux_chunk *chunk;

	e = amdgpu_ring_mux_sw_entry(mux, ring);
	if (!e) {
		DRM_ERROR("cannot find entry!\n");
		return;
	}

	chunk = list_last_entry(&e->list, struct amdgpu_mux_chunk, entry);
	if (!chunk) {
		DRM_ERROR("cannot find chunk!\n");
		return;
	}

	chunk->end = ring->wptr;
	chunk->sync_seq = READ_ONCE(ring->fence_drv.sync_seq);

	scan_and_remove_signaled_chunk(mux, ring);
}

bool amdgpu_mcbp_handle_trailing_fence_irq(struct amdgpu_ring_mux *mux)
{
	struct amdgpu_mux_entry *e;
	struct amdgpu_ring *ring = NULL;
	int i;

	if (!mux->pending_trailing_fence_signaled)
		return false;

	if (mux->real_ring->trail_seq != le32_to_cpu(*mux->real_ring->trail_fence_cpu_addr))
		return false;

	for (i = 0; i < mux->num_ring_entries; i++) {
		e = &mux->ring_entry[i];
		if (e->ring->hw_prio <= AMDGPU_RING_PRIO_DEFAULT) {
			ring = e->ring;
			break;
		}
	}

	if (!ring) {
		DRM_ERROR("cannot find low priority ring\n");
		return false;
	}

	amdgpu_fence_process(ring);
	if (amdgpu_fence_count_emitted(ring) > 0) {
		mux->s_resubmit = true;
		mux->seqno_to_resubmit = ring->fence_drv.sync_seq;
		amdgpu_ring_mux_schedule_resubmit(mux);
	}

	mux->pending_trailing_fence_signaled = false;
	return true;
}<|MERGE_RESOLUTION|>--- conflicted
+++ resolved
@@ -423,12 +423,9 @@
 	struct amdgpu_ring_mux *mux = &adev->gfx.muxer;
 	unsigned offset;
 
-<<<<<<< HEAD
-=======
 	if (ring->hw_prio > AMDGPU_RING_PRIO_DEFAULT)
 		return;
 
->>>>>>> 38ca6978
 	offset = ring->wptr & ring->buf_mask;
 
 	amdgpu_ring_mux_ib_mark_offset(mux, ring, offset, type);
