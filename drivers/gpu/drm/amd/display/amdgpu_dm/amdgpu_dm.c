--- conflicted
+++ resolved
@@ -375,35 +375,6 @@
 {
 	reverse_planes_order(array_of_surface_update, planes_count);
 
-	/*
-	 * Previous frame finished and HW is ready for optimization.
-	 */
-	if (update_type == UPDATE_TYPE_FAST)
-		dc_post_update_surfaces_to_stream(dc);
-
-	return dc_update_planes_and_stream(dc,
-					   array_of_surface_update,
-					   planes_count,
-					   stream,
-					   stream_update);
-}
-
-/**
- * update_planes_and_stream_adapter() - Send planes to be updated in DC
- *
- * DC has a generic way to update planes and stream via
- * dc_update_planes_and_stream function; however, DM might need some
- * adjustments and preparation before calling it. This function is a wrapper
- * for the dc_update_planes_and_stream that does any required configuration
- * before passing control to DC.
- */
-static inline bool update_planes_and_stream_adapter(struct dc *dc,
-						    int update_type,
-						    int planes_count,
-						    struct dc_stream_state *stream,
-						    struct dc_stream_update *stream_update,
-						    struct dc_surface_update *array_of_surface_update)
-{
 	/*
 	 * Previous frame finished and HW is ready for optimization.
 	 */
@@ -7166,13 +7137,7 @@
 				drm_add_modes_noedid(connector, 1920, 1080);
 	} else {
 		amdgpu_dm_connector_ddc_get_modes(connector, edid);
-		/* most eDP supports only timings from its edid,
-		 * usually only detailed timings are available
-		 * from eDP edid. timings which are not from edid
-		 * may damage eDP
-		 */
-		if (connector->connector_type != DRM_MODE_CONNECTOR_eDP)
-			amdgpu_dm_connector_add_common_modes(encoder, connector);
+		amdgpu_dm_connector_add_common_modes(encoder, connector);
 		amdgpu_dm_connector_add_freesync_modes(connector, edid);
 	}
 	amdgpu_dm_fbc_init(connector);
@@ -7885,13 +7850,6 @@
 	return abo->tbo.resource ? abo->tbo.resource->mem_type : 0;
 }
 
-static inline uint32_t get_mem_type(struct drm_framebuffer *fb)
-{
-	struct amdgpu_bo *abo = gem_to_amdgpu_bo(fb->obj[0]);
-
-	return abo->tbo.resource ? abo->tbo.resource->mem_type : 0;
-}
-
 static void amdgpu_dm_commit_planes(struct drm_atomic_state *state,
 				    struct dc_state *dc_state,
 				    struct drm_device *dev,
@@ -8036,12 +7994,9 @@
 		 * Only allow immediate flips for fast updates that don't
 		 * change memory domain, FB pitch, DCC state, rotation or
 		 * mirroring.
-<<<<<<< HEAD
-=======
 		 *
 		 * dm_crtc_helper_atomic_check() only accepts async flips with
 		 * fast updates.
->>>>>>> 38ca6978
 		 */
 		if (crtc->state->async_flip &&
 		    acrtc_state->update_type != UPDATE_TYPE_FAST)
