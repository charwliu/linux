--- conflicted
+++ resolved
@@ -9,10 +9,6 @@
 	select DRM_ANALOGIX_DP if ROCKCHIP_ANALOGIX_DP
 	select DRM_DW_HDMI if ROCKCHIP_DW_HDMI
 	select DRM_DW_MIPI_DSI if ROCKCHIP_DW_MIPI_DSI
-<<<<<<< HEAD
-	select DRM_RGB if ROCKCHIP_RGB
-=======
->>>>>>> df0cc57e
 	select GENERIC_PHY if ROCKCHIP_DW_MIPI_DSI
 	select GENERIC_PHY_MIPI_DPHY if ROCKCHIP_DW_MIPI_DSI
 	select SND_SOC_HDMI_CODEC if ROCKCHIP_CDN_DP && SND_SOC
