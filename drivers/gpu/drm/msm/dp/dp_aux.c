--- conflicted
+++ resolved
@@ -388,11 +388,7 @@
 
 	if (!aux->cmd_busy) {
 		DRM_ERROR("Unexpected DP AUX IRQ %#010x when not busy\n", isr);
-<<<<<<< HEAD
-		return;
-=======
 		return IRQ_NONE;
->>>>>>> 38ca6978
 	}
 
 	/*
@@ -424,11 +420,7 @@
 		aux->aux_error_num = DP_AUX_ERR_NONE;
 	} else {
 		DRM_WARN("Unexpected interrupt: %#010x\n", isr);
-<<<<<<< HEAD
-		return;
-=======
 		return IRQ_NONE;
->>>>>>> 38ca6978
 	}
 
 	complete(&aux->comp);
