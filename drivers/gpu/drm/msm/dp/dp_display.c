--- conflicted
+++ resolved
@@ -1561,10 +1561,6 @@
 
 error:
 	if (dp->is_edp) {
-<<<<<<< HEAD
-		disable_irq(dp_priv->irq);
-=======
->>>>>>> 38ca6978
 		of_dp_aux_depopulate_bus(dp_priv->aux);
 		dp_display_host_phy_exit(dp_priv);
 		dp_display_host_deinit(dp_priv);
