// SPDX-License-Identifier: GPL-2.0-only
/* Copyright (c) 2015-2018, The Linux Foundation. All rights reserved.
 * Copyright (c) 2022 Qualcomm Innovation Center, Inc. All rights reserved.
 */

#include <linux/delay.h>
#include "dpu_hwio.h"
#include "dpu_hw_ctl.h"
#include "dpu_kms.h"
#include "dpu_trace.h"

#define   CTL_LAYER(lm)                 \
	(((lm) == LM_5) ? (0x024) : (((lm) - LM_0) * 0x004))
#define   CTL_LAYER_EXT(lm)             \
	(0x40 + (((lm) - LM_0) * 0x004))
#define   CTL_LAYER_EXT2(lm)             \
	(0x70 + (((lm) - LM_0) * 0x004))
#define   CTL_LAYER_EXT3(lm)             \
	(0xA0 + (((lm) - LM_0) * 0x004))
#define CTL_LAYER_EXT4(lm)             \
	(0xB8 + (((lm) - LM_0) * 0x004))
#define   CTL_TOP                       0x014
#define   CTL_FLUSH                     0x018
#define   CTL_START                     0x01C
#define   CTL_PREPARE                   0x0d0
#define   CTL_SW_RESET                  0x030
#define   CTL_LAYER_EXTN_OFFSET         0x40
#define   CTL_MERGE_3D_ACTIVE           0x0E4
#define   CTL_DSC_ACTIVE                0x0E8
#define   CTL_WB_ACTIVE                 0x0EC
#define   CTL_INTF_ACTIVE               0x0F4
#define   CTL_FETCH_PIPE_ACTIVE         0x0FC
#define   CTL_MERGE_3D_FLUSH            0x100
#define   CTL_DSC_FLUSH                0x104
#define   CTL_WB_FLUSH                  0x108
#define   CTL_INTF_FLUSH                0x110
#define   CTL_INTF_MASTER               0x134
#define   CTL_DSPP_n_FLUSH(n)           ((0x13C) + ((n) * 4))

#define CTL_MIXER_BORDER_OUT            BIT(24)
#define CTL_FLUSH_MASK_CTL              BIT(17)

#define DPU_REG_RESET_TIMEOUT_US        2000
#define  MERGE_3D_IDX   23
#define  DSC_IDX        22
#define  INTF_IDX       31
#define WB_IDX          16
#define  DSPP_IDX       29  /* From DPU hw rev 7.x.x */
#define CTL_INVALID_BIT                 0xffff
#define CTL_DEFAULT_GROUP_ID		0xf

static const u32 fetch_tbl[SSPP_MAX] = {CTL_INVALID_BIT, 16, 17, 18, 19,
	CTL_INVALID_BIT, CTL_INVALID_BIT, CTL_INVALID_BIT, CTL_INVALID_BIT, 0,
	1, 2, 3, 4, 5};
<<<<<<< HEAD

static const struct dpu_ctl_cfg *_ctl_offset(enum dpu_ctl ctl,
		const struct dpu_mdss_cfg *m,
		void __iomem *addr,
		struct dpu_hw_blk_reg_map *b)
{
	int i;

	for (i = 0; i < m->ctl_count; i++) {
		if (ctl == m->ctl[i].id) {
			b->blk_addr = addr + m->ctl[i].base;
			b->log_mask = DPU_DBG_MASK_CTL;
			return &m->ctl[i];
		}
	}
	return ERR_PTR(-ENOMEM);
}
=======
>>>>>>> 3766ec12

static int _mixer_stages(const struct dpu_lm_cfg *mixer, int count,
		enum dpu_lm lm)
{
	int i;
	int stages = -EINVAL;

	for (i = 0; i < count; i++) {
		if (lm == mixer[i].id) {
			stages = mixer[i].sblk->maxblendstages;
			break;
		}
	}

	return stages;
}

static inline u32 dpu_hw_ctl_get_flush_register(struct dpu_hw_ctl *ctx)
{
	struct dpu_hw_blk_reg_map *c = &ctx->hw;

	return DPU_REG_READ(c, CTL_FLUSH);
}

static inline void dpu_hw_ctl_trigger_start(struct dpu_hw_ctl *ctx)
{
	trace_dpu_hw_ctl_trigger_start(ctx->pending_flush_mask,
				       dpu_hw_ctl_get_flush_register(ctx));
	DPU_REG_WRITE(&ctx->hw, CTL_START, 0x1);
}

static inline bool dpu_hw_ctl_is_started(struct dpu_hw_ctl *ctx)
{
	return !!(DPU_REG_READ(&ctx->hw, CTL_START) & BIT(0));
}

static inline void dpu_hw_ctl_trigger_pending(struct dpu_hw_ctl *ctx)
{
	trace_dpu_hw_ctl_trigger_prepare(ctx->pending_flush_mask,
					 dpu_hw_ctl_get_flush_register(ctx));
	DPU_REG_WRITE(&ctx->hw, CTL_PREPARE, 0x1);
}

static inline void dpu_hw_ctl_clear_pending_flush(struct dpu_hw_ctl *ctx)
{
	trace_dpu_hw_ctl_clear_pending_flush(ctx->pending_flush_mask,
				     dpu_hw_ctl_get_flush_register(ctx));
	ctx->pending_flush_mask = 0x0;
	ctx->pending_intf_flush_mask = 0;
	ctx->pending_wb_flush_mask = 0;
	ctx->pending_merge_3d_flush_mask = 0;
<<<<<<< HEAD
=======
	ctx->pending_dsc_flush_mask = 0;
>>>>>>> 3766ec12

	memset(ctx->pending_dspp_flush_mask, 0,
		sizeof(ctx->pending_dspp_flush_mask));
}

static inline void dpu_hw_ctl_update_pending_flush(struct dpu_hw_ctl *ctx,
		u32 flushbits)
{
	trace_dpu_hw_ctl_update_pending_flush(flushbits,
					      ctx->pending_flush_mask);
	ctx->pending_flush_mask |= flushbits;
}

static u32 dpu_hw_ctl_get_pending_flush(struct dpu_hw_ctl *ctx)
{
	return ctx->pending_flush_mask;
}

static inline void dpu_hw_ctl_trigger_flush_v1(struct dpu_hw_ctl *ctx)
{
	int dspp;

	if (ctx->pending_flush_mask & BIT(MERGE_3D_IDX))
		DPU_REG_WRITE(&ctx->hw, CTL_MERGE_3D_FLUSH,
				ctx->pending_merge_3d_flush_mask);
	if (ctx->pending_flush_mask & BIT(INTF_IDX))
		DPU_REG_WRITE(&ctx->hw, CTL_INTF_FLUSH,
				ctx->pending_intf_flush_mask);
	if (ctx->pending_flush_mask & BIT(WB_IDX))
		DPU_REG_WRITE(&ctx->hw, CTL_WB_FLUSH,
				ctx->pending_wb_flush_mask);

	if (ctx->pending_flush_mask & BIT(DSPP_IDX))
		for (dspp = DSPP_0; dspp < DSPP_MAX; dspp++) {
			if (ctx->pending_dspp_flush_mask[dspp - DSPP_0])
				DPU_REG_WRITE(&ctx->hw,
				CTL_DSPP_n_FLUSH(dspp - DSPP_0),
				ctx->pending_dspp_flush_mask[dspp - DSPP_0]);
		}

	if (ctx->pending_flush_mask & BIT(DSC_IDX))
		DPU_REG_WRITE(&ctx->hw, CTL_DSC_FLUSH,
			      ctx->pending_dsc_flush_mask);

	DPU_REG_WRITE(&ctx->hw, CTL_FLUSH, ctx->pending_flush_mask);
}

static inline void dpu_hw_ctl_trigger_flush(struct dpu_hw_ctl *ctx)
{
	trace_dpu_hw_ctl_trigger_pending_flush(ctx->pending_flush_mask,
				     dpu_hw_ctl_get_flush_register(ctx));
	DPU_REG_WRITE(&ctx->hw, CTL_FLUSH, ctx->pending_flush_mask);
}

static void dpu_hw_ctl_update_pending_flush_sspp(struct dpu_hw_ctl *ctx,
	enum dpu_sspp sspp)
{
	switch (sspp) {
	case SSPP_VIG0:
		ctx->pending_flush_mask |=  BIT(0);
		break;
	case SSPP_VIG1:
		ctx->pending_flush_mask |= BIT(1);
		break;
	case SSPP_VIG2:
		ctx->pending_flush_mask |= BIT(2);
		break;
	case SSPP_VIG3:
		ctx->pending_flush_mask |= BIT(18);
		break;
	case SSPP_RGB0:
		ctx->pending_flush_mask |= BIT(3);
		break;
	case SSPP_RGB1:
		ctx->pending_flush_mask |= BIT(4);
		break;
	case SSPP_RGB2:
		ctx->pending_flush_mask |= BIT(5);
		break;
	case SSPP_RGB3:
		ctx->pending_flush_mask |= BIT(19);
		break;
	case SSPP_DMA0:
		ctx->pending_flush_mask |= BIT(11);
		break;
	case SSPP_DMA1:
		ctx->pending_flush_mask |= BIT(12);
		break;
	case SSPP_DMA2:
		ctx->pending_flush_mask |= BIT(24);
		break;
	case SSPP_DMA3:
		ctx->pending_flush_mask |= BIT(25);
		break;
	case SSPP_DMA4:
		ctx->pending_flush_mask |= BIT(13);
		break;
	case SSPP_DMA5:
		ctx->pending_flush_mask |= BIT(14);
		break;
	case SSPP_CURSOR0:
		ctx->pending_flush_mask |= BIT(22);
		break;
	case SSPP_CURSOR1:
		ctx->pending_flush_mask |= BIT(23);
		break;
	default:
		break;
	}
}

static void dpu_hw_ctl_update_pending_flush_mixer(struct dpu_hw_ctl *ctx,
	enum dpu_lm lm)
{
	switch (lm) {
	case LM_0:
		ctx->pending_flush_mask |= BIT(6);
		break;
	case LM_1:
		ctx->pending_flush_mask |= BIT(7);
		break;
	case LM_2:
		ctx->pending_flush_mask |= BIT(8);
		break;
	case LM_3:
		ctx->pending_flush_mask |= BIT(9);
		break;
	case LM_4:
		ctx->pending_flush_mask |= BIT(10);
		break;
	case LM_5:
		ctx->pending_flush_mask |= BIT(20);
		break;
	default:
		break;
	}

	ctx->pending_flush_mask |= CTL_FLUSH_MASK_CTL;
}

static void dpu_hw_ctl_update_pending_flush_intf(struct dpu_hw_ctl *ctx,
		enum dpu_intf intf)
{
	switch (intf) {
	case INTF_0:
		ctx->pending_flush_mask |= BIT(31);
		break;
	case INTF_1:
		ctx->pending_flush_mask |= BIT(30);
		break;
	case INTF_2:
		ctx->pending_flush_mask |= BIT(29);
		break;
	case INTF_3:
		ctx->pending_flush_mask |= BIT(28);
		break;
	default:
		break;
	}
}

static void dpu_hw_ctl_update_pending_flush_wb(struct dpu_hw_ctl *ctx,
		enum dpu_wb wb)
{
	switch (wb) {
	case WB_0:
	case WB_1:
	case WB_2:
		ctx->pending_flush_mask |= BIT(WB_IDX);
		break;
	default:
		break;
	}
}

static void dpu_hw_ctl_update_pending_flush_wb_v1(struct dpu_hw_ctl *ctx,
		enum dpu_wb wb)
{
	ctx->pending_wb_flush_mask |= BIT(wb - WB_0);
	ctx->pending_flush_mask |= BIT(WB_IDX);
}

static void dpu_hw_ctl_update_pending_flush_intf_v1(struct dpu_hw_ctl *ctx,
		enum dpu_intf intf)
{
	ctx->pending_intf_flush_mask |= BIT(intf - INTF_0);
	ctx->pending_flush_mask |= BIT(INTF_IDX);
}

static void dpu_hw_ctl_update_pending_flush_merge_3d_v1(struct dpu_hw_ctl *ctx,
		enum dpu_merge_3d merge_3d)
{
	ctx->pending_merge_3d_flush_mask |= BIT(merge_3d - MERGE_3D_0);
	ctx->pending_flush_mask |= BIT(MERGE_3D_IDX);
}

static void dpu_hw_ctl_update_pending_flush_dsc_v1(struct dpu_hw_ctl *ctx,
						   enum dpu_dsc dsc_num)
{
	ctx->pending_dsc_flush_mask |= BIT(dsc_num - DSC_0);
	ctx->pending_flush_mask |= BIT(DSC_IDX);
}

static void dpu_hw_ctl_update_pending_flush_dspp(struct dpu_hw_ctl *ctx,
	enum dpu_dspp dspp, u32 dspp_sub_blk)
{
	switch (dspp) {
	case DSPP_0:
		ctx->pending_flush_mask |= BIT(13);
		break;
	case DSPP_1:
		ctx->pending_flush_mask |= BIT(14);
		break;
	case DSPP_2:
		ctx->pending_flush_mask |= BIT(15);
		break;
	case DSPP_3:
		ctx->pending_flush_mask |= BIT(21);
		break;
	default:
		break;
	}
}

static void dpu_hw_ctl_update_pending_flush_dspp_sub_blocks(
	struct dpu_hw_ctl *ctx,	enum dpu_dspp dspp, u32 dspp_sub_blk)
{
	if (dspp >= DSPP_MAX)
		return;

	switch (dspp_sub_blk) {
	case DPU_DSPP_PCC:
		ctx->pending_dspp_flush_mask[dspp - DSPP_0] |= BIT(4);
		break;
	default:
		return;
	}

	ctx->pending_flush_mask |= BIT(DSPP_IDX);
}

static u32 dpu_hw_ctl_poll_reset_status(struct dpu_hw_ctl *ctx, u32 timeout_us)
{
	struct dpu_hw_blk_reg_map *c = &ctx->hw;
	ktime_t timeout;
	u32 status;

	timeout = ktime_add_us(ktime_get(), timeout_us);

	/*
	 * it takes around 30us to have mdp finish resetting its ctl path
	 * poll every 50us so that reset should be completed at 1st poll
	 */
	do {
		status = DPU_REG_READ(c, CTL_SW_RESET);
		status &= 0x1;
		if (status)
			usleep_range(20, 50);
	} while (status && ktime_compare_safe(ktime_get(), timeout) < 0);

	return status;
}

static int dpu_hw_ctl_reset_control(struct dpu_hw_ctl *ctx)
{
	struct dpu_hw_blk_reg_map *c = &ctx->hw;

	pr_debug("issuing hw ctl reset for ctl:%d\n", ctx->idx);
	DPU_REG_WRITE(c, CTL_SW_RESET, 0x1);
	if (dpu_hw_ctl_poll_reset_status(ctx, DPU_REG_RESET_TIMEOUT_US))
		return -EINVAL;

	return 0;
}

static int dpu_hw_ctl_wait_reset_status(struct dpu_hw_ctl *ctx)
{
	struct dpu_hw_blk_reg_map *c = &ctx->hw;
	u32 status;

	status = DPU_REG_READ(c, CTL_SW_RESET);
	status &= 0x01;
	if (!status)
		return 0;

	pr_debug("hw ctl reset is set for ctl:%d\n", ctx->idx);
	if (dpu_hw_ctl_poll_reset_status(ctx, DPU_REG_RESET_TIMEOUT_US)) {
		pr_err("hw recovery is not complete for ctl:%d\n", ctx->idx);
		return -EINVAL;
	}

	return 0;
}

static void dpu_hw_ctl_clear_all_blendstages(struct dpu_hw_ctl *ctx)
{
	struct dpu_hw_blk_reg_map *c = &ctx->hw;
	int i;

	for (i = 0; i < ctx->mixer_count; i++) {
		enum dpu_lm mixer_id = ctx->mixer_hw_caps[i].id;

		DPU_REG_WRITE(c, CTL_LAYER(mixer_id), 0);
		DPU_REG_WRITE(c, CTL_LAYER_EXT(mixer_id), 0);
		DPU_REG_WRITE(c, CTL_LAYER_EXT2(mixer_id), 0);
		DPU_REG_WRITE(c, CTL_LAYER_EXT3(mixer_id), 0);
	}

	DPU_REG_WRITE(c, CTL_FETCH_PIPE_ACTIVE, 0);
}

struct ctl_blend_config {
	int idx, shift, ext_shift;
};

static const struct ctl_blend_config ctl_blend_config[][2] = {
	[SSPP_NONE] = { { -1 }, { -1 } },
	[SSPP_MAX] =  { { -1 }, { -1 } },
	[SSPP_VIG0] = { { 0, 0,  0  }, { 3, 0 } },
	[SSPP_VIG1] = { { 0, 3,  2  }, { 3, 4 } },
	[SSPP_VIG2] = { { 0, 6,  4  }, { 3, 8 } },
	[SSPP_VIG3] = { { 0, 26, 6  }, { 3, 12 } },
	[SSPP_RGB0] = { { 0, 9,  8  }, { -1 } },
	[SSPP_RGB1] = { { 0, 12, 10 }, { -1 } },
	[SSPP_RGB2] = { { 0, 15, 12 }, { -1 } },
	[SSPP_RGB3] = { { 0, 29, 14 }, { -1 } },
	[SSPP_DMA0] = { { 0, 18, 16 }, { 2, 8 } },
	[SSPP_DMA1] = { { 0, 21, 18 }, { 2, 12 } },
	[SSPP_DMA2] = { { 2, 0      }, { 2, 16 } },
	[SSPP_DMA3] = { { 2, 4      }, { 2, 20 } },
	[SSPP_DMA4] = { { 4, 0      }, { 4, 8 } },
	[SSPP_DMA5] = { { 4, 4      }, { 4, 12 } },
	[SSPP_CURSOR0] =  { { 1, 20 }, { -1 } },
	[SSPP_CURSOR1] =  { { 1, 26 }, { -1 } },
};

static void dpu_hw_ctl_setup_blendstage(struct dpu_hw_ctl *ctx,
	enum dpu_lm lm, struct dpu_hw_stage_cfg *stage_cfg)
{
	struct dpu_hw_blk_reg_map *c = &ctx->hw;
	u32 mix, ext, mix_ext;
	u32 mixercfg[5] = { 0 };
	int i, j;
	int stages;
	int pipes_per_stage;

	stages = _mixer_stages(ctx->mixer_hw_caps, ctx->mixer_count, lm);
	if (stages < 0)
		return;

	if (test_bit(DPU_MIXER_SOURCESPLIT,
		&ctx->mixer_hw_caps->features))
		pipes_per_stage = PIPES_PER_STAGE;
	else
		pipes_per_stage = 1;

	mixercfg[0] = CTL_MIXER_BORDER_OUT; /* always set BORDER_OUT */

	if (!stage_cfg)
		goto exit;

	for (i = 0; i <= stages; i++) {
		/* overflow to ext register if 'i + 1 > 7' */
		mix = (i + 1) & 0x7;
		ext = i >= 7;
		mix_ext = (i + 1) & 0xf;

		for (j = 0 ; j < pipes_per_stage; j++) {
			enum dpu_sspp_multirect_index rect_index =
				stage_cfg->multirect_index[i][j];
			enum dpu_sspp pipe = stage_cfg->stage[i][j];
			const struct ctl_blend_config *cfg =
				&ctl_blend_config[pipe][rect_index == DPU_SSPP_RECT_1];

			/*
			 * CTL_LAYER has 3-bit field (and extra bits in EXT register),
			 * all EXT registers has 4-bit fields.
			 */
			if (cfg->idx == -1) {
				continue;
			} else if (cfg->idx == 0) {
				mixercfg[0] |= mix << cfg->shift;
				mixercfg[1] |= ext << cfg->ext_shift;
			} else {
				mixercfg[cfg->idx] |= mix_ext << cfg->shift;
			}
		}
	}

exit:
	DPU_REG_WRITE(c, CTL_LAYER(lm), mixercfg[0]);
	DPU_REG_WRITE(c, CTL_LAYER_EXT(lm), mixercfg[1]);
	DPU_REG_WRITE(c, CTL_LAYER_EXT2(lm), mixercfg[2]);
	DPU_REG_WRITE(c, CTL_LAYER_EXT3(lm), mixercfg[3]);
	if ((test_bit(DPU_CTL_HAS_LAYER_EXT4, &ctx->caps->features)))
		DPU_REG_WRITE(c, CTL_LAYER_EXT4(lm), mixercfg[4]);
}


static void dpu_hw_ctl_intf_cfg_v1(struct dpu_hw_ctl *ctx,
		struct dpu_hw_intf_cfg *cfg)
{
	struct dpu_hw_blk_reg_map *c = &ctx->hw;
	u32 intf_active = 0;
	u32 wb_active = 0;
	u32 mode_sel = 0;

	/* CTL_TOP[31:28] carries group_id to collate CTL paths
	 * per VM. Explicitly disable it until VM support is
	 * added in SW. Power on reset value is not disable.
	 */
	if ((test_bit(DPU_CTL_VM_CFG, &ctx->caps->features)))
		mode_sel = CTL_DEFAULT_GROUP_ID  << 28;

	if (cfg->intf_mode_sel == DPU_CTL_MODE_SEL_CMD)
		mode_sel |= BIT(17);

	intf_active = DPU_REG_READ(c, CTL_INTF_ACTIVE);
	wb_active = DPU_REG_READ(c, CTL_WB_ACTIVE);

	if (cfg->intf)
		intf_active |= BIT(cfg->intf - INTF_0);

	if (cfg->wb)
		wb_active |= BIT(cfg->wb - WB_0);

	DPU_REG_WRITE(c, CTL_TOP, mode_sel);
	DPU_REG_WRITE(c, CTL_INTF_ACTIVE, intf_active);
	DPU_REG_WRITE(c, CTL_WB_ACTIVE, wb_active);

	if (cfg->merge_3d)
		DPU_REG_WRITE(c, CTL_MERGE_3D_ACTIVE,
			      BIT(cfg->merge_3d - MERGE_3D_0));
<<<<<<< HEAD
	if (cfg->dsc) {
		DPU_REG_WRITE(&ctx->hw, CTL_FLUSH, BIT(DSC_IDX));
=======

	if (cfg->dsc)
>>>>>>> 3766ec12
		DPU_REG_WRITE(c, CTL_DSC_ACTIVE, cfg->dsc);
}

static void dpu_hw_ctl_intf_cfg(struct dpu_hw_ctl *ctx,
		struct dpu_hw_intf_cfg *cfg)
{
	struct dpu_hw_blk_reg_map *c = &ctx->hw;
	u32 intf_cfg = 0;

	intf_cfg |= (cfg->intf & 0xF) << 4;

	if (cfg->mode_3d) {
		intf_cfg |= BIT(19);
		intf_cfg |= (cfg->mode_3d - 0x1) << 20;
	}

	if (cfg->wb)
		intf_cfg |= (cfg->wb & 0x3) + 2;

	switch (cfg->intf_mode_sel) {
	case DPU_CTL_MODE_SEL_VID:
		intf_cfg &= ~BIT(17);
		intf_cfg &= ~(0x3 << 15);
		break;
	case DPU_CTL_MODE_SEL_CMD:
		intf_cfg |= BIT(17);
		intf_cfg |= ((cfg->stream_sel & 0x3) << 15);
		break;
	default:
		pr_err("unknown interface type %d\n", cfg->intf_mode_sel);
		return;
	}

	DPU_REG_WRITE(c, CTL_TOP, intf_cfg);
}

static void dpu_hw_ctl_reset_intf_cfg_v1(struct dpu_hw_ctl *ctx,
		struct dpu_hw_intf_cfg *cfg)
{
	struct dpu_hw_blk_reg_map *c = &ctx->hw;
	u32 intf_active = 0;
	u32 wb_active = 0;
	u32 merge3d_active = 0;
	u32 dsc_active;

	/*
	 * This API resets each portion of the CTL path namely,
	 * clearing the sspps staged on the lm, merge_3d block,
	 * interfaces , writeback etc to ensure clean teardown of the pipeline.
	 * This will be used for writeback to begin with to have a
	 * proper teardown of the writeback session but upon further
	 * validation, this can be extended to all interfaces.
	 */
	if (cfg->merge_3d) {
		merge3d_active = DPU_REG_READ(c, CTL_MERGE_3D_ACTIVE);
		merge3d_active &= ~BIT(cfg->merge_3d - MERGE_3D_0);
		DPU_REG_WRITE(c, CTL_MERGE_3D_ACTIVE,
				merge3d_active);
	}

	dpu_hw_ctl_clear_all_blendstages(ctx);

	if (cfg->intf) {
		intf_active = DPU_REG_READ(c, CTL_INTF_ACTIVE);
		intf_active &= ~BIT(cfg->intf - INTF_0);
		DPU_REG_WRITE(c, CTL_INTF_ACTIVE, intf_active);
	}

	if (cfg->wb) {
		wb_active = DPU_REG_READ(c, CTL_WB_ACTIVE);
		wb_active &= ~BIT(cfg->wb - WB_0);
		DPU_REG_WRITE(c, CTL_WB_ACTIVE, wb_active);
	}

	if (cfg->dsc) {
		dsc_active = DPU_REG_READ(c, CTL_DSC_ACTIVE);
		dsc_active &= ~cfg->dsc;
		DPU_REG_WRITE(c, CTL_DSC_ACTIVE, dsc_active);
	}
}

static void dpu_hw_ctl_set_fetch_pipe_active(struct dpu_hw_ctl *ctx,
	unsigned long *fetch_active)
{
	int i;
	u32 val = 0;

	if (fetch_active) {
		for (i = 0; i < SSPP_MAX; i++) {
			if (test_bit(i, fetch_active) &&
				fetch_tbl[i] != CTL_INVALID_BIT)
				val |= BIT(fetch_tbl[i]);
		}
	}

	DPU_REG_WRITE(&ctx->hw, CTL_FETCH_PIPE_ACTIVE, val);
}

static void _setup_ctl_ops(struct dpu_hw_ctl_ops *ops,
		unsigned long cap)
{
	if (cap & BIT(DPU_CTL_ACTIVE_CFG)) {
		ops->trigger_flush = dpu_hw_ctl_trigger_flush_v1;
		ops->setup_intf_cfg = dpu_hw_ctl_intf_cfg_v1;
		ops->reset_intf_cfg = dpu_hw_ctl_reset_intf_cfg_v1;
		ops->update_pending_flush_intf =
			dpu_hw_ctl_update_pending_flush_intf_v1;
		ops->update_pending_flush_merge_3d =
			dpu_hw_ctl_update_pending_flush_merge_3d_v1;
		ops->update_pending_flush_wb = dpu_hw_ctl_update_pending_flush_wb_v1;
		ops->update_pending_flush_dsc =
			dpu_hw_ctl_update_pending_flush_dsc_v1;
	} else {
		ops->trigger_flush = dpu_hw_ctl_trigger_flush;
		ops->setup_intf_cfg = dpu_hw_ctl_intf_cfg;
		ops->update_pending_flush_intf =
			dpu_hw_ctl_update_pending_flush_intf;
		ops->update_pending_flush_wb = dpu_hw_ctl_update_pending_flush_wb;
	}
	ops->clear_pending_flush = dpu_hw_ctl_clear_pending_flush;
	ops->update_pending_flush = dpu_hw_ctl_update_pending_flush;
	ops->get_pending_flush = dpu_hw_ctl_get_pending_flush;
	ops->get_flush_register = dpu_hw_ctl_get_flush_register;
	ops->trigger_start = dpu_hw_ctl_trigger_start;
	ops->is_started = dpu_hw_ctl_is_started;
	ops->trigger_pending = dpu_hw_ctl_trigger_pending;
	ops->reset = dpu_hw_ctl_reset_control;
	ops->wait_reset_status = dpu_hw_ctl_wait_reset_status;
	ops->clear_all_blendstages = dpu_hw_ctl_clear_all_blendstages;
	ops->setup_blendstage = dpu_hw_ctl_setup_blendstage;
	ops->update_pending_flush_sspp = dpu_hw_ctl_update_pending_flush_sspp;
	ops->update_pending_flush_mixer = dpu_hw_ctl_update_pending_flush_mixer;
	if (cap & BIT(DPU_CTL_DSPP_SUB_BLOCK_FLUSH))
		ops->update_pending_flush_dspp = dpu_hw_ctl_update_pending_flush_dspp_sub_blocks;
	else
		ops->update_pending_flush_dspp = dpu_hw_ctl_update_pending_flush_dspp;

	if (cap & BIT(DPU_CTL_FETCH_ACTIVE))
		ops->set_active_pipes = dpu_hw_ctl_set_fetch_pipe_active;
};

struct dpu_hw_ctl *dpu_hw_ctl_init(const struct dpu_ctl_cfg *cfg,
		void __iomem *addr,
		u32 mixer_count,
		const struct dpu_lm_cfg *mixer)
{
	struct dpu_hw_ctl *c;

	c = kzalloc(sizeof(*c), GFP_KERNEL);
	if (!c)
		return ERR_PTR(-ENOMEM);

	c->hw.blk_addr = addr + cfg->base;
	c->hw.log_mask = DPU_DBG_MASK_CTL;

	c->caps = cfg;
	_setup_ctl_ops(&c->ops, c->caps->features);
	c->idx = cfg->id;
	c->mixer_count = mixer_count;
	c->mixer_hw_caps = mixer;

	return c;
}

void dpu_hw_ctl_destroy(struct dpu_hw_ctl *ctx)
{
	kfree(ctx);
}<|MERGE_RESOLUTION|>--- conflicted
+++ resolved
@@ -52,26 +52,6 @@
 static const u32 fetch_tbl[SSPP_MAX] = {CTL_INVALID_BIT, 16, 17, 18, 19,
 	CTL_INVALID_BIT, CTL_INVALID_BIT, CTL_INVALID_BIT, CTL_INVALID_BIT, 0,
 	1, 2, 3, 4, 5};
-<<<<<<< HEAD
-
-static const struct dpu_ctl_cfg *_ctl_offset(enum dpu_ctl ctl,
-		const struct dpu_mdss_cfg *m,
-		void __iomem *addr,
-		struct dpu_hw_blk_reg_map *b)
-{
-	int i;
-
-	for (i = 0; i < m->ctl_count; i++) {
-		if (ctl == m->ctl[i].id) {
-			b->blk_addr = addr + m->ctl[i].base;
-			b->log_mask = DPU_DBG_MASK_CTL;
-			return &m->ctl[i];
-		}
-	}
-	return ERR_PTR(-ENOMEM);
-}
-=======
->>>>>>> 3766ec12
 
 static int _mixer_stages(const struct dpu_lm_cfg *mixer, int count,
 		enum dpu_lm lm)
@@ -123,10 +103,7 @@
 	ctx->pending_intf_flush_mask = 0;
 	ctx->pending_wb_flush_mask = 0;
 	ctx->pending_merge_3d_flush_mask = 0;
-<<<<<<< HEAD
-=======
 	ctx->pending_dsc_flush_mask = 0;
->>>>>>> 3766ec12
 
 	memset(ctx->pending_dspp_flush_mask, 0,
 		sizeof(ctx->pending_dspp_flush_mask));
@@ -560,13 +537,8 @@
 	if (cfg->merge_3d)
 		DPU_REG_WRITE(c, CTL_MERGE_3D_ACTIVE,
 			      BIT(cfg->merge_3d - MERGE_3D_0));
-<<<<<<< HEAD
-	if (cfg->dsc) {
-		DPU_REG_WRITE(&ctx->hw, CTL_FLUSH, BIT(DSC_IDX));
-=======
 
 	if (cfg->dsc)
->>>>>>> 3766ec12
 		DPU_REG_WRITE(c, CTL_DSC_ACTIVE, cfg->dsc);
 }
 
