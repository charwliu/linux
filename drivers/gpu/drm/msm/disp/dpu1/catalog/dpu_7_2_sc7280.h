--- conflicted
+++ resolved
@@ -100,8 +100,6 @@
 	PP_BLK_DITHER("pingpong_3", PINGPONG_3, 0x6c000, 0, sc7280_pp_sblk,
 			DPU_IRQ_IDX(MDP_SSPP_TOP0_INTR, 11),
 			-1),
-<<<<<<< HEAD
-=======
 };
 
 /* NOTE: sc7280 only has one DSC hard slice encoder */
@@ -112,7 +110,6 @@
 static const struct dpu_wb_cfg sc7280_wb[] = {
 	WB_BLK("wb_2", WB_2, 0x65000, WB_SM8250_MASK, DPU_CLK_CTRL_WB2, 6,
 			VBIF_RT, MDP_SSPP_TOP0_INTR, 4096, 4),
->>>>>>> 3766ec12
 };
 
 static const struct dpu_intf_cfg sc7280_intf[] = {
