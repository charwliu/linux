/*
 * linux/kernel/irq/chip.c
 *
 * Copyright (C) 1992, 1998-2006 Linus Torvalds, Ingo Molnar
 * Copyright (C) 2005-2006, Thomas Gleixner, Russell King
 *
 * This file contains the core interrupt handling code, for irq-chip
 * based architectures.
 *
 * Detailed information is available in Documentation/core-api/genericirq.rst
 */

#include <linux/irq.h>
#include <linux/msi.h>
#include <linux/module.h>
#include <linux/interrupt.h>
#include <linux/kernel_stat.h>
#include <linux/irqdomain.h>

#include <trace/events/irq.h>

#include "internals.h"

static irqreturn_t bad_chained_irq(int irq, void *dev_id)
{
	WARN_ONCE(1, "Chained irq %d should not call an action\n", irq);
	return IRQ_NONE;
}

/*
 * Chained handlers should never call action on their IRQ. This default
 * action will emit warning if such thing happens.
 */
struct irqaction chained_action = {
	.handler = bad_chained_irq,
};

/**
 *	irq_set_chip - set the irq chip for an irq
 *	@irq:	irq number
 *	@chip:	pointer to irq chip description structure
 */
int irq_set_chip(unsigned int irq, struct irq_chip *chip)
{
	unsigned long flags;
	struct irq_desc *desc = irq_get_desc_lock(irq, &flags, 0);

	if (!desc)
		return -EINVAL;

	if (!chip)
		chip = &no_irq_chip;

	desc->irq_data.chip = chip;
	irq_put_desc_unlock(desc, flags);
	/*
	 * For !CONFIG_SPARSE_IRQ make the irq show up in
	 * allocated_irqs.
	 */
	irq_mark_irq(irq);
	return 0;
}
EXPORT_SYMBOL(irq_set_chip);

/**
 *	irq_set_type - set the irq trigger type for an irq
 *	@irq:	irq number
 *	@type:	IRQ_TYPE_{LEVEL,EDGE}_* value - see include/linux/irq.h
 */
int irq_set_irq_type(unsigned int irq, unsigned int type)
{
	unsigned long flags;
	struct irq_desc *desc = irq_get_desc_buslock(irq, &flags, IRQ_GET_DESC_CHECK_GLOBAL);
	int ret = 0;

	if (!desc)
		return -EINVAL;

	ret = __irq_set_trigger(desc, type);
	irq_put_desc_busunlock(desc, flags);
	return ret;
}
EXPORT_SYMBOL(irq_set_irq_type);

/**
 *	irq_set_handler_data - set irq handler data for an irq
 *	@irq:	Interrupt number
 *	@data:	Pointer to interrupt specific data
 *
 *	Set the hardware irq controller data for an irq
 */
int irq_set_handler_data(unsigned int irq, void *data)
{
	unsigned long flags;
	struct irq_desc *desc = irq_get_desc_lock(irq, &flags, 0);

	if (!desc)
		return -EINVAL;
	desc->irq_common_data.handler_data = data;
	irq_put_desc_unlock(desc, flags);
	return 0;
}
EXPORT_SYMBOL(irq_set_handler_data);

/**
 *	irq_set_msi_desc_off - set MSI descriptor data for an irq at offset
 *	@irq_base:	Interrupt number base
 *	@irq_offset:	Interrupt number offset
 *	@entry:		Pointer to MSI descriptor data
 *
 *	Set the MSI descriptor entry for an irq at offset
 */
int irq_set_msi_desc_off(unsigned int irq_base, unsigned int irq_offset,
			 struct msi_desc *entry)
{
	unsigned long flags;
	struct irq_desc *desc = irq_get_desc_lock(irq_base + irq_offset, &flags, IRQ_GET_DESC_CHECK_GLOBAL);

	if (!desc)
		return -EINVAL;
	desc->irq_common_data.msi_desc = entry;
	if (entry && !irq_offset)
		entry->irq = irq_base;
	irq_put_desc_unlock(desc, flags);
	return 0;
}

/**
 *	irq_set_msi_desc - set MSI descriptor data for an irq
 *	@irq:	Interrupt number
 *	@entry:	Pointer to MSI descriptor data
 *
 *	Set the MSI descriptor entry for an irq
 */
int irq_set_msi_desc(unsigned int irq, struct msi_desc *entry)
{
	return irq_set_msi_desc_off(irq, 0, entry);
}

/**
 *	irq_set_chip_data - set irq chip data for an irq
 *	@irq:	Interrupt number
 *	@data:	Pointer to chip specific data
 *
 *	Set the hardware irq chip data for an irq
 */
int irq_set_chip_data(unsigned int irq, void *data)
{
	unsigned long flags;
	struct irq_desc *desc = irq_get_desc_lock(irq, &flags, 0);

	if (!desc)
		return -EINVAL;
	desc->irq_data.chip_data = data;
	irq_put_desc_unlock(desc, flags);
	return 0;
}
EXPORT_SYMBOL(irq_set_chip_data);

struct irq_data *irq_get_irq_data(unsigned int irq)
{
	struct irq_desc *desc = irq_to_desc(irq);

	return desc ? &desc->irq_data : NULL;
}
EXPORT_SYMBOL_GPL(irq_get_irq_data);

static void irq_state_clr_disabled(struct irq_desc *desc)
{
	irqd_clear(&desc->irq_data, IRQD_IRQ_DISABLED);
}

static void irq_state_clr_masked(struct irq_desc *desc)
{
	irqd_clear(&desc->irq_data, IRQD_IRQ_MASKED);
}

static void irq_state_clr_started(struct irq_desc *desc)
{
	irqd_clear(&desc->irq_data, IRQD_IRQ_STARTED);
}

static void irq_state_set_started(struct irq_desc *desc)
{
	irqd_set(&desc->irq_data, IRQD_IRQ_STARTED);
}

enum {
	IRQ_STARTUP_NORMAL,
	IRQ_STARTUP_MANAGED,
	IRQ_STARTUP_ABORT,
};

#ifdef CONFIG_SMP
static int
__irq_startup_managed(struct irq_desc *desc, struct cpumask *aff, bool force)
{
	struct irq_data *d = irq_desc_get_irq_data(desc);

	if (!irqd_affinity_is_managed(d))
		return IRQ_STARTUP_NORMAL;

	irqd_clr_managed_shutdown(d);

<<<<<<< HEAD
	if (cpumask_any_and(aff, cpu_online_mask) > nr_cpu_ids) {
=======
	if (cpumask_any_and(aff, cpu_online_mask) >= nr_cpu_ids) {
>>>>>>> bb176f67
		/*
		 * Catch code which fiddles with enable_irq() on a managed
		 * and potentially shutdown IRQ. Chained interrupt
		 * installment or irq auto probing should not happen on
		 * managed irqs either. Emit a warning, break the affinity
		 * and start it up as a normal interrupt.
		 */
		if (WARN_ON_ONCE(force))
			return IRQ_STARTUP_NORMAL;
		/*
		 * The interrupt was requested, but there is no online CPU
		 * in it's affinity mask. Put it into managed shutdown
		 * state and let the cpu hotplug mechanism start it up once
		 * a CPU in the mask becomes available.
		 */
		irqd_set_managed_shutdown(d);
		return IRQ_STARTUP_ABORT;
	}
	return IRQ_STARTUP_MANAGED;
}
#else
static __always_inline int
__irq_startup_managed(struct irq_desc *desc, struct cpumask *aff, bool force)
{
	return IRQ_STARTUP_NORMAL;
}
#endif

static int __irq_startup(struct irq_desc *desc)
{
	struct irq_data *d = irq_desc_get_irq_data(desc);
	int ret = 0;

	irq_domain_activate_irq(d);
	if (d->chip->irq_startup) {
		ret = d->chip->irq_startup(d);
		irq_state_clr_disabled(desc);
		irq_state_clr_masked(desc);
	} else {
		irq_enable(desc);
	}
	irq_state_set_started(desc);
	return ret;
}

int irq_startup(struct irq_desc *desc, bool resend, bool force)
{
	struct irq_data *d = irq_desc_get_irq_data(desc);
	struct cpumask *aff = irq_data_get_affinity_mask(d);
	int ret = 0;

	desc->depth = 0;

	if (irqd_is_started(d)) {
		irq_enable(desc);
	} else {
		switch (__irq_startup_managed(desc, aff, force)) {
		case IRQ_STARTUP_NORMAL:
			ret = __irq_startup(desc);
			irq_setup_affinity(desc);
			break;
		case IRQ_STARTUP_MANAGED:
<<<<<<< HEAD
			ret = __irq_startup(desc);
			irq_set_affinity_locked(d, aff, false);
=======
			irq_do_set_affinity(d, aff, false);
			ret = __irq_startup(desc);
>>>>>>> bb176f67
			break;
		case IRQ_STARTUP_ABORT:
			return 0;
		}
	}
	if (resend)
		check_irq_resend(desc);

	return ret;
}

static void __irq_disable(struct irq_desc *desc, bool mask);

void irq_shutdown(struct irq_desc *desc)
{
	if (irqd_is_started(&desc->irq_data)) {
		desc->depth = 1;
		if (desc->irq_data.chip->irq_shutdown) {
			desc->irq_data.chip->irq_shutdown(&desc->irq_data);
			irq_state_set_disabled(desc);
			irq_state_set_masked(desc);
		} else {
			__irq_disable(desc, true);
		}
		irq_state_clr_started(desc);
	}
	/*
	 * This must be called even if the interrupt was never started up,
	 * because the activation can happen before the interrupt is
	 * available for request/startup. It has it's own state tracking so
	 * it's safe to call it unconditionally.
	 */
	irq_domain_deactivate_irq(&desc->irq_data);
}

void irq_enable(struct irq_desc *desc)
{
	if (!irqd_irq_disabled(&desc->irq_data)) {
		unmask_irq(desc);
	} else {
		irq_state_clr_disabled(desc);
		if (desc->irq_data.chip->irq_enable) {
			desc->irq_data.chip->irq_enable(&desc->irq_data);
			irq_state_clr_masked(desc);
		} else {
			unmask_irq(desc);
		}
	}
}

static void __irq_disable(struct irq_desc *desc, bool mask)
{
	if (irqd_irq_disabled(&desc->irq_data)) {
		if (mask)
			mask_irq(desc);
	} else {
		irq_state_set_disabled(desc);
		if (desc->irq_data.chip->irq_disable) {
			desc->irq_data.chip->irq_disable(&desc->irq_data);
			irq_state_set_masked(desc);
		} else if (mask) {
			mask_irq(desc);
		}
	}
}

/**
 * irq_disable - Mark interrupt disabled
 * @desc:	irq descriptor which should be disabled
 *
 * If the chip does not implement the irq_disable callback, we
 * use a lazy disable approach. That means we mark the interrupt
 * disabled, but leave the hardware unmasked. That's an
 * optimization because we avoid the hardware access for the
 * common case where no interrupt happens after we marked it
 * disabled. If an interrupt happens, then the interrupt flow
 * handler masks the line at the hardware level and marks it
 * pending.
 *
 * If the interrupt chip does not implement the irq_disable callback,
 * a driver can disable the lazy approach for a particular irq line by
 * calling 'irq_set_status_flags(irq, IRQ_DISABLE_UNLAZY)'. This can
 * be used for devices which cannot disable the interrupt at the
 * device level under certain circumstances and have to use
 * disable_irq[_nosync] instead.
 */
void irq_disable(struct irq_desc *desc)
{
	__irq_disable(desc, irq_settings_disable_unlazy(desc));
}

void irq_percpu_enable(struct irq_desc *desc, unsigned int cpu)
{
	if (desc->irq_data.chip->irq_enable)
		desc->irq_data.chip->irq_enable(&desc->irq_data);
	else
		desc->irq_data.chip->irq_unmask(&desc->irq_data);
	cpumask_set_cpu(cpu, desc->percpu_enabled);
}

void irq_percpu_disable(struct irq_desc *desc, unsigned int cpu)
{
	if (desc->irq_data.chip->irq_disable)
		desc->irq_data.chip->irq_disable(&desc->irq_data);
	else
		desc->irq_data.chip->irq_mask(&desc->irq_data);
	cpumask_clear_cpu(cpu, desc->percpu_enabled);
}

static inline void mask_ack_irq(struct irq_desc *desc)
{
	if (desc->irq_data.chip->irq_mask_ack) {
		desc->irq_data.chip->irq_mask_ack(&desc->irq_data);
		irq_state_set_masked(desc);
	} else {
		mask_irq(desc);
		if (desc->irq_data.chip->irq_ack)
			desc->irq_data.chip->irq_ack(&desc->irq_data);
	}
}

void mask_irq(struct irq_desc *desc)
{
	if (irqd_irq_masked(&desc->irq_data))
		return;

	if (desc->irq_data.chip->irq_mask) {
		desc->irq_data.chip->irq_mask(&desc->irq_data);
		irq_state_set_masked(desc);
	}
}

void unmask_irq(struct irq_desc *desc)
{
	if (!irqd_irq_masked(&desc->irq_data))
		return;

	if (desc->irq_data.chip->irq_unmask) {
		desc->irq_data.chip->irq_unmask(&desc->irq_data);
		irq_state_clr_masked(desc);
	}
}

void unmask_threaded_irq(struct irq_desc *desc)
{
	struct irq_chip *chip = desc->irq_data.chip;

	if (chip->flags & IRQCHIP_EOI_THREADED)
		chip->irq_eoi(&desc->irq_data);

	unmask_irq(desc);
}

/*
 *	handle_nested_irq - Handle a nested irq from a irq thread
 *	@irq:	the interrupt number
 *
 *	Handle interrupts which are nested into a threaded interrupt
 *	handler. The handler function is called inside the calling
 *	threads context.
 */
void handle_nested_irq(unsigned int irq)
{
	struct irq_desc *desc = irq_to_desc(irq);
	struct irqaction *action;
	irqreturn_t action_ret;

	might_sleep();

	raw_spin_lock_irq(&desc->lock);

	desc->istate &= ~(IRQS_REPLAY | IRQS_WAITING);

	action = desc->action;
	if (unlikely(!action || irqd_irq_disabled(&desc->irq_data))) {
		desc->istate |= IRQS_PENDING;
		goto out_unlock;
	}

	kstat_incr_irqs_this_cpu(desc);
	irqd_set(&desc->irq_data, IRQD_IRQ_INPROGRESS);
	raw_spin_unlock_irq(&desc->lock);

	action_ret = IRQ_NONE;
	for_each_action_of_desc(desc, action)
		action_ret |= action->thread_fn(action->irq, action->dev_id);

	if (!noirqdebug)
		note_interrupt(desc, action_ret);

	raw_spin_lock_irq(&desc->lock);
	irqd_clear(&desc->irq_data, IRQD_IRQ_INPROGRESS);

out_unlock:
	raw_spin_unlock_irq(&desc->lock);
}
EXPORT_SYMBOL_GPL(handle_nested_irq);

static bool irq_check_poll(struct irq_desc *desc)
{
	if (!(desc->istate & IRQS_POLL_INPROGRESS))
		return false;
	return irq_wait_for_poll(desc);
}

static bool irq_may_run(struct irq_desc *desc)
{
	unsigned int mask = IRQD_IRQ_INPROGRESS | IRQD_WAKEUP_ARMED;

	/*
	 * If the interrupt is not in progress and is not an armed
	 * wakeup interrupt, proceed.
	 */
	if (!irqd_has_set(&desc->irq_data, mask))
		return true;

	/*
	 * If the interrupt is an armed wakeup source, mark it pending
	 * and suspended, disable it and notify the pm core about the
	 * event.
	 */
	if (irq_pm_check_wakeup(desc))
		return false;

	/*
	 * Handle a potential concurrent poll on a different core.
	 */
	return irq_check_poll(desc);
}

/**
 *	handle_simple_irq - Simple and software-decoded IRQs.
 *	@desc:	the interrupt description structure for this irq
 *
 *	Simple interrupts are either sent from a demultiplexing interrupt
 *	handler or come from hardware, where no interrupt hardware control
 *	is necessary.
 *
 *	Note: The caller is expected to handle the ack, clear, mask and
 *	unmask issues if necessary.
 */
void handle_simple_irq(struct irq_desc *desc)
{
	raw_spin_lock(&desc->lock);

	if (!irq_may_run(desc))
		goto out_unlock;

	desc->istate &= ~(IRQS_REPLAY | IRQS_WAITING);

	if (unlikely(!desc->action || irqd_irq_disabled(&desc->irq_data))) {
		desc->istate |= IRQS_PENDING;
		goto out_unlock;
	}

	kstat_incr_irqs_this_cpu(desc);
	handle_irq_event(desc);

out_unlock:
	raw_spin_unlock(&desc->lock);
}
EXPORT_SYMBOL_GPL(handle_simple_irq);

/**
 *	handle_untracked_irq - Simple and software-decoded IRQs.
 *	@desc:	the interrupt description structure for this irq
 *
 *	Untracked interrupts are sent from a demultiplexing interrupt
 *	handler when the demultiplexer does not know which device it its
 *	multiplexed irq domain generated the interrupt. IRQ's handled
 *	through here are not subjected to stats tracking, randomness, or
 *	spurious interrupt detection.
 *
 *	Note: Like handle_simple_irq, the caller is expected to handle
 *	the ack, clear, mask and unmask issues if necessary.
 */
void handle_untracked_irq(struct irq_desc *desc)
{
	unsigned int flags = 0;

	raw_spin_lock(&desc->lock);

	if (!irq_may_run(desc))
		goto out_unlock;

	desc->istate &= ~(IRQS_REPLAY | IRQS_WAITING);

	if (unlikely(!desc->action || irqd_irq_disabled(&desc->irq_data))) {
		desc->istate |= IRQS_PENDING;
		goto out_unlock;
	}

	desc->istate &= ~IRQS_PENDING;
	irqd_set(&desc->irq_data, IRQD_IRQ_INPROGRESS);
	raw_spin_unlock(&desc->lock);

	__handle_irq_event_percpu(desc, &flags);

	raw_spin_lock(&desc->lock);
	irqd_clear(&desc->irq_data, IRQD_IRQ_INPROGRESS);

out_unlock:
	raw_spin_unlock(&desc->lock);
}
EXPORT_SYMBOL_GPL(handle_untracked_irq);

/*
 * Called unconditionally from handle_level_irq() and only for oneshot
 * interrupts from handle_fasteoi_irq()
 */
static void cond_unmask_irq(struct irq_desc *desc)
{
	/*
	 * We need to unmask in the following cases:
	 * - Standard level irq (IRQF_ONESHOT is not set)
	 * - Oneshot irq which did not wake the thread (caused by a
	 *   spurious interrupt or a primary handler handling it
	 *   completely).
	 */
	if (!irqd_irq_disabled(&desc->irq_data) &&
	    irqd_irq_masked(&desc->irq_data) && !desc->threads_oneshot)
		unmask_irq(desc);
}

/**
 *	handle_level_irq - Level type irq handler
 *	@desc:	the interrupt description structure for this irq
 *
 *	Level type interrupts are active as long as the hardware line has
 *	the active level. This may require to mask the interrupt and unmask
 *	it after the associated handler has acknowledged the device, so the
 *	interrupt line is back to inactive.
 */
void handle_level_irq(struct irq_desc *desc)
{
	raw_spin_lock(&desc->lock);
	mask_ack_irq(desc);

	if (!irq_may_run(desc))
		goto out_unlock;

	desc->istate &= ~(IRQS_REPLAY | IRQS_WAITING);

	/*
	 * If its disabled or no action available
	 * keep it masked and get out of here
	 */
	if (unlikely(!desc->action || irqd_irq_disabled(&desc->irq_data))) {
		desc->istate |= IRQS_PENDING;
		goto out_unlock;
	}

	kstat_incr_irqs_this_cpu(desc);
	handle_irq_event(desc);

	cond_unmask_irq(desc);

out_unlock:
	raw_spin_unlock(&desc->lock);
}
EXPORT_SYMBOL_GPL(handle_level_irq);

#ifdef CONFIG_IRQ_PREFLOW_FASTEOI
static inline void preflow_handler(struct irq_desc *desc)
{
	if (desc->preflow_handler)
		desc->preflow_handler(&desc->irq_data);
}
#else
static inline void preflow_handler(struct irq_desc *desc) { }
#endif

static void cond_unmask_eoi_irq(struct irq_desc *desc, struct irq_chip *chip)
{
	if (!(desc->istate & IRQS_ONESHOT)) {
		chip->irq_eoi(&desc->irq_data);
		return;
	}
	/*
	 * We need to unmask in the following cases:
	 * - Oneshot irq which did not wake the thread (caused by a
	 *   spurious interrupt or a primary handler handling it
	 *   completely).
	 */
	if (!irqd_irq_disabled(&desc->irq_data) &&
	    irqd_irq_masked(&desc->irq_data) && !desc->threads_oneshot) {
		chip->irq_eoi(&desc->irq_data);
		unmask_irq(desc);
	} else if (!(chip->flags & IRQCHIP_EOI_THREADED)) {
		chip->irq_eoi(&desc->irq_data);
	}
}

/**
 *	handle_fasteoi_irq - irq handler for transparent controllers
 *	@desc:	the interrupt description structure for this irq
 *
 *	Only a single callback will be issued to the chip: an ->eoi()
 *	call when the interrupt has been serviced. This enables support
 *	for modern forms of interrupt handlers, which handle the flow
 *	details in hardware, transparently.
 */
void handle_fasteoi_irq(struct irq_desc *desc)
{
	struct irq_chip *chip = desc->irq_data.chip;

	raw_spin_lock(&desc->lock);

	if (!irq_may_run(desc))
		goto out;

	desc->istate &= ~(IRQS_REPLAY | IRQS_WAITING);

	/*
	 * If its disabled or no action available
	 * then mask it and get out of here:
	 */
	if (unlikely(!desc->action || irqd_irq_disabled(&desc->irq_data))) {
		desc->istate |= IRQS_PENDING;
		mask_irq(desc);
		goto out;
	}

	kstat_incr_irqs_this_cpu(desc);
	if (desc->istate & IRQS_ONESHOT)
		mask_irq(desc);

	preflow_handler(desc);
	handle_irq_event(desc);

	cond_unmask_eoi_irq(desc, chip);

	raw_spin_unlock(&desc->lock);
	return;
out:
	if (!(chip->flags & IRQCHIP_EOI_IF_HANDLED))
		chip->irq_eoi(&desc->irq_data);
	raw_spin_unlock(&desc->lock);
}
EXPORT_SYMBOL_GPL(handle_fasteoi_irq);

/**
 *	handle_edge_irq - edge type IRQ handler
 *	@desc:	the interrupt description structure for this irq
 *
 *	Interrupt occures on the falling and/or rising edge of a hardware
 *	signal. The occurrence is latched into the irq controller hardware
 *	and must be acked in order to be reenabled. After the ack another
 *	interrupt can happen on the same source even before the first one
 *	is handled by the associated event handler. If this happens it
 *	might be necessary to disable (mask) the interrupt depending on the
 *	controller hardware. This requires to reenable the interrupt inside
 *	of the loop which handles the interrupts which have arrived while
 *	the handler was running. If all pending interrupts are handled, the
 *	loop is left.
 */
void handle_edge_irq(struct irq_desc *desc)
{
	raw_spin_lock(&desc->lock);

	desc->istate &= ~(IRQS_REPLAY | IRQS_WAITING);

	if (!irq_may_run(desc)) {
		desc->istate |= IRQS_PENDING;
		mask_ack_irq(desc);
		goto out_unlock;
	}

	/*
	 * If its disabled or no action available then mask it and get
	 * out of here.
	 */
	if (irqd_irq_disabled(&desc->irq_data) || !desc->action) {
		desc->istate |= IRQS_PENDING;
		mask_ack_irq(desc);
		goto out_unlock;
	}

	kstat_incr_irqs_this_cpu(desc);

	/* Start handling the irq */
	desc->irq_data.chip->irq_ack(&desc->irq_data);

	do {
		if (unlikely(!desc->action)) {
			mask_irq(desc);
			goto out_unlock;
		}

		/*
		 * When another irq arrived while we were handling
		 * one, we could have masked the irq.
		 * Renable it, if it was not disabled in meantime.
		 */
		if (unlikely(desc->istate & IRQS_PENDING)) {
			if (!irqd_irq_disabled(&desc->irq_data) &&
			    irqd_irq_masked(&desc->irq_data))
				unmask_irq(desc);
		}

		handle_irq_event(desc);

	} while ((desc->istate & IRQS_PENDING) &&
		 !irqd_irq_disabled(&desc->irq_data));

out_unlock:
	raw_spin_unlock(&desc->lock);
}
EXPORT_SYMBOL(handle_edge_irq);

#ifdef CONFIG_IRQ_EDGE_EOI_HANDLER
/**
 *	handle_edge_eoi_irq - edge eoi type IRQ handler
 *	@desc:	the interrupt description structure for this irq
 *
 * Similar as the above handle_edge_irq, but using eoi and w/o the
 * mask/unmask logic.
 */
void handle_edge_eoi_irq(struct irq_desc *desc)
{
	struct irq_chip *chip = irq_desc_get_chip(desc);

	raw_spin_lock(&desc->lock);

	desc->istate &= ~(IRQS_REPLAY | IRQS_WAITING);

	if (!irq_may_run(desc)) {
		desc->istate |= IRQS_PENDING;
		goto out_eoi;
	}

	/*
	 * If its disabled or no action available then mask it and get
	 * out of here.
	 */
	if (irqd_irq_disabled(&desc->irq_data) || !desc->action) {
		desc->istate |= IRQS_PENDING;
		goto out_eoi;
	}

	kstat_incr_irqs_this_cpu(desc);

	do {
		if (unlikely(!desc->action))
			goto out_eoi;

		handle_irq_event(desc);

	} while ((desc->istate & IRQS_PENDING) &&
		 !irqd_irq_disabled(&desc->irq_data));

out_eoi:
	chip->irq_eoi(&desc->irq_data);
	raw_spin_unlock(&desc->lock);
}
#endif

/**
 *	handle_percpu_irq - Per CPU local irq handler
 *	@desc:	the interrupt description structure for this irq
 *
 *	Per CPU interrupts on SMP machines without locking requirements
 */
void handle_percpu_irq(struct irq_desc *desc)
{
	struct irq_chip *chip = irq_desc_get_chip(desc);

	kstat_incr_irqs_this_cpu(desc);

	if (chip->irq_ack)
		chip->irq_ack(&desc->irq_data);

	handle_irq_event_percpu(desc);

	if (chip->irq_eoi)
		chip->irq_eoi(&desc->irq_data);
}

/**
 * handle_percpu_devid_irq - Per CPU local irq handler with per cpu dev ids
 * @desc:	the interrupt description structure for this irq
 *
 * Per CPU interrupts on SMP machines without locking requirements. Same as
 * handle_percpu_irq() above but with the following extras:
 *
 * action->percpu_dev_id is a pointer to percpu variables which
 * contain the real device id for the cpu on which this handler is
 * called
 */
void handle_percpu_devid_irq(struct irq_desc *desc)
{
	struct irq_chip *chip = irq_desc_get_chip(desc);
	struct irqaction *action = desc->action;
	unsigned int irq = irq_desc_get_irq(desc);
	irqreturn_t res;

	kstat_incr_irqs_this_cpu(desc);

	if (chip->irq_ack)
		chip->irq_ack(&desc->irq_data);

	if (likely(action)) {
		trace_irq_handler_entry(irq, action);
		res = action->handler(irq, raw_cpu_ptr(action->percpu_dev_id));
		trace_irq_handler_exit(irq, action, res);
	} else {
		unsigned int cpu = smp_processor_id();
		bool enabled = cpumask_test_cpu(cpu, desc->percpu_enabled);

		if (enabled)
			irq_percpu_disable(desc, cpu);

		pr_err_once("Spurious%s percpu IRQ%u on CPU%u\n",
			    enabled ? " and unmasked" : "", irq, cpu);
	}

	if (chip->irq_eoi)
		chip->irq_eoi(&desc->irq_data);
}

static void
__irq_do_set_handler(struct irq_desc *desc, irq_flow_handler_t handle,
		     int is_chained, const char *name)
{
	if (!handle) {
		handle = handle_bad_irq;
	} else {
		struct irq_data *irq_data = &desc->irq_data;
#ifdef CONFIG_IRQ_DOMAIN_HIERARCHY
		/*
		 * With hierarchical domains we might run into a
		 * situation where the outermost chip is not yet set
		 * up, but the inner chips are there.  Instead of
		 * bailing we install the handler, but obviously we
		 * cannot enable/startup the interrupt at this point.
		 */
		while (irq_data) {
			if (irq_data->chip != &no_irq_chip)
				break;
			/*
			 * Bail out if the outer chip is not set up
			 * and the interrrupt supposed to be started
			 * right away.
			 */
			if (WARN_ON(is_chained))
				return;
			/* Try the parent */
			irq_data = irq_data->parent_data;
		}
#endif
		if (WARN_ON(!irq_data || irq_data->chip == &no_irq_chip))
			return;
	}

	/* Uninstall? */
	if (handle == handle_bad_irq) {
		if (desc->irq_data.chip != &no_irq_chip)
			mask_ack_irq(desc);
		irq_state_set_disabled(desc);
		if (is_chained)
			desc->action = NULL;
		desc->depth = 1;
	}
	desc->handle_irq = handle;
	desc->name = name;

	if (handle != handle_bad_irq && is_chained) {
		unsigned int type = irqd_get_trigger_type(&desc->irq_data);

		/*
		 * We're about to start this interrupt immediately,
		 * hence the need to set the trigger configuration.
		 * But the .set_type callback may have overridden the
		 * flow handler, ignoring that we're dealing with a
		 * chained interrupt. Reset it immediately because we
		 * do know better.
		 */
		if (type != IRQ_TYPE_NONE) {
			__irq_set_trigger(desc, type);
			desc->handle_irq = handle;
		}

		irq_settings_set_noprobe(desc);
		irq_settings_set_norequest(desc);
		irq_settings_set_nothread(desc);
		desc->action = &chained_action;
		irq_startup(desc, IRQ_RESEND, IRQ_START_FORCE);
	}
}

void
__irq_set_handler(unsigned int irq, irq_flow_handler_t handle, int is_chained,
		  const char *name)
{
	unsigned long flags;
	struct irq_desc *desc = irq_get_desc_buslock(irq, &flags, 0);

	if (!desc)
		return;

	__irq_do_set_handler(desc, handle, is_chained, name);
	irq_put_desc_busunlock(desc, flags);
}
EXPORT_SYMBOL_GPL(__irq_set_handler);

void
irq_set_chained_handler_and_data(unsigned int irq, irq_flow_handler_t handle,
				 void *data)
{
	unsigned long flags;
	struct irq_desc *desc = irq_get_desc_buslock(irq, &flags, 0);

	if (!desc)
		return;

	desc->irq_common_data.handler_data = data;
	__irq_do_set_handler(desc, handle, 1, NULL);

	irq_put_desc_busunlock(desc, flags);
}
EXPORT_SYMBOL_GPL(irq_set_chained_handler_and_data);

void
irq_set_chip_and_handler_name(unsigned int irq, struct irq_chip *chip,
			      irq_flow_handler_t handle, const char *name)
{
	irq_set_chip(irq, chip);
	__irq_set_handler(irq, handle, 0, name);
}
EXPORT_SYMBOL_GPL(irq_set_chip_and_handler_name);

void irq_modify_status(unsigned int irq, unsigned long clr, unsigned long set)
{
	unsigned long flags, trigger, tmp;
	struct irq_desc *desc = irq_get_desc_lock(irq, &flags, 0);

	if (!desc)
		return;

	/*
	 * Warn when a driver sets the no autoenable flag on an already
	 * active interrupt.
	 */
	WARN_ON_ONCE(!desc->depth && (set & _IRQ_NOAUTOEN));

	irq_settings_clr_and_set(desc, clr, set);

	trigger = irqd_get_trigger_type(&desc->irq_data);

	irqd_clear(&desc->irq_data, IRQD_NO_BALANCING | IRQD_PER_CPU |
		   IRQD_TRIGGER_MASK | IRQD_LEVEL | IRQD_MOVE_PCNTXT);
	if (irq_settings_has_no_balance_set(desc))
		irqd_set(&desc->irq_data, IRQD_NO_BALANCING);
	if (irq_settings_is_per_cpu(desc))
		irqd_set(&desc->irq_data, IRQD_PER_CPU);
	if (irq_settings_can_move_pcntxt(desc))
		irqd_set(&desc->irq_data, IRQD_MOVE_PCNTXT);
	if (irq_settings_is_level(desc))
		irqd_set(&desc->irq_data, IRQD_LEVEL);

	tmp = irq_settings_get_trigger_mask(desc);
	if (tmp != IRQ_TYPE_NONE)
		trigger = tmp;

	irqd_set(&desc->irq_data, trigger);

	irq_put_desc_unlock(desc, flags);
}
EXPORT_SYMBOL_GPL(irq_modify_status);

/**
 *	irq_cpu_online - Invoke all irq_cpu_online functions.
 *
 *	Iterate through all irqs and invoke the chip.irq_cpu_online()
 *	for each.
 */
void irq_cpu_online(void)
{
	struct irq_desc *desc;
	struct irq_chip *chip;
	unsigned long flags;
	unsigned int irq;

	for_each_active_irq(irq) {
		desc = irq_to_desc(irq);
		if (!desc)
			continue;

		raw_spin_lock_irqsave(&desc->lock, flags);

		chip = irq_data_get_irq_chip(&desc->irq_data);
		if (chip && chip->irq_cpu_online &&
		    (!(chip->flags & IRQCHIP_ONOFFLINE_ENABLED) ||
		     !irqd_irq_disabled(&desc->irq_data)))
			chip->irq_cpu_online(&desc->irq_data);

		raw_spin_unlock_irqrestore(&desc->lock, flags);
	}
}

/**
 *	irq_cpu_offline - Invoke all irq_cpu_offline functions.
 *
 *	Iterate through all irqs and invoke the chip.irq_cpu_offline()
 *	for each.
 */
void irq_cpu_offline(void)
{
	struct irq_desc *desc;
	struct irq_chip *chip;
	unsigned long flags;
	unsigned int irq;

	for_each_active_irq(irq) {
		desc = irq_to_desc(irq);
		if (!desc)
			continue;

		raw_spin_lock_irqsave(&desc->lock, flags);

		chip = irq_data_get_irq_chip(&desc->irq_data);
		if (chip && chip->irq_cpu_offline &&
		    (!(chip->flags & IRQCHIP_ONOFFLINE_ENABLED) ||
		     !irqd_irq_disabled(&desc->irq_data)))
			chip->irq_cpu_offline(&desc->irq_data);

		raw_spin_unlock_irqrestore(&desc->lock, flags);
	}
}

#ifdef	CONFIG_IRQ_DOMAIN_HIERARCHY

#ifdef CONFIG_IRQ_FASTEOI_HIERARCHY_HANDLERS
/**
 *	handle_fasteoi_ack_irq - irq handler for edge hierarchy
 *	stacked on transparent controllers
 *
 *	@desc:	the interrupt description structure for this irq
 *
 *	Like handle_fasteoi_irq(), but for use with hierarchy where
 *	the irq_chip also needs to have its ->irq_ack() function
 *	called.
 */
void handle_fasteoi_ack_irq(struct irq_desc *desc)
{
	struct irq_chip *chip = desc->irq_data.chip;

	raw_spin_lock(&desc->lock);

	if (!irq_may_run(desc))
		goto out;

	desc->istate &= ~(IRQS_REPLAY | IRQS_WAITING);

	/*
	 * If its disabled or no action available
	 * then mask it and get out of here:
	 */
	if (unlikely(!desc->action || irqd_irq_disabled(&desc->irq_data))) {
		desc->istate |= IRQS_PENDING;
		mask_irq(desc);
		goto out;
	}

	kstat_incr_irqs_this_cpu(desc);
	if (desc->istate & IRQS_ONESHOT)
		mask_irq(desc);

	/* Start handling the irq */
	desc->irq_data.chip->irq_ack(&desc->irq_data);

	preflow_handler(desc);
	handle_irq_event(desc);

	cond_unmask_eoi_irq(desc, chip);

	raw_spin_unlock(&desc->lock);
	return;
out:
	if (!(chip->flags & IRQCHIP_EOI_IF_HANDLED))
		chip->irq_eoi(&desc->irq_data);
	raw_spin_unlock(&desc->lock);
}
EXPORT_SYMBOL_GPL(handle_fasteoi_ack_irq);

/**
 *	handle_fasteoi_mask_irq - irq handler for level hierarchy
 *	stacked on transparent controllers
 *
 *	@desc:	the interrupt description structure for this irq
 *
 *	Like handle_fasteoi_irq(), but for use with hierarchy where
 *	the irq_chip also needs to have its ->irq_mask_ack() function
 *	called.
 */
void handle_fasteoi_mask_irq(struct irq_desc *desc)
{
	struct irq_chip *chip = desc->irq_data.chip;

	raw_spin_lock(&desc->lock);
	mask_ack_irq(desc);

	if (!irq_may_run(desc))
		goto out;

	desc->istate &= ~(IRQS_REPLAY | IRQS_WAITING);

	/*
	 * If its disabled or no action available
	 * then mask it and get out of here:
	 */
	if (unlikely(!desc->action || irqd_irq_disabled(&desc->irq_data))) {
		desc->istate |= IRQS_PENDING;
		mask_irq(desc);
		goto out;
	}

	kstat_incr_irqs_this_cpu(desc);
	if (desc->istate & IRQS_ONESHOT)
		mask_irq(desc);

	preflow_handler(desc);
	handle_irq_event(desc);

	cond_unmask_eoi_irq(desc, chip);

	raw_spin_unlock(&desc->lock);
	return;
out:
	if (!(chip->flags & IRQCHIP_EOI_IF_HANDLED))
		chip->irq_eoi(&desc->irq_data);
	raw_spin_unlock(&desc->lock);
}
EXPORT_SYMBOL_GPL(handle_fasteoi_mask_irq);

#endif /* CONFIG_IRQ_FASTEOI_HIERARCHY_HANDLERS */

/**
 * irq_chip_enable_parent - Enable the parent interrupt (defaults to unmask if
 * NULL)
 * @data:	Pointer to interrupt specific data
 */
void irq_chip_enable_parent(struct irq_data *data)
{
	data = data->parent_data;
	if (data->chip->irq_enable)
		data->chip->irq_enable(data);
	else
		data->chip->irq_unmask(data);
}
EXPORT_SYMBOL_GPL(irq_chip_enable_parent);

/**
 * irq_chip_disable_parent - Disable the parent interrupt (defaults to mask if
 * NULL)
 * @data:	Pointer to interrupt specific data
 */
void irq_chip_disable_parent(struct irq_data *data)
{
	data = data->parent_data;
	if (data->chip->irq_disable)
		data->chip->irq_disable(data);
	else
		data->chip->irq_mask(data);
}
EXPORT_SYMBOL_GPL(irq_chip_disable_parent);

/**
 * irq_chip_ack_parent - Acknowledge the parent interrupt
 * @data:	Pointer to interrupt specific data
 */
void irq_chip_ack_parent(struct irq_data *data)
{
	data = data->parent_data;
	data->chip->irq_ack(data);
}
EXPORT_SYMBOL_GPL(irq_chip_ack_parent);

/**
 * irq_chip_mask_parent - Mask the parent interrupt
 * @data:	Pointer to interrupt specific data
 */
void irq_chip_mask_parent(struct irq_data *data)
{
	data = data->parent_data;
	data->chip->irq_mask(data);
}
EXPORT_SYMBOL_GPL(irq_chip_mask_parent);

/**
 * irq_chip_unmask_parent - Unmask the parent interrupt
 * @data:	Pointer to interrupt specific data
 */
void irq_chip_unmask_parent(struct irq_data *data)
{
	data = data->parent_data;
	data->chip->irq_unmask(data);
}
EXPORT_SYMBOL_GPL(irq_chip_unmask_parent);

/**
 * irq_chip_eoi_parent - Invoke EOI on the parent interrupt
 * @data:	Pointer to interrupt specific data
 */
void irq_chip_eoi_parent(struct irq_data *data)
{
	data = data->parent_data;
	data->chip->irq_eoi(data);
}
EXPORT_SYMBOL_GPL(irq_chip_eoi_parent);

/**
 * irq_chip_set_affinity_parent - Set affinity on the parent interrupt
 * @data:	Pointer to interrupt specific data
 * @dest:	The affinity mask to set
 * @force:	Flag to enforce setting (disable online checks)
 *
 * Conditinal, as the underlying parent chip might not implement it.
 */
int irq_chip_set_affinity_parent(struct irq_data *data,
				 const struct cpumask *dest, bool force)
{
	data = data->parent_data;
	if (data->chip->irq_set_affinity)
		return data->chip->irq_set_affinity(data, dest, force);

	return -ENOSYS;
}
EXPORT_SYMBOL_GPL(irq_chip_set_affinity_parent);

/**
 * irq_chip_set_type_parent - Set IRQ type on the parent interrupt
 * @data:	Pointer to interrupt specific data
 * @type:	IRQ_TYPE_{LEVEL,EDGE}_* value - see include/linux/irq.h
 *
 * Conditional, as the underlying parent chip might not implement it.
 */
int irq_chip_set_type_parent(struct irq_data *data, unsigned int type)
{
	data = data->parent_data;

	if (data->chip->irq_set_type)
		return data->chip->irq_set_type(data, type);

	return -ENOSYS;
}
EXPORT_SYMBOL_GPL(irq_chip_set_type_parent);

/**
 * irq_chip_retrigger_hierarchy - Retrigger an interrupt in hardware
 * @data:	Pointer to interrupt specific data
 *
 * Iterate through the domain hierarchy of the interrupt and check
 * whether a hw retrigger function exists. If yes, invoke it.
 */
int irq_chip_retrigger_hierarchy(struct irq_data *data)
{
	for (data = data->parent_data; data; data = data->parent_data)
		if (data->chip && data->chip->irq_retrigger)
			return data->chip->irq_retrigger(data);

	return 0;
}

/**
 * irq_chip_set_vcpu_affinity_parent - Set vcpu affinity on the parent interrupt
 * @data:	Pointer to interrupt specific data
 * @vcpu_info:	The vcpu affinity information
 */
int irq_chip_set_vcpu_affinity_parent(struct irq_data *data, void *vcpu_info)
{
	data = data->parent_data;
	if (data->chip->irq_set_vcpu_affinity)
		return data->chip->irq_set_vcpu_affinity(data, vcpu_info);

	return -ENOSYS;
}

/**
 * irq_chip_set_wake_parent - Set/reset wake-up on the parent interrupt
 * @data:	Pointer to interrupt specific data
 * @on:		Whether to set or reset the wake-up capability of this irq
 *
 * Conditional, as the underlying parent chip might not implement it.
 */
int irq_chip_set_wake_parent(struct irq_data *data, unsigned int on)
{
	data = data->parent_data;
	if (data->chip->irq_set_wake)
		return data->chip->irq_set_wake(data, on);

	return -ENOSYS;
}
#endif

/**
 * irq_chip_compose_msi_msg - Componse msi message for a irq chip
 * @data:	Pointer to interrupt specific data
 * @msg:	Pointer to the MSI message
 *
 * For hierarchical domains we find the first chip in the hierarchy
 * which implements the irq_compose_msi_msg callback. For non
 * hierarchical we use the top level chip.
 */
int irq_chip_compose_msi_msg(struct irq_data *data, struct msi_msg *msg)
{
	struct irq_data *pos = NULL;

#ifdef	CONFIG_IRQ_DOMAIN_HIERARCHY
	for (; data; data = data->parent_data)
#endif
		if (data->chip && data->chip->irq_compose_msi_msg)
			pos = data;
	if (!pos)
		return -ENOSYS;

	pos->chip->irq_compose_msi_msg(pos, msg);

	return 0;
}

/**
 * irq_chip_pm_get - Enable power for an IRQ chip
 * @data:	Pointer to interrupt specific data
 *
 * Enable the power to the IRQ chip referenced by the interrupt data
 * structure.
 */
int irq_chip_pm_get(struct irq_data *data)
{
	int retval;

	if (IS_ENABLED(CONFIG_PM) && data->chip->parent_device) {
		retval = pm_runtime_get_sync(data->chip->parent_device);
		if (retval < 0) {
			pm_runtime_put_noidle(data->chip->parent_device);
			return retval;
		}
	}

	return 0;
}

/**
 * irq_chip_pm_put - Disable power for an IRQ chip
 * @data:	Pointer to interrupt specific data
 *
 * Disable the power to the IRQ chip referenced by the interrupt data
 * structure, belongs. Note that power will only be disabled, once this
 * function has been called for all IRQs that have called irq_chip_pm_get().
 */
int irq_chip_pm_put(struct irq_data *data)
{
	int retval = 0;

	if (IS_ENABLED(CONFIG_PM) && data->chip->parent_device)
		retval = pm_runtime_put(data->chip->parent_device);

	return (retval < 0) ? retval : 0;
}<|MERGE_RESOLUTION|>--- conflicted
+++ resolved
@@ -202,11 +202,7 @@
 
 	irqd_clr_managed_shutdown(d);
 
-<<<<<<< HEAD
-	if (cpumask_any_and(aff, cpu_online_mask) > nr_cpu_ids) {
-=======
 	if (cpumask_any_and(aff, cpu_online_mask) >= nr_cpu_ids) {
->>>>>>> bb176f67
 		/*
 		 * Catch code which fiddles with enable_irq() on a managed
 		 * and potentially shutdown IRQ. Chained interrupt
@@ -269,13 +265,8 @@
 			irq_setup_affinity(desc);
 			break;
 		case IRQ_STARTUP_MANAGED:
-<<<<<<< HEAD
-			ret = __irq_startup(desc);
-			irq_set_affinity_locked(d, aff, false);
-=======
 			irq_do_set_affinity(d, aff, false);
 			ret = __irq_startup(desc);
->>>>>>> bb176f67
 			break;
 		case IRQ_STARTUP_ABORT:
 			return 0;
