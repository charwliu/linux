--- conflicted
+++ resolved
@@ -954,8 +954,6 @@
 	struct io_tlb_mem *mem = data;
 
 	*val = mem_used(mem);
-<<<<<<< HEAD
-=======
 	return 0;
 }
 
@@ -976,7 +974,6 @@
 		return -EINVAL;
 
 	atomic_long_set(&mem->used_hiwater, val);
->>>>>>> 38ca6978
 	return 0;
 }
 
