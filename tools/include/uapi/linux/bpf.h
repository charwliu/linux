/* SPDX-License-Identifier: GPL-2.0 WITH Linux-syscall-note */
/* Copyright (c) 2011-2014 PLUMgrid, http://plumgrid.com
 *
 * This program is free software; you can redistribute it and/or
 * modify it under the terms of version 2 of the GNU General Public
 * License as published by the Free Software Foundation.
 */
#ifndef _UAPI__LINUX_BPF_H__
#define _UAPI__LINUX_BPF_H__

#include <linux/types.h>
#include <linux/bpf_common.h>

/* Extended instruction set based on top of classic BPF */

/* instruction classes */
#define BPF_JMP32	0x06	/* jmp mode in word width */
#define BPF_ALU64	0x07	/* alu mode in double word width */

/* ld/ldx fields */
#define BPF_DW		0x18	/* double word (64-bit) */
#define BPF_ATOMIC	0xc0	/* atomic memory ops - op type in immediate */
#define BPF_XADD	0xc0	/* exclusive add - legacy name */

/* alu/jmp fields */
#define BPF_MOV		0xb0	/* mov reg to reg */
#define BPF_ARSH	0xc0	/* sign extending arithmetic shift right */

/* change endianness of a register */
#define BPF_END		0xd0	/* flags for endianness conversion: */
#define BPF_TO_LE	0x00	/* convert to little-endian */
#define BPF_TO_BE	0x08	/* convert to big-endian */
#define BPF_FROM_LE	BPF_TO_LE
#define BPF_FROM_BE	BPF_TO_BE

/* jmp encodings */
#define BPF_JNE		0x50	/* jump != */
#define BPF_JLT		0xa0	/* LT is unsigned, '<' */
#define BPF_JLE		0xb0	/* LE is unsigned, '<=' */
#define BPF_JSGT	0x60	/* SGT is signed '>', GT in x86 */
#define BPF_JSGE	0x70	/* SGE is signed '>=', GE in x86 */
#define BPF_JSLT	0xc0	/* SLT is signed, '<' */
#define BPF_JSLE	0xd0	/* SLE is signed, '<=' */
#define BPF_CALL	0x80	/* function call */
#define BPF_EXIT	0x90	/* function return */

/* atomic op type fields (stored in immediate) */
#define BPF_FETCH	0x01	/* not an opcode on its own, used to build others */
#define BPF_XCHG	(0xe0 | BPF_FETCH)	/* atomic exchange */
#define BPF_CMPXCHG	(0xf0 | BPF_FETCH)	/* atomic compare-and-write */

/* Register numbers */
enum {
	BPF_REG_0 = 0,
	BPF_REG_1,
	BPF_REG_2,
	BPF_REG_3,
	BPF_REG_4,
	BPF_REG_5,
	BPF_REG_6,
	BPF_REG_7,
	BPF_REG_8,
	BPF_REG_9,
	BPF_REG_10,
	__MAX_BPF_REG,
};

/* BPF has 10 general purpose 64-bit registers and stack frame. */
#define MAX_BPF_REG	__MAX_BPF_REG

struct bpf_insn {
	__u8	code;		/* opcode */
	__u8	dst_reg:4;	/* dest register */
	__u8	src_reg:4;	/* source register */
	__s16	off;		/* signed offset */
	__s32	imm;		/* signed immediate constant */
};

/* Key of an a BPF_MAP_TYPE_LPM_TRIE entry */
struct bpf_lpm_trie_key {
	__u32	prefixlen;	/* up to 32 for AF_INET, 128 for AF_INET6 */
	__u8	data[0];	/* Arbitrary size */
};

struct bpf_cgroup_storage_key {
	__u64	cgroup_inode_id;	/* cgroup inode id */
	__u32	attach_type;		/* program attach type (enum bpf_attach_type) */
};

union bpf_iter_link_info {
	struct {
		__u32	map_fd;
	} map;
};

/* BPF syscall commands, see bpf(2) man-page for more details. */
/**
 * DOC: eBPF Syscall Preamble
 *
 * The operation to be performed by the **bpf**\ () system call is determined
 * by the *cmd* argument. Each operation takes an accompanying argument,
 * provided via *attr*, which is a pointer to a union of type *bpf_attr* (see
 * below). The size argument is the size of the union pointed to by *attr*.
 */
/**
 * DOC: eBPF Syscall Commands
 *
 * BPF_MAP_CREATE
 *	Description
 *		Create a map and return a file descriptor that refers to the
 *		map. The close-on-exec file descriptor flag (see **fcntl**\ (2))
 *		is automatically enabled for the new file descriptor.
 *
 *		Applying **close**\ (2) to the file descriptor returned by
 *		**BPF_MAP_CREATE** will delete the map (but see NOTES).
 *
 *	Return
 *		A new file descriptor (a nonnegative integer), or -1 if an
 *		error occurred (in which case, *errno* is set appropriately).
 *
 * BPF_MAP_LOOKUP_ELEM
 *	Description
 *		Look up an element with a given *key* in the map referred to
 *		by the file descriptor *map_fd*.
 *
 *		The *flags* argument may be specified as one of the
 *		following:
 *
 *		**BPF_F_LOCK**
 *			Look up the value of a spin-locked map without
 *			returning the lock. This must be specified if the
 *			elements contain a spinlock.
 *
 *	Return
 *		Returns zero on success. On error, -1 is returned and *errno*
 *		is set appropriately.
 *
 * BPF_MAP_UPDATE_ELEM
 *	Description
 *		Create or update an element (key/value pair) in a specified map.
 *
 *		The *flags* argument should be specified as one of the
 *		following:
 *
 *		**BPF_ANY**
 *			Create a new element or update an existing element.
 *		**BPF_NOEXIST**
 *			Create a new element only if it did not exist.
 *		**BPF_EXIST**
 *			Update an existing element.
 *		**BPF_F_LOCK**
 *			Update a spin_lock-ed map element.
 *
 *	Return
 *		Returns zero on success. On error, -1 is returned and *errno*
 *		is set appropriately.
 *
 *		May set *errno* to **EINVAL**, **EPERM**, **ENOMEM**,
 *		**E2BIG**, **EEXIST**, or **ENOENT**.
 *
 *		**E2BIG**
 *			The number of elements in the map reached the
 *			*max_entries* limit specified at map creation time.
 *		**EEXIST**
 *			If *flags* specifies **BPF_NOEXIST** and the element
 *			with *key* already exists in the map.
 *		**ENOENT**
 *			If *flags* specifies **BPF_EXIST** and the element with
 *			*key* does not exist in the map.
 *
 * BPF_MAP_DELETE_ELEM
 *	Description
 *		Look up and delete an element by key in a specified map.
 *
 *	Return
 *		Returns zero on success. On error, -1 is returned and *errno*
 *		is set appropriately.
 *
 * BPF_MAP_GET_NEXT_KEY
 *	Description
 *		Look up an element by key in a specified map and return the key
 *		of the next element. Can be used to iterate over all elements
 *		in the map.
 *
 *	Return
 *		Returns zero on success. On error, -1 is returned and *errno*
 *		is set appropriately.
 *
 *		The following cases can be used to iterate over all elements of
 *		the map:
 *
 *		* If *key* is not found, the operation returns zero and sets
 *		  the *next_key* pointer to the key of the first element.
 *		* If *key* is found, the operation returns zero and sets the
 *		  *next_key* pointer to the key of the next element.
 *		* If *key* is the last element, returns -1 and *errno* is set
 *		  to **ENOENT**.
 *
 *		May set *errno* to **ENOMEM**, **EFAULT**, **EPERM**, or
 *		**EINVAL** on error.
 *
 * BPF_PROG_LOAD
 *	Description
 *		Verify and load an eBPF program, returning a new file
 *		descriptor associated with the program.
 *
 *		Applying **close**\ (2) to the file descriptor returned by
 *		**BPF_PROG_LOAD** will unload the eBPF program (but see NOTES).
 *
 *		The close-on-exec file descriptor flag (see **fcntl**\ (2)) is
 *		automatically enabled for the new file descriptor.
 *
 *	Return
 *		A new file descriptor (a nonnegative integer), or -1 if an
 *		error occurred (in which case, *errno* is set appropriately).
 *
 * BPF_OBJ_PIN
 *	Description
 *		Pin an eBPF program or map referred by the specified *bpf_fd*
 *		to the provided *pathname* on the filesystem.
 *
 *		The *pathname* argument must not contain a dot (".").
 *
 *		On success, *pathname* retains a reference to the eBPF object,
 *		preventing deallocation of the object when the original
 *		*bpf_fd* is closed. This allow the eBPF object to live beyond
 *		**close**\ (\ *bpf_fd*\ ), and hence the lifetime of the parent
 *		process.
 *
 *		Applying **unlink**\ (2) or similar calls to the *pathname*
 *		unpins the object from the filesystem, removing the reference.
 *		If no other file descriptors or filesystem nodes refer to the
 *		same object, it will be deallocated (see NOTES).
 *
 *		The filesystem type for the parent directory of *pathname* must
 *		be **BPF_FS_MAGIC**.
 *
 *	Return
 *		Returns zero on success. On error, -1 is returned and *errno*
 *		is set appropriately.
 *
 * BPF_OBJ_GET
 *	Description
 *		Open a file descriptor for the eBPF object pinned to the
 *		specified *pathname*.
 *
 *	Return
 *		A new file descriptor (a nonnegative integer), or -1 if an
 *		error occurred (in which case, *errno* is set appropriately).
 *
 * BPF_PROG_ATTACH
 *	Description
 *		Attach an eBPF program to a *target_fd* at the specified
 *		*attach_type* hook.
 *
 *		The *attach_type* specifies the eBPF attachment point to
 *		attach the program to, and must be one of *bpf_attach_type*
 *		(see below).
 *
 *		The *attach_bpf_fd* must be a valid file descriptor for a
 *		loaded eBPF program of a cgroup, flow dissector, LIRC, sockmap
 *		or sock_ops type corresponding to the specified *attach_type*.
 *
 *		The *target_fd* must be a valid file descriptor for a kernel
 *		object which depends on the attach type of *attach_bpf_fd*:
 *
 *		**BPF_PROG_TYPE_CGROUP_DEVICE**,
 *		**BPF_PROG_TYPE_CGROUP_SKB**,
 *		**BPF_PROG_TYPE_CGROUP_SOCK**,
 *		**BPF_PROG_TYPE_CGROUP_SOCK_ADDR**,
 *		**BPF_PROG_TYPE_CGROUP_SOCKOPT**,
 *		**BPF_PROG_TYPE_CGROUP_SYSCTL**,
 *		**BPF_PROG_TYPE_SOCK_OPS**
 *
 *			Control Group v2 hierarchy with the eBPF controller
 *			enabled. Requires the kernel to be compiled with
 *			**CONFIG_CGROUP_BPF**.
 *
 *		**BPF_PROG_TYPE_FLOW_DISSECTOR**
 *
 *			Network namespace (eg /proc/self/ns/net).
 *
 *		**BPF_PROG_TYPE_LIRC_MODE2**
 *
 *			LIRC device path (eg /dev/lircN). Requires the kernel
 *			to be compiled with **CONFIG_BPF_LIRC_MODE2**.
 *
 *		**BPF_PROG_TYPE_SK_SKB**,
 *		**BPF_PROG_TYPE_SK_MSG**
 *
 *			eBPF map of socket type (eg **BPF_MAP_TYPE_SOCKHASH**).
 *
 *	Return
 *		Returns zero on success. On error, -1 is returned and *errno*
 *		is set appropriately.
 *
 * BPF_PROG_DETACH
 *	Description
 *		Detach the eBPF program associated with the *target_fd* at the
 *		hook specified by *attach_type*. The program must have been
 *		previously attached using **BPF_PROG_ATTACH**.
 *
 *	Return
 *		Returns zero on success. On error, -1 is returned and *errno*
 *		is set appropriately.
 *
 * BPF_PROG_TEST_RUN
 *	Description
 *		Run the eBPF program associated with the *prog_fd* a *repeat*
 *		number of times against a provided program context *ctx_in* and
 *		data *data_in*, and return the modified program context
 *		*ctx_out*, *data_out* (for example, packet data), result of the
 *		execution *retval*, and *duration* of the test run.
 *
 *		The sizes of the buffers provided as input and output
 *		parameters *ctx_in*, *ctx_out*, *data_in*, and *data_out* must
 *		be provided in the corresponding variables *ctx_size_in*,
 *		*ctx_size_out*, *data_size_in*, and/or *data_size_out*. If any
 *		of these parameters are not provided (ie set to NULL), the
 *		corresponding size field must be zero.
 *
 *		Some program types have particular requirements:
 *
 *		**BPF_PROG_TYPE_SK_LOOKUP**
 *			*data_in* and *data_out* must be NULL.
 *
 *		**BPF_PROG_TYPE_RAW_TRACEPOINT**,
 *		**BPF_PROG_TYPE_RAW_TRACEPOINT_WRITABLE**
 *
 *			*ctx_out*, *data_in* and *data_out* must be NULL.
 *			*repeat* must be zero.
 *
 *		BPF_PROG_RUN is an alias for BPF_PROG_TEST_RUN.
 *
 *	Return
 *		Returns zero on success. On error, -1 is returned and *errno*
 *		is set appropriately.
 *
 *		**ENOSPC**
 *			Either *data_size_out* or *ctx_size_out* is too small.
 *		**ENOTSUPP**
 *			This command is not supported by the program type of
 *			the program referred to by *prog_fd*.
 *
 * BPF_PROG_GET_NEXT_ID
 *	Description
 *		Fetch the next eBPF program currently loaded into the kernel.
 *
 *		Looks for the eBPF program with an id greater than *start_id*
 *		and updates *next_id* on success. If no other eBPF programs
 *		remain with ids higher than *start_id*, returns -1 and sets
 *		*errno* to **ENOENT**.
 *
 *	Return
 *		Returns zero on success. On error, or when no id remains, -1
 *		is returned and *errno* is set appropriately.
 *
 * BPF_MAP_GET_NEXT_ID
 *	Description
 *		Fetch the next eBPF map currently loaded into the kernel.
 *
 *		Looks for the eBPF map with an id greater than *start_id*
 *		and updates *next_id* on success. If no other eBPF maps
 *		remain with ids higher than *start_id*, returns -1 and sets
 *		*errno* to **ENOENT**.
 *
 *	Return
 *		Returns zero on success. On error, or when no id remains, -1
 *		is returned and *errno* is set appropriately.
 *
 * BPF_PROG_GET_FD_BY_ID
 *	Description
 *		Open a file descriptor for the eBPF program corresponding to
 *		*prog_id*.
 *
 *	Return
 *		A new file descriptor (a nonnegative integer), or -1 if an
 *		error occurred (in which case, *errno* is set appropriately).
 *
 * BPF_MAP_GET_FD_BY_ID
 *	Description
 *		Open a file descriptor for the eBPF map corresponding to
 *		*map_id*.
 *
 *	Return
 *		A new file descriptor (a nonnegative integer), or -1 if an
 *		error occurred (in which case, *errno* is set appropriately).
 *
 * BPF_OBJ_GET_INFO_BY_FD
 *	Description
 *		Obtain information about the eBPF object corresponding to
 *		*bpf_fd*.
 *
 *		Populates up to *info_len* bytes of *info*, which will be in
 *		one of the following formats depending on the eBPF object type
 *		of *bpf_fd*:
 *
 *		* **struct bpf_prog_info**
 *		* **struct bpf_map_info**
 *		* **struct bpf_btf_info**
 *		* **struct bpf_link_info**
 *
 *	Return
 *		Returns zero on success. On error, -1 is returned and *errno*
 *		is set appropriately.
 *
 * BPF_PROG_QUERY
 *	Description
 *		Obtain information about eBPF programs associated with the
 *		specified *attach_type* hook.
 *
 *		The *target_fd* must be a valid file descriptor for a kernel
 *		object which depends on the attach type of *attach_bpf_fd*:
 *
 *		**BPF_PROG_TYPE_CGROUP_DEVICE**,
 *		**BPF_PROG_TYPE_CGROUP_SKB**,
 *		**BPF_PROG_TYPE_CGROUP_SOCK**,
 *		**BPF_PROG_TYPE_CGROUP_SOCK_ADDR**,
 *		**BPF_PROG_TYPE_CGROUP_SOCKOPT**,
 *		**BPF_PROG_TYPE_CGROUP_SYSCTL**,
 *		**BPF_PROG_TYPE_SOCK_OPS**
 *
 *			Control Group v2 hierarchy with the eBPF controller
 *			enabled. Requires the kernel to be compiled with
 *			**CONFIG_CGROUP_BPF**.
 *
 *		**BPF_PROG_TYPE_FLOW_DISSECTOR**
 *
 *			Network namespace (eg /proc/self/ns/net).
 *
 *		**BPF_PROG_TYPE_LIRC_MODE2**
 *
 *			LIRC device path (eg /dev/lircN). Requires the kernel
 *			to be compiled with **CONFIG_BPF_LIRC_MODE2**.
 *
 *		**BPF_PROG_QUERY** always fetches the number of programs
 *		attached and the *attach_flags* which were used to attach those
 *		programs. Additionally, if *prog_ids* is nonzero and the number
 *		of attached programs is less than *prog_cnt*, populates
 *		*prog_ids* with the eBPF program ids of the programs attached
 *		at *target_fd*.
 *
 *		The following flags may alter the result:
 *
 *		**BPF_F_QUERY_EFFECTIVE**
 *			Only return information regarding programs which are
 *			currently effective at the specified *target_fd*.
 *
 *	Return
 *		Returns zero on success. On error, -1 is returned and *errno*
 *		is set appropriately.
 *
 * BPF_RAW_TRACEPOINT_OPEN
 *	Description
 *		Attach an eBPF program to a tracepoint *name* to access kernel
 *		internal arguments of the tracepoint in their raw form.
 *
 *		The *prog_fd* must be a valid file descriptor associated with
 *		a loaded eBPF program of type **BPF_PROG_TYPE_RAW_TRACEPOINT**.
 *
 *		No ABI guarantees are made about the content of tracepoint
 *		arguments exposed to the corresponding eBPF program.
 *
 *		Applying **close**\ (2) to the file descriptor returned by
 *		**BPF_RAW_TRACEPOINT_OPEN** will delete the map (but see NOTES).
 *
 *	Return
 *		A new file descriptor (a nonnegative integer), or -1 if an
 *		error occurred (in which case, *errno* is set appropriately).
 *
 * BPF_BTF_LOAD
 *	Description
 *		Verify and load BPF Type Format (BTF) metadata into the kernel,
 *		returning a new file descriptor associated with the metadata.
 *		BTF is described in more detail at
 *		https://www.kernel.org/doc/html/latest/bpf/btf.html.
 *
 *		The *btf* parameter must point to valid memory providing
 *		*btf_size* bytes of BTF binary metadata.
 *
 *		The returned file descriptor can be passed to other **bpf**\ ()
 *		subcommands such as **BPF_PROG_LOAD** or **BPF_MAP_CREATE** to
 *		associate the BTF with those objects.
 *
 *		Similar to **BPF_PROG_LOAD**, **BPF_BTF_LOAD** has optional
 *		parameters to specify a *btf_log_buf*, *btf_log_size* and
 *		*btf_log_level* which allow the kernel to return freeform log
 *		output regarding the BTF verification process.
 *
 *	Return
 *		A new file descriptor (a nonnegative integer), or -1 if an
 *		error occurred (in which case, *errno* is set appropriately).
 *
 * BPF_BTF_GET_FD_BY_ID
 *	Description
 *		Open a file descriptor for the BPF Type Format (BTF)
 *		corresponding to *btf_id*.
 *
 *	Return
 *		A new file descriptor (a nonnegative integer), or -1 if an
 *		error occurred (in which case, *errno* is set appropriately).
 *
 * BPF_TASK_FD_QUERY
 *	Description
 *		Obtain information about eBPF programs associated with the
 *		target process identified by *pid* and *fd*.
 *
 *		If the *pid* and *fd* are associated with a tracepoint, kprobe
 *		or uprobe perf event, then the *prog_id* and *fd_type* will
 *		be populated with the eBPF program id and file descriptor type
 *		of type **bpf_task_fd_type**. If associated with a kprobe or
 *		uprobe, the  *probe_offset* and *probe_addr* will also be
 *		populated. Optionally, if *buf* is provided, then up to
 *		*buf_len* bytes of *buf* will be populated with the name of
 *		the tracepoint, kprobe or uprobe.
 *
 *		The resulting *prog_id* may be introspected in deeper detail
 *		using **BPF_PROG_GET_FD_BY_ID** and **BPF_OBJ_GET_INFO_BY_FD**.
 *
 *	Return
 *		Returns zero on success. On error, -1 is returned and *errno*
 *		is set appropriately.
 *
 * BPF_MAP_LOOKUP_AND_DELETE_ELEM
 *	Description
 *		Look up an element with the given *key* in the map referred to
 *		by the file descriptor *fd*, and if found, delete the element.
 *
 *		For **BPF_MAP_TYPE_QUEUE** and **BPF_MAP_TYPE_STACK** map
 *		types, the *flags* argument needs to be set to 0, but for other
 *		map types, it may be specified as:
 *
 *		**BPF_F_LOCK**
 *			Look up and delete the value of a spin-locked map
 *			without returning the lock. This must be specified if
 *			the elements contain a spinlock.
 *
 *		The **BPF_MAP_TYPE_QUEUE** and **BPF_MAP_TYPE_STACK** map types
 *		implement this command as a "pop" operation, deleting the top
 *		element rather than one corresponding to *key*.
 *		The *key* and *key_len* parameters should be zeroed when
 *		issuing this operation for these map types.
 *
 *		This command is only valid for the following map types:
 *		* **BPF_MAP_TYPE_QUEUE**
 *		* **BPF_MAP_TYPE_STACK**
 *		* **BPF_MAP_TYPE_HASH**
 *		* **BPF_MAP_TYPE_PERCPU_HASH**
 *		* **BPF_MAP_TYPE_LRU_HASH**
 *		* **BPF_MAP_TYPE_LRU_PERCPU_HASH**
 *
 *	Return
 *		Returns zero on success. On error, -1 is returned and *errno*
 *		is set appropriately.
 *
 * BPF_MAP_FREEZE
 *	Description
 *		Freeze the permissions of the specified map.
 *
 *		Write permissions may be frozen by passing zero *flags*.
 *		Upon success, no future syscall invocations may alter the
 *		map state of *map_fd*. Write operations from eBPF programs
 *		are still possible for a frozen map.
 *
 *		Not supported for maps of type **BPF_MAP_TYPE_STRUCT_OPS**.
 *
 *	Return
 *		Returns zero on success. On error, -1 is returned and *errno*
 *		is set appropriately.
 *
 * BPF_BTF_GET_NEXT_ID
 *	Description
 *		Fetch the next BPF Type Format (BTF) object currently loaded
 *		into the kernel.
 *
 *		Looks for the BTF object with an id greater than *start_id*
 *		and updates *next_id* on success. If no other BTF objects
 *		remain with ids higher than *start_id*, returns -1 and sets
 *		*errno* to **ENOENT**.
 *
 *	Return
 *		Returns zero on success. On error, or when no id remains, -1
 *		is returned and *errno* is set appropriately.
 *
 * BPF_MAP_LOOKUP_BATCH
 *	Description
 *		Iterate and fetch multiple elements in a map.
 *
 *		Two opaque values are used to manage batch operations,
 *		*in_batch* and *out_batch*. Initially, *in_batch* must be set
 *		to NULL to begin the batched operation. After each subsequent
 *		**BPF_MAP_LOOKUP_BATCH**, the caller should pass the resultant
 *		*out_batch* as the *in_batch* for the next operation to
 *		continue iteration from the current point.
 *
 *		The *keys* and *values* are output parameters which must point
 *		to memory large enough to hold *count* items based on the key
 *		and value size of the map *map_fd*. The *keys* buffer must be
 *		of *key_size* * *count*. The *values* buffer must be of
 *		*value_size* * *count*.
 *
 *		The *elem_flags* argument may be specified as one of the
 *		following:
 *
 *		**BPF_F_LOCK**
 *			Look up the value of a spin-locked map without
 *			returning the lock. This must be specified if the
 *			elements contain a spinlock.
 *
 *		On success, *count* elements from the map are copied into the
 *		user buffer, with the keys copied into *keys* and the values
 *		copied into the corresponding indices in *values*.
 *
 *		If an error is returned and *errno* is not **EFAULT**, *count*
 *		is set to the number of successfully processed elements.
 *
 *	Return
 *		Returns zero on success. On error, -1 is returned and *errno*
 *		is set appropriately.
 *
 *		May set *errno* to **ENOSPC** to indicate that *keys* or
 *		*values* is too small to dump an entire bucket during
 *		iteration of a hash-based map type.
 *
 * BPF_MAP_LOOKUP_AND_DELETE_BATCH
 *	Description
 *		Iterate and delete all elements in a map.
 *
 *		This operation has the same behavior as
 *		**BPF_MAP_LOOKUP_BATCH** with two exceptions:
 *
 *		* Every element that is successfully returned is also deleted
 *		  from the map. This is at least *count* elements. Note that
 *		  *count* is both an input and an output parameter.
 *		* Upon returning with *errno* set to **EFAULT**, up to
 *		  *count* elements may be deleted without returning the keys
 *		  and values of the deleted elements.
 *
 *	Return
 *		Returns zero on success. On error, -1 is returned and *errno*
 *		is set appropriately.
 *
 * BPF_MAP_UPDATE_BATCH
 *	Description
 *		Update multiple elements in a map by *key*.
 *
 *		The *keys* and *values* are input parameters which must point
 *		to memory large enough to hold *count* items based on the key
 *		and value size of the map *map_fd*. The *keys* buffer must be
 *		of *key_size* * *count*. The *values* buffer must be of
 *		*value_size* * *count*.
 *
 *		Each element specified in *keys* is sequentially updated to the
 *		value in the corresponding index in *values*. The *in_batch*
 *		and *out_batch* parameters are ignored and should be zeroed.
 *
 *		The *elem_flags* argument should be specified as one of the
 *		following:
 *
 *		**BPF_ANY**
 *			Create new elements or update a existing elements.
 *		**BPF_NOEXIST**
 *			Create new elements only if they do not exist.
 *		**BPF_EXIST**
 *			Update existing elements.
 *		**BPF_F_LOCK**
 *			Update spin_lock-ed map elements. This must be
 *			specified if the map value contains a spinlock.
 *
 *		On success, *count* elements from the map are updated.
 *
 *		If an error is returned and *errno* is not **EFAULT**, *count*
 *		is set to the number of successfully processed elements.
 *
 *	Return
 *		Returns zero on success. On error, -1 is returned and *errno*
 *		is set appropriately.
 *
 *		May set *errno* to **EINVAL**, **EPERM**, **ENOMEM**, or
 *		**E2BIG**. **E2BIG** indicates that the number of elements in
 *		the map reached the *max_entries* limit specified at map
 *		creation time.
 *
 *		May set *errno* to one of the following error codes under
 *		specific circumstances:
 *
 *		**EEXIST**
 *			If *flags* specifies **BPF_NOEXIST** and the element
 *			with *key* already exists in the map.
 *		**ENOENT**
 *			If *flags* specifies **BPF_EXIST** and the element with
 *			*key* does not exist in the map.
 *
 * BPF_MAP_DELETE_BATCH
 *	Description
 *		Delete multiple elements in a map by *key*.
 *
 *		The *keys* parameter is an input parameter which must point
 *		to memory large enough to hold *count* items based on the key
 *		size of the map *map_fd*, that is, *key_size* * *count*.
 *
 *		Each element specified in *keys* is sequentially deleted. The
 *		*in_batch*, *out_batch*, and *values* parameters are ignored
 *		and should be zeroed.
 *
 *		The *elem_flags* argument may be specified as one of the
 *		following:
 *
 *		**BPF_F_LOCK**
 *			Look up the value of a spin-locked map without
 *			returning the lock. This must be specified if the
 *			elements contain a spinlock.
 *
 *		On success, *count* elements from the map are updated.
 *
 *		If an error is returned and *errno* is not **EFAULT**, *count*
 *		is set to the number of successfully processed elements. If
 *		*errno* is **EFAULT**, up to *count* elements may be been
 *		deleted.
 *
 *	Return
 *		Returns zero on success. On error, -1 is returned and *errno*
 *		is set appropriately.
 *
 * BPF_LINK_CREATE
 *	Description
 *		Attach an eBPF program to a *target_fd* at the specified
 *		*attach_type* hook and return a file descriptor handle for
 *		managing the link.
 *
 *	Return
 *		A new file descriptor (a nonnegative integer), or -1 if an
 *		error occurred (in which case, *errno* is set appropriately).
 *
 * BPF_LINK_UPDATE
 *	Description
 *		Update the eBPF program in the specified *link_fd* to
 *		*new_prog_fd*.
 *
 *	Return
 *		Returns zero on success. On error, -1 is returned and *errno*
 *		is set appropriately.
 *
 * BPF_LINK_GET_FD_BY_ID
 *	Description
 *		Open a file descriptor for the eBPF Link corresponding to
 *		*link_id*.
 *
 *	Return
 *		A new file descriptor (a nonnegative integer), or -1 if an
 *		error occurred (in which case, *errno* is set appropriately).
 *
 * BPF_LINK_GET_NEXT_ID
 *	Description
 *		Fetch the next eBPF link currently loaded into the kernel.
 *
 *		Looks for the eBPF link with an id greater than *start_id*
 *		and updates *next_id* on success. If no other eBPF links
 *		remain with ids higher than *start_id*, returns -1 and sets
 *		*errno* to **ENOENT**.
 *
 *	Return
 *		Returns zero on success. On error, or when no id remains, -1
 *		is returned and *errno* is set appropriately.
 *
 * BPF_ENABLE_STATS
 *	Description
 *		Enable eBPF runtime statistics gathering.
 *
 *		Runtime statistics gathering for the eBPF runtime is disabled
 *		by default to minimize the corresponding performance overhead.
 *		This command enables statistics globally.
 *
 *		Multiple programs may independently enable statistics.
 *		After gathering the desired statistics, eBPF runtime statistics
 *		may be disabled again by calling **close**\ (2) for the file
 *		descriptor returned by this function. Statistics will only be
 *		disabled system-wide when all outstanding file descriptors
 *		returned by prior calls for this subcommand are closed.
 *
 *	Return
 *		A new file descriptor (a nonnegative integer), or -1 if an
 *		error occurred (in which case, *errno* is set appropriately).
 *
 * BPF_ITER_CREATE
 *	Description
 *		Create an iterator on top of the specified *link_fd* (as
 *		previously created using **BPF_LINK_CREATE**) and return a
 *		file descriptor that can be used to trigger the iteration.
 *
 *		If the resulting file descriptor is pinned to the filesystem
 *		using  **BPF_OBJ_PIN**, then subsequent **read**\ (2) syscalls
 *		for that path will trigger the iterator to read kernel state
 *		using the eBPF program attached to *link_fd*.
 *
 *	Return
 *		A new file descriptor (a nonnegative integer), or -1 if an
 *		error occurred (in which case, *errno* is set appropriately).
 *
 * BPF_LINK_DETACH
 *	Description
 *		Forcefully detach the specified *link_fd* from its
 *		corresponding attachment point.
 *
 *	Return
 *		Returns zero on success. On error, -1 is returned and *errno*
 *		is set appropriately.
 *
 * BPF_PROG_BIND_MAP
 *	Description
 *		Bind a map to the lifetime of an eBPF program.
 *
 *		The map identified by *map_fd* is bound to the program
 *		identified by *prog_fd* and only released when *prog_fd* is
 *		released. This may be used in cases where metadata should be
 *		associated with a program which otherwise does not contain any
 *		references to the map (for example, embedded in the eBPF
 *		program instructions).
 *
 *	Return
 *		Returns zero on success. On error, -1 is returned and *errno*
 *		is set appropriately.
 *
 * NOTES
 *	eBPF objects (maps and programs) can be shared between processes.
 *
 *	* After **fork**\ (2), the child inherits file descriptors
 *	  referring to the same eBPF objects.
 *	* File descriptors referring to eBPF objects can be transferred over
 *	  **unix**\ (7) domain sockets.
 *	* File descriptors referring to eBPF objects can be duplicated in the
 *	  usual way, using **dup**\ (2) and similar calls.
 *	* File descriptors referring to eBPF objects can be pinned to the
 *	  filesystem using the **BPF_OBJ_PIN** command of **bpf**\ (2).
 *
 *	An eBPF object is deallocated only after all file descriptors referring
 *	to the object have been closed and no references remain pinned to the
 *	filesystem or attached (for example, bound to a program or device).
 */
enum bpf_cmd {
	BPF_MAP_CREATE,
	BPF_MAP_LOOKUP_ELEM,
	BPF_MAP_UPDATE_ELEM,
	BPF_MAP_DELETE_ELEM,
	BPF_MAP_GET_NEXT_KEY,
	BPF_PROG_LOAD,
	BPF_OBJ_PIN,
	BPF_OBJ_GET,
	BPF_PROG_ATTACH,
	BPF_PROG_DETACH,
	BPF_PROG_TEST_RUN,
	BPF_PROG_RUN = BPF_PROG_TEST_RUN,
	BPF_PROG_GET_NEXT_ID,
	BPF_MAP_GET_NEXT_ID,
	BPF_PROG_GET_FD_BY_ID,
	BPF_MAP_GET_FD_BY_ID,
	BPF_OBJ_GET_INFO_BY_FD,
	BPF_PROG_QUERY,
	BPF_RAW_TRACEPOINT_OPEN,
	BPF_BTF_LOAD,
	BPF_BTF_GET_FD_BY_ID,
	BPF_TASK_FD_QUERY,
	BPF_MAP_LOOKUP_AND_DELETE_ELEM,
	BPF_MAP_FREEZE,
	BPF_BTF_GET_NEXT_ID,
	BPF_MAP_LOOKUP_BATCH,
	BPF_MAP_LOOKUP_AND_DELETE_BATCH,
	BPF_MAP_UPDATE_BATCH,
	BPF_MAP_DELETE_BATCH,
	BPF_LINK_CREATE,
	BPF_LINK_UPDATE,
	BPF_LINK_GET_FD_BY_ID,
	BPF_LINK_GET_NEXT_ID,
	BPF_ENABLE_STATS,
	BPF_ITER_CREATE,
	BPF_LINK_DETACH,
	BPF_PROG_BIND_MAP,
};

enum bpf_map_type {
	BPF_MAP_TYPE_UNSPEC,
	BPF_MAP_TYPE_HASH,
	BPF_MAP_TYPE_ARRAY,
	BPF_MAP_TYPE_PROG_ARRAY,
	BPF_MAP_TYPE_PERF_EVENT_ARRAY,
	BPF_MAP_TYPE_PERCPU_HASH,
	BPF_MAP_TYPE_PERCPU_ARRAY,
	BPF_MAP_TYPE_STACK_TRACE,
	BPF_MAP_TYPE_CGROUP_ARRAY,
	BPF_MAP_TYPE_LRU_HASH,
	BPF_MAP_TYPE_LRU_PERCPU_HASH,
	BPF_MAP_TYPE_LPM_TRIE,
	BPF_MAP_TYPE_ARRAY_OF_MAPS,
	BPF_MAP_TYPE_HASH_OF_MAPS,
	BPF_MAP_TYPE_DEVMAP,
	BPF_MAP_TYPE_SOCKMAP,
	BPF_MAP_TYPE_CPUMAP,
	BPF_MAP_TYPE_XSKMAP,
	BPF_MAP_TYPE_SOCKHASH,
	BPF_MAP_TYPE_CGROUP_STORAGE,
	BPF_MAP_TYPE_REUSEPORT_SOCKARRAY,
	BPF_MAP_TYPE_PERCPU_CGROUP_STORAGE,
	BPF_MAP_TYPE_QUEUE,
	BPF_MAP_TYPE_STACK,
	BPF_MAP_TYPE_SK_STORAGE,
	BPF_MAP_TYPE_DEVMAP_HASH,
	BPF_MAP_TYPE_STRUCT_OPS,
	BPF_MAP_TYPE_RINGBUF,
	BPF_MAP_TYPE_INODE_STORAGE,
	BPF_MAP_TYPE_TASK_STORAGE,
	BPF_MAP_TYPE_BLOOM_FILTER,
};

/* Note that tracing related programs such as
 * BPF_PROG_TYPE_{KPROBE,TRACEPOINT,PERF_EVENT,RAW_TRACEPOINT}
 * are not subject to a stable API since kernel internal data
 * structures can change from release to release and may
 * therefore break existing tracing BPF programs. Tracing BPF
 * programs correspond to /a/ specific kernel which is to be
 * analyzed, and not /a/ specific kernel /and/ all future ones.
 */
enum bpf_prog_type {
	BPF_PROG_TYPE_UNSPEC,
	BPF_PROG_TYPE_SOCKET_FILTER,
	BPF_PROG_TYPE_KPROBE,
	BPF_PROG_TYPE_SCHED_CLS,
	BPF_PROG_TYPE_SCHED_ACT,
	BPF_PROG_TYPE_TRACEPOINT,
	BPF_PROG_TYPE_XDP,
	BPF_PROG_TYPE_PERF_EVENT,
	BPF_PROG_TYPE_CGROUP_SKB,
	BPF_PROG_TYPE_CGROUP_SOCK,
	BPF_PROG_TYPE_LWT_IN,
	BPF_PROG_TYPE_LWT_OUT,
	BPF_PROG_TYPE_LWT_XMIT,
	BPF_PROG_TYPE_SOCK_OPS,
	BPF_PROG_TYPE_SK_SKB,
	BPF_PROG_TYPE_CGROUP_DEVICE,
	BPF_PROG_TYPE_SK_MSG,
	BPF_PROG_TYPE_RAW_TRACEPOINT,
	BPF_PROG_TYPE_CGROUP_SOCK_ADDR,
	BPF_PROG_TYPE_LWT_SEG6LOCAL,
	BPF_PROG_TYPE_LIRC_MODE2,
	BPF_PROG_TYPE_SK_REUSEPORT,
	BPF_PROG_TYPE_FLOW_DISSECTOR,
	BPF_PROG_TYPE_CGROUP_SYSCTL,
	BPF_PROG_TYPE_RAW_TRACEPOINT_WRITABLE,
	BPF_PROG_TYPE_CGROUP_SOCKOPT,
	BPF_PROG_TYPE_TRACING,
	BPF_PROG_TYPE_STRUCT_OPS,
	BPF_PROG_TYPE_EXT,
	BPF_PROG_TYPE_LSM,
	BPF_PROG_TYPE_SK_LOOKUP,
	BPF_PROG_TYPE_SYSCALL, /* a program that can execute syscalls */
};

enum bpf_attach_type {
	BPF_CGROUP_INET_INGRESS,
	BPF_CGROUP_INET_EGRESS,
	BPF_CGROUP_INET_SOCK_CREATE,
	BPF_CGROUP_SOCK_OPS,
	BPF_SK_SKB_STREAM_PARSER,
	BPF_SK_SKB_STREAM_VERDICT,
	BPF_CGROUP_DEVICE,
	BPF_SK_MSG_VERDICT,
	BPF_CGROUP_INET4_BIND,
	BPF_CGROUP_INET6_BIND,
	BPF_CGROUP_INET4_CONNECT,
	BPF_CGROUP_INET6_CONNECT,
	BPF_CGROUP_INET4_POST_BIND,
	BPF_CGROUP_INET6_POST_BIND,
	BPF_CGROUP_UDP4_SENDMSG,
	BPF_CGROUP_UDP6_SENDMSG,
	BPF_LIRC_MODE2,
	BPF_FLOW_DISSECTOR,
	BPF_CGROUP_SYSCTL,
	BPF_CGROUP_UDP4_RECVMSG,
	BPF_CGROUP_UDP6_RECVMSG,
	BPF_CGROUP_GETSOCKOPT,
	BPF_CGROUP_SETSOCKOPT,
	BPF_TRACE_RAW_TP,
	BPF_TRACE_FENTRY,
	BPF_TRACE_FEXIT,
	BPF_MODIFY_RETURN,
	BPF_LSM_MAC,
	BPF_TRACE_ITER,
	BPF_CGROUP_INET4_GETPEERNAME,
	BPF_CGROUP_INET6_GETPEERNAME,
	BPF_CGROUP_INET4_GETSOCKNAME,
	BPF_CGROUP_INET6_GETSOCKNAME,
	BPF_XDP_DEVMAP,
	BPF_CGROUP_INET_SOCK_RELEASE,
	BPF_XDP_CPUMAP,
	BPF_SK_LOOKUP,
	BPF_XDP,
	BPF_SK_SKB_VERDICT,
	BPF_SK_REUSEPORT_SELECT,
	BPF_SK_REUSEPORT_SELECT_OR_MIGRATE,
	BPF_PERF_EVENT,
	BPF_TRACE_KPROBE_MULTI,
	__MAX_BPF_ATTACH_TYPE
};

#define MAX_BPF_ATTACH_TYPE __MAX_BPF_ATTACH_TYPE

enum bpf_link_type {
	BPF_LINK_TYPE_UNSPEC = 0,
	BPF_LINK_TYPE_RAW_TRACEPOINT = 1,
	BPF_LINK_TYPE_TRACING = 2,
	BPF_LINK_TYPE_CGROUP = 3,
	BPF_LINK_TYPE_ITER = 4,
	BPF_LINK_TYPE_NETNS = 5,
	BPF_LINK_TYPE_XDP = 6,
	BPF_LINK_TYPE_PERF_EVENT = 7,
	BPF_LINK_TYPE_KPROBE_MULTI = 8,
<<<<<<< HEAD
=======
	BPF_LINK_TYPE_STRUCT_OPS = 9,
>>>>>>> 88084a3d

	MAX_BPF_LINK_TYPE,
};

/* cgroup-bpf attach flags used in BPF_PROG_ATTACH command
 *
 * NONE(default): No further bpf programs allowed in the subtree.
 *
 * BPF_F_ALLOW_OVERRIDE: If a sub-cgroup installs some bpf program,
 * the program in this cgroup yields to sub-cgroup program.
 *
 * BPF_F_ALLOW_MULTI: If a sub-cgroup installs some bpf program,
 * that cgroup program gets run in addition to the program in this cgroup.
 *
 * Only one program is allowed to be attached to a cgroup with
 * NONE or BPF_F_ALLOW_OVERRIDE flag.
 * Attaching another program on top of NONE or BPF_F_ALLOW_OVERRIDE will
 * release old program and attach the new one. Attach flags has to match.
 *
 * Multiple programs are allowed to be attached to a cgroup with
 * BPF_F_ALLOW_MULTI flag. They are executed in FIFO order
 * (those that were attached first, run first)
 * The programs of sub-cgroup are executed first, then programs of
 * this cgroup and then programs of parent cgroup.
 * When children program makes decision (like picking TCP CA or sock bind)
 * parent program has a chance to override it.
 *
 * With BPF_F_ALLOW_MULTI a new program is added to the end of the list of
 * programs for a cgroup. Though it's possible to replace an old program at
 * any position by also specifying BPF_F_REPLACE flag and position itself in
 * replace_bpf_fd attribute. Old program at this position will be released.
 *
 * A cgroup with MULTI or OVERRIDE flag allows any attach flags in sub-cgroups.
 * A cgroup with NONE doesn't allow any programs in sub-cgroups.
 * Ex1:
 * cgrp1 (MULTI progs A, B) ->
 *    cgrp2 (OVERRIDE prog C) ->
 *      cgrp3 (MULTI prog D) ->
 *        cgrp4 (OVERRIDE prog E) ->
 *          cgrp5 (NONE prog F)
 * the event in cgrp5 triggers execution of F,D,A,B in that order.
 * if prog F is detached, the execution is E,D,A,B
 * if prog F and D are detached, the execution is E,A,B
 * if prog F, E and D are detached, the execution is C,A,B
 *
 * All eligible programs are executed regardless of return code from
 * earlier programs.
 */
#define BPF_F_ALLOW_OVERRIDE	(1U << 0)
#define BPF_F_ALLOW_MULTI	(1U << 1)
#define BPF_F_REPLACE		(1U << 2)

/* If BPF_F_STRICT_ALIGNMENT is used in BPF_PROG_LOAD command, the
 * verifier will perform strict alignment checking as if the kernel
 * has been built with CONFIG_EFFICIENT_UNALIGNED_ACCESS not set,
 * and NET_IP_ALIGN defined to 2.
 */
#define BPF_F_STRICT_ALIGNMENT	(1U << 0)

/* If BPF_F_ANY_ALIGNMENT is used in BPF_PROF_LOAD command, the
 * verifier will allow any alignment whatsoever.  On platforms
 * with strict alignment requirements for loads ands stores (such
 * as sparc and mips) the verifier validates that all loads and
 * stores provably follow this requirement.  This flag turns that
 * checking and enforcement off.
 *
 * It is mostly used for testing when we want to validate the
 * context and memory access aspects of the verifier, but because
 * of an unaligned access the alignment check would trigger before
 * the one we are interested in.
 */
#define BPF_F_ANY_ALIGNMENT	(1U << 1)

/* BPF_F_TEST_RND_HI32 is used in BPF_PROG_LOAD command for testing purpose.
 * Verifier does sub-register def/use analysis and identifies instructions whose
 * def only matters for low 32-bit, high 32-bit is never referenced later
 * through implicit zero extension. Therefore verifier notifies JIT back-ends
 * that it is safe to ignore clearing high 32-bit for these instructions. This
 * saves some back-ends a lot of code-gen. However such optimization is not
 * necessary on some arches, for example x86_64, arm64 etc, whose JIT back-ends
 * hence hasn't used verifier's analysis result. But, we really want to have a
 * way to be able to verify the correctness of the described optimization on
 * x86_64 on which testsuites are frequently exercised.
 *
 * So, this flag is introduced. Once it is set, verifier will randomize high
 * 32-bit for those instructions who has been identified as safe to ignore them.
 * Then, if verifier is not doing correct analysis, such randomization will
 * regress tests to expose bugs.
 */
#define BPF_F_TEST_RND_HI32	(1U << 2)

/* The verifier internal test flag. Behavior is undefined */
#define BPF_F_TEST_STATE_FREQ	(1U << 3)

/* If BPF_F_SLEEPABLE is used in BPF_PROG_LOAD command, the verifier will
 * restrict map and helper usage for such programs. Sleepable BPF programs can
 * only be attached to hooks where kernel execution context allows sleeping.
 * Such programs are allowed to use helpers that may sleep like
 * bpf_copy_from_user().
 */
#define BPF_F_SLEEPABLE		(1U << 4)

/* If BPF_F_XDP_HAS_FRAGS is used in BPF_PROG_LOAD command, the loaded program
 * fully support xdp frags.
 */
#define BPF_F_XDP_HAS_FRAGS	(1U << 5)

/* link_create.kprobe_multi.flags used in LINK_CREATE command for
 * BPF_TRACE_KPROBE_MULTI attach type to create return probe.
 */
#define BPF_F_KPROBE_MULTI_RETURN	(1U << 0)

/* When BPF ldimm64's insn[0].src_reg != 0 then this can have
 * the following extensions:
 *
 * insn[0].src_reg:  BPF_PSEUDO_MAP_[FD|IDX]
 * insn[0].imm:      map fd or fd_idx
 * insn[1].imm:      0
 * insn[0].off:      0
 * insn[1].off:      0
 * ldimm64 rewrite:  address of map
 * verifier type:    CONST_PTR_TO_MAP
 */
#define BPF_PSEUDO_MAP_FD	1
#define BPF_PSEUDO_MAP_IDX	5

/* insn[0].src_reg:  BPF_PSEUDO_MAP_[IDX_]VALUE
 * insn[0].imm:      map fd or fd_idx
 * insn[1].imm:      offset into value
 * insn[0].off:      0
 * insn[1].off:      0
 * ldimm64 rewrite:  address of map[0]+offset
 * verifier type:    PTR_TO_MAP_VALUE
 */
#define BPF_PSEUDO_MAP_VALUE		2
#define BPF_PSEUDO_MAP_IDX_VALUE	6

/* insn[0].src_reg:  BPF_PSEUDO_BTF_ID
 * insn[0].imm:      kernel btd id of VAR
 * insn[1].imm:      0
 * insn[0].off:      0
 * insn[1].off:      0
 * ldimm64 rewrite:  address of the kernel variable
 * verifier type:    PTR_TO_BTF_ID or PTR_TO_MEM, depending on whether the var
 *                   is struct/union.
 */
#define BPF_PSEUDO_BTF_ID	3
/* insn[0].src_reg:  BPF_PSEUDO_FUNC
 * insn[0].imm:      insn offset to the func
 * insn[1].imm:      0
 * insn[0].off:      0
 * insn[1].off:      0
 * ldimm64 rewrite:  address of the function
 * verifier type:    PTR_TO_FUNC.
 */
#define BPF_PSEUDO_FUNC		4

/* when bpf_call->src_reg == BPF_PSEUDO_CALL, bpf_call->imm == pc-relative
 * offset to another bpf function
 */
#define BPF_PSEUDO_CALL		1
/* when bpf_call->src_reg == BPF_PSEUDO_KFUNC_CALL,
 * bpf_call->imm == btf_id of a BTF_KIND_FUNC in the running kernel
 */
#define BPF_PSEUDO_KFUNC_CALL	2

/* flags for BPF_MAP_UPDATE_ELEM command */
enum {
	BPF_ANY		= 0, /* create new element or update existing */
	BPF_NOEXIST	= 1, /* create new element if it didn't exist */
	BPF_EXIST	= 2, /* update existing element */
	BPF_F_LOCK	= 4, /* spin_lock-ed map_lookup/map_update */
};

/* flags for BPF_MAP_CREATE command */
enum {
	BPF_F_NO_PREALLOC	= (1U << 0),
/* Instead of having one common LRU list in the
 * BPF_MAP_TYPE_LRU_[PERCPU_]HASH map, use a percpu LRU list
 * which can scale and perform better.
 * Note, the LRU nodes (including free nodes) cannot be moved
 * across different LRU lists.
 */
	BPF_F_NO_COMMON_LRU	= (1U << 1),
/* Specify numa node during map creation */
	BPF_F_NUMA_NODE		= (1U << 2),

/* Flags for accessing BPF object from syscall side. */
	BPF_F_RDONLY		= (1U << 3),
	BPF_F_WRONLY		= (1U << 4),

/* Flag for stack_map, store build_id+offset instead of pointer */
	BPF_F_STACK_BUILD_ID	= (1U << 5),

/* Zero-initialize hash function seed. This should only be used for testing. */
	BPF_F_ZERO_SEED		= (1U << 6),

/* Flags for accessing BPF object from program side. */
	BPF_F_RDONLY_PROG	= (1U << 7),
	BPF_F_WRONLY_PROG	= (1U << 8),

/* Clone map from listener for newly accepted socket */
	BPF_F_CLONE		= (1U << 9),

/* Enable memory-mapping BPF map */
	BPF_F_MMAPABLE		= (1U << 10),

/* Share perf_event among processes */
	BPF_F_PRESERVE_ELEMS	= (1U << 11),

/* Create a map that is suitable to be an inner map with dynamic max entries */
	BPF_F_INNER_MAP		= (1U << 12),
};

/* Flags for BPF_PROG_QUERY. */

/* Query effective (directly attached + inherited from ancestor cgroups)
 * programs that will be executed for events within a cgroup.
 * attach_flags with this flag are returned only for directly attached programs.
 */
#define BPF_F_QUERY_EFFECTIVE	(1U << 0)

/* Flags for BPF_PROG_TEST_RUN */

/* If set, run the test on the cpu specified by bpf_attr.test.cpu */
#define BPF_F_TEST_RUN_ON_CPU	(1U << 0)
/* If set, XDP frames will be transmitted after processing */
#define BPF_F_TEST_XDP_LIVE_FRAMES	(1U << 1)

/* type for BPF_ENABLE_STATS */
enum bpf_stats_type {
	/* enabled run_time_ns and run_cnt */
	BPF_STATS_RUN_TIME = 0,
};

enum bpf_stack_build_id_status {
	/* user space need an empty entry to identify end of a trace */
	BPF_STACK_BUILD_ID_EMPTY = 0,
	/* with valid build_id and offset */
	BPF_STACK_BUILD_ID_VALID = 1,
	/* couldn't get build_id, fallback to ip */
	BPF_STACK_BUILD_ID_IP = 2,
};

#define BPF_BUILD_ID_SIZE 20
struct bpf_stack_build_id {
	__s32		status;
	unsigned char	build_id[BPF_BUILD_ID_SIZE];
	union {
		__u64	offset;
		__u64	ip;
	};
};

#define BPF_OBJ_NAME_LEN 16U

union bpf_attr {
	struct { /* anonymous struct used by BPF_MAP_CREATE command */
		__u32	map_type;	/* one of enum bpf_map_type */
		__u32	key_size;	/* size of key in bytes */
		__u32	value_size;	/* size of value in bytes */
		__u32	max_entries;	/* max number of entries in a map */
		__u32	map_flags;	/* BPF_MAP_CREATE related
					 * flags defined above.
					 */
		__u32	inner_map_fd;	/* fd pointing to the inner map */
		__u32	numa_node;	/* numa node (effective only if
					 * BPF_F_NUMA_NODE is set).
					 */
		char	map_name[BPF_OBJ_NAME_LEN];
		__u32	map_ifindex;	/* ifindex of netdev to create on */
		__u32	btf_fd;		/* fd pointing to a BTF type data */
		__u32	btf_key_type_id;	/* BTF type_id of the key */
		__u32	btf_value_type_id;	/* BTF type_id of the value */
		__u32	btf_vmlinux_value_type_id;/* BTF type_id of a kernel-
						   * struct stored as the
						   * map value
						   */
		/* Any per-map-type extra fields
		 *
		 * BPF_MAP_TYPE_BLOOM_FILTER - the lowest 4 bits indicate the
		 * number of hash functions (if 0, the bloom filter will default
		 * to using 5 hash functions).
		 */
		__u64	map_extra;
	};

	struct { /* anonymous struct used by BPF_MAP_*_ELEM commands */
		__u32		map_fd;
		__aligned_u64	key;
		union {
			__aligned_u64 value;
			__aligned_u64 next_key;
		};
		__u64		flags;
	};

	struct { /* struct used by BPF_MAP_*_BATCH commands */
		__aligned_u64	in_batch;	/* start batch,
						 * NULL to start from beginning
						 */
		__aligned_u64	out_batch;	/* output: next start batch */
		__aligned_u64	keys;
		__aligned_u64	values;
		__u32		count;		/* input/output:
						 * input: # of key/value
						 * elements
						 * output: # of filled elements
						 */
		__u32		map_fd;
		__u64		elem_flags;
		__u64		flags;
	} batch;

	struct { /* anonymous struct used by BPF_PROG_LOAD command */
		__u32		prog_type;	/* one of enum bpf_prog_type */
		__u32		insn_cnt;
		__aligned_u64	insns;
		__aligned_u64	license;
		__u32		log_level;	/* verbosity level of verifier */
		__u32		log_size;	/* size of user buffer */
		__aligned_u64	log_buf;	/* user supplied buffer */
		__u32		kern_version;	/* not used */
		__u32		prog_flags;
		char		prog_name[BPF_OBJ_NAME_LEN];
		__u32		prog_ifindex;	/* ifindex of netdev to prep for */
		/* For some prog types expected attach type must be known at
		 * load time to verify attach type specific parts of prog
		 * (context accesses, allowed helpers, etc).
		 */
		__u32		expected_attach_type;
		__u32		prog_btf_fd;	/* fd pointing to BTF type data */
		__u32		func_info_rec_size;	/* userspace bpf_func_info size */
		__aligned_u64	func_info;	/* func info */
		__u32		func_info_cnt;	/* number of bpf_func_info records */
		__u32		line_info_rec_size;	/* userspace bpf_line_info size */
		__aligned_u64	line_info;	/* line info */
		__u32		line_info_cnt;	/* number of bpf_line_info records */
		__u32		attach_btf_id;	/* in-kernel BTF type id to attach to */
		union {
			/* valid prog_fd to attach to bpf prog */
			__u32		attach_prog_fd;
			/* or valid module BTF object fd or 0 to attach to vmlinux */
			__u32		attach_btf_obj_fd;
		};
		__u32		core_relo_cnt;	/* number of bpf_core_relo */
		__aligned_u64	fd_array;	/* array of FDs */
		__aligned_u64	core_relos;
		__u32		core_relo_rec_size; /* sizeof(struct bpf_core_relo) */
	};

	struct { /* anonymous struct used by BPF_OBJ_* commands */
		__aligned_u64	pathname;
		__u32		bpf_fd;
		__u32		file_flags;
	};

	struct { /* anonymous struct used by BPF_PROG_ATTACH/DETACH commands */
		__u32		target_fd;	/* container object to attach to */
		__u32		attach_bpf_fd;	/* eBPF program to attach */
		__u32		attach_type;
		__u32		attach_flags;
		__u32		replace_bpf_fd;	/* previously attached eBPF
						 * program to replace if
						 * BPF_F_REPLACE is used
						 */
	};

	struct { /* anonymous struct used by BPF_PROG_TEST_RUN command */
		__u32		prog_fd;
		__u32		retval;
		__u32		data_size_in;	/* input: len of data_in */
		__u32		data_size_out;	/* input/output: len of data_out
						 *   returns ENOSPC if data_out
						 *   is too small.
						 */
		__aligned_u64	data_in;
		__aligned_u64	data_out;
		__u32		repeat;
		__u32		duration;
		__u32		ctx_size_in;	/* input: len of ctx_in */
		__u32		ctx_size_out;	/* input/output: len of ctx_out
						 *   returns ENOSPC if ctx_out
						 *   is too small.
						 */
		__aligned_u64	ctx_in;
		__aligned_u64	ctx_out;
		__u32		flags;
		__u32		cpu;
		__u32		batch_size;
	} test;

	struct { /* anonymous struct used by BPF_*_GET_*_ID */
		union {
			__u32		start_id;
			__u32		prog_id;
			__u32		map_id;
			__u32		btf_id;
			__u32		link_id;
		};
		__u32		next_id;
		__u32		open_flags;
	};

	struct { /* anonymous struct used by BPF_OBJ_GET_INFO_BY_FD */
		__u32		bpf_fd;
		__u32		info_len;
		__aligned_u64	info;
	} info;

	struct { /* anonymous struct used by BPF_PROG_QUERY command */
		__u32		target_fd;	/* container object to query */
		__u32		attach_type;
		__u32		query_flags;
		__u32		attach_flags;
		__aligned_u64	prog_ids;
		__u32		prog_cnt;
	} query;

	struct { /* anonymous struct used by BPF_RAW_TRACEPOINT_OPEN command */
		__u64 name;
		__u32 prog_fd;
	} raw_tracepoint;

	struct { /* anonymous struct for BPF_BTF_LOAD */
		__aligned_u64	btf;
		__aligned_u64	btf_log_buf;
		__u32		btf_size;
		__u32		btf_log_size;
		__u32		btf_log_level;
	};

	struct {
		__u32		pid;		/* input: pid */
		__u32		fd;		/* input: fd */
		__u32		flags;		/* input: flags */
		__u32		buf_len;	/* input/output: buf len */
		__aligned_u64	buf;		/* input/output:
						 *   tp_name for tracepoint
						 *   symbol for kprobe
						 *   filename for uprobe
						 */
		__u32		prog_id;	/* output: prod_id */
		__u32		fd_type;	/* output: BPF_FD_TYPE_* */
		__u64		probe_offset;	/* output: probe_offset */
		__u64		probe_addr;	/* output: probe_addr */
	} task_fd_query;

	struct { /* struct used by BPF_LINK_CREATE command */
		__u32		prog_fd;	/* eBPF program to attach */
		union {
			__u32		target_fd;	/* object to attach to */
			__u32		target_ifindex; /* target ifindex */
		};
		__u32		attach_type;	/* attach type */
		__u32		flags;		/* extra flags */
		union {
			__u32		target_btf_id;	/* btf_id of target to attach to */
			struct {
				__aligned_u64	iter_info;	/* extra bpf_iter_link_info */
				__u32		iter_info_len;	/* iter_info length */
			};
			struct {
				/* black box user-provided value passed through
				 * to BPF program at the execution time and
				 * accessible through bpf_get_attach_cookie() BPF helper
				 */
				__u64		bpf_cookie;
			} perf_event;
			struct {
				__u32		flags;
				__u32		cnt;
				__aligned_u64	syms;
				__aligned_u64	addrs;
				__aligned_u64	cookies;
			} kprobe_multi;
<<<<<<< HEAD
=======
			struct {
				/* this is overlaid with the target_btf_id above. */
				__u32		target_btf_id;
				/* black box user-provided value passed through
				 * to BPF program at the execution time and
				 * accessible through bpf_get_attach_cookie() BPF helper
				 */
				__u64		cookie;
			} tracing;
>>>>>>> 88084a3d
		};
	} link_create;

	struct { /* struct used by BPF_LINK_UPDATE command */
		__u32		link_fd;	/* link fd */
		/* new program fd to update link with */
		__u32		new_prog_fd;
		__u32		flags;		/* extra flags */
		/* expected link's program fd; is specified only if
		 * BPF_F_REPLACE flag is set in flags */
		__u32		old_prog_fd;
	} link_update;

	struct {
		__u32		link_fd;
	} link_detach;

	struct { /* struct used by BPF_ENABLE_STATS command */
		__u32		type;
	} enable_stats;

	struct { /* struct used by BPF_ITER_CREATE command */
		__u32		link_fd;
		__u32		flags;
	} iter_create;

	struct { /* struct used by BPF_PROG_BIND_MAP command */
		__u32		prog_fd;
		__u32		map_fd;
		__u32		flags;		/* extra flags */
	} prog_bind_map;

} __attribute__((aligned(8)));

/* The description below is an attempt at providing documentation to eBPF
 * developers about the multiple available eBPF helper functions. It can be
 * parsed and used to produce a manual page. The workflow is the following,
 * and requires the rst2man utility:
 *
 *     $ ./scripts/bpf_doc.py \
 *             --filename include/uapi/linux/bpf.h > /tmp/bpf-helpers.rst
 *     $ rst2man /tmp/bpf-helpers.rst > /tmp/bpf-helpers.7
 *     $ man /tmp/bpf-helpers.7
 *
 * Note that in order to produce this external documentation, some RST
 * formatting is used in the descriptions to get "bold" and "italics" in
 * manual pages. Also note that the few trailing white spaces are
 * intentional, removing them would break paragraphs for rst2man.
 *
 * Start of BPF helper function descriptions:
 *
 * void *bpf_map_lookup_elem(struct bpf_map *map, const void *key)
 * 	Description
 * 		Perform a lookup in *map* for an entry associated to *key*.
 * 	Return
 * 		Map value associated to *key*, or **NULL** if no entry was
 * 		found.
 *
 * long bpf_map_update_elem(struct bpf_map *map, const void *key, const void *value, u64 flags)
 * 	Description
 * 		Add or update the value of the entry associated to *key* in
 * 		*map* with *value*. *flags* is one of:
 *
 * 		**BPF_NOEXIST**
 * 			The entry for *key* must not exist in the map.
 * 		**BPF_EXIST**
 * 			The entry for *key* must already exist in the map.
 * 		**BPF_ANY**
 * 			No condition on the existence of the entry for *key*.
 *
 * 		Flag value **BPF_NOEXIST** cannot be used for maps of types
 * 		**BPF_MAP_TYPE_ARRAY** or **BPF_MAP_TYPE_PERCPU_ARRAY**  (all
 * 		elements always exist), the helper would return an error.
 * 	Return
 * 		0 on success, or a negative error in case of failure.
 *
 * long bpf_map_delete_elem(struct bpf_map *map, const void *key)
 * 	Description
 * 		Delete entry with *key* from *map*.
 * 	Return
 * 		0 on success, or a negative error in case of failure.
 *
 * long bpf_probe_read(void *dst, u32 size, const void *unsafe_ptr)
 * 	Description
 * 		For tracing programs, safely attempt to read *size* bytes from
 * 		kernel space address *unsafe_ptr* and store the data in *dst*.
 *
 * 		Generally, use **bpf_probe_read_user**\ () or
 * 		**bpf_probe_read_kernel**\ () instead.
 * 	Return
 * 		0 on success, or a negative error in case of failure.
 *
 * u64 bpf_ktime_get_ns(void)
 * 	Description
 * 		Return the time elapsed since system boot, in nanoseconds.
 * 		Does not include time the system was suspended.
 * 		See: **clock_gettime**\ (**CLOCK_MONOTONIC**)
 * 	Return
 * 		Current *ktime*.
 *
 * long bpf_trace_printk(const char *fmt, u32 fmt_size, ...)
 * 	Description
 * 		This helper is a "printk()-like" facility for debugging. It
 * 		prints a message defined by format *fmt* (of size *fmt_size*)
 * 		to file *\/sys/kernel/debug/tracing/trace* from DebugFS, if
 * 		available. It can take up to three additional **u64**
 * 		arguments (as an eBPF helpers, the total number of arguments is
 * 		limited to five).
 *
 * 		Each time the helper is called, it appends a line to the trace.
 * 		Lines are discarded while *\/sys/kernel/debug/tracing/trace* is
 * 		open, use *\/sys/kernel/debug/tracing/trace_pipe* to avoid this.
 * 		The format of the trace is customizable, and the exact output
 * 		one will get depends on the options set in
 * 		*\/sys/kernel/debug/tracing/trace_options* (see also the
 * 		*README* file under the same directory). However, it usually
 * 		defaults to something like:
 *
 * 		::
 *
 * 			telnet-470   [001] .N.. 419421.045894: 0x00000001: <formatted msg>
 *
 * 		In the above:
 *
 * 			* ``telnet`` is the name of the current task.
 * 			* ``470`` is the PID of the current task.
 * 			* ``001`` is the CPU number on which the task is
 * 			  running.
 * 			* In ``.N..``, each character refers to a set of
 * 			  options (whether irqs are enabled, scheduling
 * 			  options, whether hard/softirqs are running, level of
 * 			  preempt_disabled respectively). **N** means that
 * 			  **TIF_NEED_RESCHED** and **PREEMPT_NEED_RESCHED**
 * 			  are set.
 * 			* ``419421.045894`` is a timestamp.
 * 			* ``0x00000001`` is a fake value used by BPF for the
 * 			  instruction pointer register.
 * 			* ``<formatted msg>`` is the message formatted with
 * 			  *fmt*.
 *
 * 		The conversion specifiers supported by *fmt* are similar, but
 * 		more limited than for printk(). They are **%d**, **%i**,
 * 		**%u**, **%x**, **%ld**, **%li**, **%lu**, **%lx**, **%lld**,
 * 		**%lli**, **%llu**, **%llx**, **%p**, **%s**. No modifier (size
 * 		of field, padding with zeroes, etc.) is available, and the
 * 		helper will return **-EINVAL** (but print nothing) if it
 * 		encounters an unknown specifier.
 *
 * 		Also, note that **bpf_trace_printk**\ () is slow, and should
 * 		only be used for debugging purposes. For this reason, a notice
 * 		block (spanning several lines) is printed to kernel logs and
 * 		states that the helper should not be used "for production use"
 * 		the first time this helper is used (or more precisely, when
 * 		**trace_printk**\ () buffers are allocated). For passing values
 * 		to user space, perf events should be preferred.
 * 	Return
 * 		The number of bytes written to the buffer, or a negative error
 * 		in case of failure.
 *
 * u32 bpf_get_prandom_u32(void)
 * 	Description
 * 		Get a pseudo-random number.
 *
 * 		From a security point of view, this helper uses its own
 * 		pseudo-random internal state, and cannot be used to infer the
 * 		seed of other random functions in the kernel. However, it is
 * 		essential to note that the generator used by the helper is not
 * 		cryptographically secure.
 * 	Return
 * 		A random 32-bit unsigned value.
 *
 * u32 bpf_get_smp_processor_id(void)
 * 	Description
 * 		Get the SMP (symmetric multiprocessing) processor id. Note that
 * 		all programs run with migration disabled, which means that the
 * 		SMP processor id is stable during all the execution of the
 * 		program.
 * 	Return
 * 		The SMP id of the processor running the program.
 *
 * long bpf_skb_store_bytes(struct sk_buff *skb, u32 offset, const void *from, u32 len, u64 flags)
 * 	Description
 * 		Store *len* bytes from address *from* into the packet
 * 		associated to *skb*, at *offset*. *flags* are a combination of
 * 		**BPF_F_RECOMPUTE_CSUM** (automatically recompute the
 * 		checksum for the packet after storing the bytes) and
 * 		**BPF_F_INVALIDATE_HASH** (set *skb*\ **->hash**, *skb*\
 * 		**->swhash** and *skb*\ **->l4hash** to 0).
 *
 * 		A call to this helper is susceptible to change the underlying
 * 		packet buffer. Therefore, at load time, all checks on pointers
 * 		previously done by the verifier are invalidated and must be
 * 		performed again, if the helper is used in combination with
 * 		direct packet access.
 * 	Return
 * 		0 on success, or a negative error in case of failure.
 *
 * long bpf_l3_csum_replace(struct sk_buff *skb, u32 offset, u64 from, u64 to, u64 size)
 * 	Description
 * 		Recompute the layer 3 (e.g. IP) checksum for the packet
 * 		associated to *skb*. Computation is incremental, so the helper
 * 		must know the former value of the header field that was
 * 		modified (*from*), the new value of this field (*to*), and the
 * 		number of bytes (2 or 4) for this field, stored in *size*.
 * 		Alternatively, it is possible to store the difference between
 * 		the previous and the new values of the header field in *to*, by
 * 		setting *from* and *size* to 0. For both methods, *offset*
 * 		indicates the location of the IP checksum within the packet.
 *
 * 		This helper works in combination with **bpf_csum_diff**\ (),
 * 		which does not update the checksum in-place, but offers more
 * 		flexibility and can handle sizes larger than 2 or 4 for the
 * 		checksum to update.
 *
 * 		A call to this helper is susceptible to change the underlying
 * 		packet buffer. Therefore, at load time, all checks on pointers
 * 		previously done by the verifier are invalidated and must be
 * 		performed again, if the helper is used in combination with
 * 		direct packet access.
 * 	Return
 * 		0 on success, or a negative error in case of failure.
 *
 * long bpf_l4_csum_replace(struct sk_buff *skb, u32 offset, u64 from, u64 to, u64 flags)
 * 	Description
 * 		Recompute the layer 4 (e.g. TCP, UDP or ICMP) checksum for the
 * 		packet associated to *skb*. Computation is incremental, so the
 * 		helper must know the former value of the header field that was
 * 		modified (*from*), the new value of this field (*to*), and the
 * 		number of bytes (2 or 4) for this field, stored on the lowest
 * 		four bits of *flags*. Alternatively, it is possible to store
 * 		the difference between the previous and the new values of the
 * 		header field in *to*, by setting *from* and the four lowest
 * 		bits of *flags* to 0. For both methods, *offset* indicates the
 * 		location of the IP checksum within the packet. In addition to
 * 		the size of the field, *flags* can be added (bitwise OR) actual
 * 		flags. With **BPF_F_MARK_MANGLED_0**, a null checksum is left
 * 		untouched (unless **BPF_F_MARK_ENFORCE** is added as well), and
 * 		for updates resulting in a null checksum the value is set to
 * 		**CSUM_MANGLED_0** instead. Flag **BPF_F_PSEUDO_HDR** indicates
 * 		the checksum is to be computed against a pseudo-header.
 *
 * 		This helper works in combination with **bpf_csum_diff**\ (),
 * 		which does not update the checksum in-place, but offers more
 * 		flexibility and can handle sizes larger than 2 or 4 for the
 * 		checksum to update.
 *
 * 		A call to this helper is susceptible to change the underlying
 * 		packet buffer. Therefore, at load time, all checks on pointers
 * 		previously done by the verifier are invalidated and must be
 * 		performed again, if the helper is used in combination with
 * 		direct packet access.
 * 	Return
 * 		0 on success, or a negative error in case of failure.
 *
 * long bpf_tail_call(void *ctx, struct bpf_map *prog_array_map, u32 index)
 * 	Description
 * 		This special helper is used to trigger a "tail call", or in
 * 		other words, to jump into another eBPF program. The same stack
 * 		frame is used (but values on stack and in registers for the
 * 		caller are not accessible to the callee). This mechanism allows
 * 		for program chaining, either for raising the maximum number of
 * 		available eBPF instructions, or to execute given programs in
 * 		conditional blocks. For security reasons, there is an upper
 * 		limit to the number of successive tail calls that can be
 * 		performed.
 *
 * 		Upon call of this helper, the program attempts to jump into a
 * 		program referenced at index *index* in *prog_array_map*, a
 * 		special map of type **BPF_MAP_TYPE_PROG_ARRAY**, and passes
 * 		*ctx*, a pointer to the context.
 *
 * 		If the call succeeds, the kernel immediately runs the first
 * 		instruction of the new program. This is not a function call,
 * 		and it never returns to the previous program. If the call
 * 		fails, then the helper has no effect, and the caller continues
 * 		to run its subsequent instructions. A call can fail if the
 * 		destination program for the jump does not exist (i.e. *index*
 * 		is superior to the number of entries in *prog_array_map*), or
 * 		if the maximum number of tail calls has been reached for this
 * 		chain of programs. This limit is defined in the kernel by the
 * 		macro **MAX_TAIL_CALL_CNT** (not accessible to user space),
 *		which is currently set to 33.
 * 	Return
 * 		0 on success, or a negative error in case of failure.
 *
 * long bpf_clone_redirect(struct sk_buff *skb, u32 ifindex, u64 flags)
 * 	Description
 * 		Clone and redirect the packet associated to *skb* to another
 * 		net device of index *ifindex*. Both ingress and egress
 * 		interfaces can be used for redirection. The **BPF_F_INGRESS**
 * 		value in *flags* is used to make the distinction (ingress path
 * 		is selected if the flag is present, egress path otherwise).
 * 		This is the only flag supported for now.
 *
 * 		In comparison with **bpf_redirect**\ () helper,
 * 		**bpf_clone_redirect**\ () has the associated cost of
 * 		duplicating the packet buffer, but this can be executed out of
 * 		the eBPF program. Conversely, **bpf_redirect**\ () is more
 * 		efficient, but it is handled through an action code where the
 * 		redirection happens only after the eBPF program has returned.
 *
 * 		A call to this helper is susceptible to change the underlying
 * 		packet buffer. Therefore, at load time, all checks on pointers
 * 		previously done by the verifier are invalidated and must be
 * 		performed again, if the helper is used in combination with
 * 		direct packet access.
 * 	Return
 * 		0 on success, or a negative error in case of failure.
 *
 * u64 bpf_get_current_pid_tgid(void)
 * 	Description
 * 		Get the current pid and tgid.
 * 	Return
 * 		A 64-bit integer containing the current tgid and pid, and
 * 		created as such:
 * 		*current_task*\ **->tgid << 32 \|**
 * 		*current_task*\ **->pid**.
 *
 * u64 bpf_get_current_uid_gid(void)
 * 	Description
 * 		Get the current uid and gid.
 * 	Return
 * 		A 64-bit integer containing the current GID and UID, and
 * 		created as such: *current_gid* **<< 32 \|** *current_uid*.
 *
 * long bpf_get_current_comm(void *buf, u32 size_of_buf)
 * 	Description
 * 		Copy the **comm** attribute of the current task into *buf* of
 * 		*size_of_buf*. The **comm** attribute contains the name of
 * 		the executable (excluding the path) for the current task. The
 * 		*size_of_buf* must be strictly positive. On success, the
 * 		helper makes sure that the *buf* is NUL-terminated. On failure,
 * 		it is filled with zeroes.
 * 	Return
 * 		0 on success, or a negative error in case of failure.
 *
 * u32 bpf_get_cgroup_classid(struct sk_buff *skb)
 * 	Description
 * 		Retrieve the classid for the current task, i.e. for the net_cls
 * 		cgroup to which *skb* belongs.
 *
 * 		This helper can be used on TC egress path, but not on ingress.
 *
 * 		The net_cls cgroup provides an interface to tag network packets
 * 		based on a user-provided identifier for all traffic coming from
 * 		the tasks belonging to the related cgroup. See also the related
 * 		kernel documentation, available from the Linux sources in file
 * 		*Documentation/admin-guide/cgroup-v1/net_cls.rst*.
 *
 * 		The Linux kernel has two versions for cgroups: there are
 * 		cgroups v1 and cgroups v2. Both are available to users, who can
 * 		use a mixture of them, but note that the net_cls cgroup is for
 * 		cgroup v1 only. This makes it incompatible with BPF programs
 * 		run on cgroups, which is a cgroup-v2-only feature (a socket can
 * 		only hold data for one version of cgroups at a time).
 *
 * 		This helper is only available is the kernel was compiled with
 * 		the **CONFIG_CGROUP_NET_CLASSID** configuration option set to
 * 		"**y**" or to "**m**".
 * 	Return
 * 		The classid, or 0 for the default unconfigured classid.
 *
 * long bpf_skb_vlan_push(struct sk_buff *skb, __be16 vlan_proto, u16 vlan_tci)
 * 	Description
 * 		Push a *vlan_tci* (VLAN tag control information) of protocol
 * 		*vlan_proto* to the packet associated to *skb*, then update
 * 		the checksum. Note that if *vlan_proto* is different from
 * 		**ETH_P_8021Q** and **ETH_P_8021AD**, it is considered to
 * 		be **ETH_P_8021Q**.
 *
 * 		A call to this helper is susceptible to change the underlying
 * 		packet buffer. Therefore, at load time, all checks on pointers
 * 		previously done by the verifier are invalidated and must be
 * 		performed again, if the helper is used in combination with
 * 		direct packet access.
 * 	Return
 * 		0 on success, or a negative error in case of failure.
 *
 * long bpf_skb_vlan_pop(struct sk_buff *skb)
 * 	Description
 * 		Pop a VLAN header from the packet associated to *skb*.
 *
 * 		A call to this helper is susceptible to change the underlying
 * 		packet buffer. Therefore, at load time, all checks on pointers
 * 		previously done by the verifier are invalidated and must be
 * 		performed again, if the helper is used in combination with
 * 		direct packet access.
 * 	Return
 * 		0 on success, or a negative error in case of failure.
 *
 * long bpf_skb_get_tunnel_key(struct sk_buff *skb, struct bpf_tunnel_key *key, u32 size, u64 flags)
 * 	Description
 * 		Get tunnel metadata. This helper takes a pointer *key* to an
 * 		empty **struct bpf_tunnel_key** of **size**, that will be
 * 		filled with tunnel metadata for the packet associated to *skb*.
 * 		The *flags* can be set to **BPF_F_TUNINFO_IPV6**, which
 * 		indicates that the tunnel is based on IPv6 protocol instead of
 * 		IPv4.
 *
 * 		The **struct bpf_tunnel_key** is an object that generalizes the
 * 		principal parameters used by various tunneling protocols into a
 * 		single struct. This way, it can be used to easily make a
 * 		decision based on the contents of the encapsulation header,
 * 		"summarized" in this struct. In particular, it holds the IP
 * 		address of the remote end (IPv4 or IPv6, depending on the case)
 * 		in *key*\ **->remote_ipv4** or *key*\ **->remote_ipv6**. Also,
 * 		this struct exposes the *key*\ **->tunnel_id**, which is
 * 		generally mapped to a VNI (Virtual Network Identifier), making
 * 		it programmable together with the **bpf_skb_set_tunnel_key**\
 * 		() helper.
 *
 * 		Let's imagine that the following code is part of a program
 * 		attached to the TC ingress interface, on one end of a GRE
 * 		tunnel, and is supposed to filter out all messages coming from
 * 		remote ends with IPv4 address other than 10.0.0.1:
 *
 * 		::
 *
 * 			int ret;
 * 			struct bpf_tunnel_key key = {};
 *
 * 			ret = bpf_skb_get_tunnel_key(skb, &key, sizeof(key), 0);
 * 			if (ret < 0)
 * 				return TC_ACT_SHOT;	// drop packet
 *
 * 			if (key.remote_ipv4 != 0x0a000001)
 * 				return TC_ACT_SHOT;	// drop packet
 *
 * 			return TC_ACT_OK;		// accept packet
 *
 * 		This interface can also be used with all encapsulation devices
 * 		that can operate in "collect metadata" mode: instead of having
 * 		one network device per specific configuration, the "collect
 * 		metadata" mode only requires a single device where the
 * 		configuration can be extracted from this helper.
 *
 * 		This can be used together with various tunnels such as VXLan,
 * 		Geneve, GRE or IP in IP (IPIP).
 * 	Return
 * 		0 on success, or a negative error in case of failure.
 *
 * long bpf_skb_set_tunnel_key(struct sk_buff *skb, struct bpf_tunnel_key *key, u32 size, u64 flags)
 * 	Description
 * 		Populate tunnel metadata for packet associated to *skb.* The
 * 		tunnel metadata is set to the contents of *key*, of *size*. The
 * 		*flags* can be set to a combination of the following values:
 *
 * 		**BPF_F_TUNINFO_IPV6**
 * 			Indicate that the tunnel is based on IPv6 protocol
 * 			instead of IPv4.
 * 		**BPF_F_ZERO_CSUM_TX**
 * 			For IPv4 packets, add a flag to tunnel metadata
 * 			indicating that checksum computation should be skipped
 * 			and checksum set to zeroes.
 * 		**BPF_F_DONT_FRAGMENT**
 * 			Add a flag to tunnel metadata indicating that the
 * 			packet should not be fragmented.
 * 		**BPF_F_SEQ_NUMBER**
 * 			Add a flag to tunnel metadata indicating that a
 * 			sequence number should be added to tunnel header before
 * 			sending the packet. This flag was added for GRE
 * 			encapsulation, but might be used with other protocols
 * 			as well in the future.
 *
 * 		Here is a typical usage on the transmit path:
 *
 * 		::
 *
 * 			struct bpf_tunnel_key key;
 * 			     populate key ...
 * 			bpf_skb_set_tunnel_key(skb, &key, sizeof(key), 0);
 * 			bpf_clone_redirect(skb, vxlan_dev_ifindex, 0);
 *
 * 		See also the description of the **bpf_skb_get_tunnel_key**\ ()
 * 		helper for additional information.
 * 	Return
 * 		0 on success, or a negative error in case of failure.
 *
 * u64 bpf_perf_event_read(struct bpf_map *map, u64 flags)
 * 	Description
 * 		Read the value of a perf event counter. This helper relies on a
 * 		*map* of type **BPF_MAP_TYPE_PERF_EVENT_ARRAY**. The nature of
 * 		the perf event counter is selected when *map* is updated with
 * 		perf event file descriptors. The *map* is an array whose size
 * 		is the number of available CPUs, and each cell contains a value
 * 		relative to one CPU. The value to retrieve is indicated by
 * 		*flags*, that contains the index of the CPU to look up, masked
 * 		with **BPF_F_INDEX_MASK**. Alternatively, *flags* can be set to
 * 		**BPF_F_CURRENT_CPU** to indicate that the value for the
 * 		current CPU should be retrieved.
 *
 * 		Note that before Linux 4.13, only hardware perf event can be
 * 		retrieved.
 *
 * 		Also, be aware that the newer helper
 * 		**bpf_perf_event_read_value**\ () is recommended over
 * 		**bpf_perf_event_read**\ () in general. The latter has some ABI
 * 		quirks where error and counter value are used as a return code
 * 		(which is wrong to do since ranges may overlap). This issue is
 * 		fixed with **bpf_perf_event_read_value**\ (), which at the same
 * 		time provides more features over the **bpf_perf_event_read**\
 * 		() interface. Please refer to the description of
 * 		**bpf_perf_event_read_value**\ () for details.
 * 	Return
 * 		The value of the perf event counter read from the map, or a
 * 		negative error code in case of failure.
 *
 * long bpf_redirect(u32 ifindex, u64 flags)
 * 	Description
 * 		Redirect the packet to another net device of index *ifindex*.
 * 		This helper is somewhat similar to **bpf_clone_redirect**\
 * 		(), except that the packet is not cloned, which provides
 * 		increased performance.
 *
 * 		Except for XDP, both ingress and egress interfaces can be used
 * 		for redirection. The **BPF_F_INGRESS** value in *flags* is used
 * 		to make the distinction (ingress path is selected if the flag
 * 		is present, egress path otherwise). Currently, XDP only
 * 		supports redirection to the egress interface, and accepts no
 * 		flag at all.
 *
 * 		The same effect can also be attained with the more generic
 * 		**bpf_redirect_map**\ (), which uses a BPF map to store the
 * 		redirect target instead of providing it directly to the helper.
 * 	Return
 * 		For XDP, the helper returns **XDP_REDIRECT** on success or
 * 		**XDP_ABORTED** on error. For other program types, the values
 * 		are **TC_ACT_REDIRECT** on success or **TC_ACT_SHOT** on
 * 		error.
 *
 * u32 bpf_get_route_realm(struct sk_buff *skb)
 * 	Description
 * 		Retrieve the realm or the route, that is to say the
 * 		**tclassid** field of the destination for the *skb*. The
 * 		identifier retrieved is a user-provided tag, similar to the
 * 		one used with the net_cls cgroup (see description for
 * 		**bpf_get_cgroup_classid**\ () helper), but here this tag is
 * 		held by a route (a destination entry), not by a task.
 *
 * 		Retrieving this identifier works with the clsact TC egress hook
 * 		(see also **tc-bpf(8)**), or alternatively on conventional
 * 		classful egress qdiscs, but not on TC ingress path. In case of
 * 		clsact TC egress hook, this has the advantage that, internally,
 * 		the destination entry has not been dropped yet in the transmit
 * 		path. Therefore, the destination entry does not need to be
 * 		artificially held via **netif_keep_dst**\ () for a classful
 * 		qdisc until the *skb* is freed.
 *
 * 		This helper is available only if the kernel was compiled with
 * 		**CONFIG_IP_ROUTE_CLASSID** configuration option.
 * 	Return
 * 		The realm of the route for the packet associated to *skb*, or 0
 * 		if none was found.
 *
 * long bpf_perf_event_output(void *ctx, struct bpf_map *map, u64 flags, void *data, u64 size)
 * 	Description
 * 		Write raw *data* blob into a special BPF perf event held by
 * 		*map* of type **BPF_MAP_TYPE_PERF_EVENT_ARRAY**. This perf
 * 		event must have the following attributes: **PERF_SAMPLE_RAW**
 * 		as **sample_type**, **PERF_TYPE_SOFTWARE** as **type**, and
 * 		**PERF_COUNT_SW_BPF_OUTPUT** as **config**.
 *
 * 		The *flags* are used to indicate the index in *map* for which
 * 		the value must be put, masked with **BPF_F_INDEX_MASK**.
 * 		Alternatively, *flags* can be set to **BPF_F_CURRENT_CPU**
 * 		to indicate that the index of the current CPU core should be
 * 		used.
 *
 * 		The value to write, of *size*, is passed through eBPF stack and
 * 		pointed by *data*.
 *
 * 		The context of the program *ctx* needs also be passed to the
 * 		helper.
 *
 * 		On user space, a program willing to read the values needs to
 * 		call **perf_event_open**\ () on the perf event (either for
 * 		one or for all CPUs) and to store the file descriptor into the
 * 		*map*. This must be done before the eBPF program can send data
 * 		into it. An example is available in file
 * 		*samples/bpf/trace_output_user.c* in the Linux kernel source
 * 		tree (the eBPF program counterpart is in
 * 		*samples/bpf/trace_output_kern.c*).
 *
 * 		**bpf_perf_event_output**\ () achieves better performance
 * 		than **bpf_trace_printk**\ () for sharing data with user
 * 		space, and is much better suitable for streaming data from eBPF
 * 		programs.
 *
 * 		Note that this helper is not restricted to tracing use cases
 * 		and can be used with programs attached to TC or XDP as well,
 * 		where it allows for passing data to user space listeners. Data
 * 		can be:
 *
 * 		* Only custom structs,
 * 		* Only the packet payload, or
 * 		* A combination of both.
 * 	Return
 * 		0 on success, or a negative error in case of failure.
 *
 * long bpf_skb_load_bytes(const void *skb, u32 offset, void *to, u32 len)
 * 	Description
 * 		This helper was provided as an easy way to load data from a
 * 		packet. It can be used to load *len* bytes from *offset* from
 * 		the packet associated to *skb*, into the buffer pointed by
 * 		*to*.
 *
 * 		Since Linux 4.7, usage of this helper has mostly been replaced
 * 		by "direct packet access", enabling packet data to be
 * 		manipulated with *skb*\ **->data** and *skb*\ **->data_end**
 * 		pointing respectively to the first byte of packet data and to
 * 		the byte after the last byte of packet data. However, it
 * 		remains useful if one wishes to read large quantities of data
 * 		at once from a packet into the eBPF stack.
 * 	Return
 * 		0 on success, or a negative error in case of failure.
 *
 * long bpf_get_stackid(void *ctx, struct bpf_map *map, u64 flags)
 * 	Description
 * 		Walk a user or a kernel stack and return its id. To achieve
 * 		this, the helper needs *ctx*, which is a pointer to the context
 * 		on which the tracing program is executed, and a pointer to a
 * 		*map* of type **BPF_MAP_TYPE_STACK_TRACE**.
 *
 * 		The last argument, *flags*, holds the number of stack frames to
 * 		skip (from 0 to 255), masked with
 * 		**BPF_F_SKIP_FIELD_MASK**. The next bits can be used to set
 * 		a combination of the following flags:
 *
 * 		**BPF_F_USER_STACK**
 * 			Collect a user space stack instead of a kernel stack.
 * 		**BPF_F_FAST_STACK_CMP**
 * 			Compare stacks by hash only.
 * 		**BPF_F_REUSE_STACKID**
 * 			If two different stacks hash into the same *stackid*,
 * 			discard the old one.
 *
 * 		The stack id retrieved is a 32 bit long integer handle which
 * 		can be further combined with other data (including other stack
 * 		ids) and used as a key into maps. This can be useful for
 * 		generating a variety of graphs (such as flame graphs or off-cpu
 * 		graphs).
 *
 * 		For walking a stack, this helper is an improvement over
 * 		**bpf_probe_read**\ (), which can be used with unrolled loops
 * 		but is not efficient and consumes a lot of eBPF instructions.
 * 		Instead, **bpf_get_stackid**\ () can collect up to
 * 		**PERF_MAX_STACK_DEPTH** both kernel and user frames. Note that
 * 		this limit can be controlled with the **sysctl** program, and
 * 		that it should be manually increased in order to profile long
 * 		user stacks (such as stacks for Java programs). To do so, use:
 *
 * 		::
 *
 * 			# sysctl kernel.perf_event_max_stack=<new value>
 * 	Return
 * 		The positive or null stack id on success, or a negative error
 * 		in case of failure.
 *
 * s64 bpf_csum_diff(__be32 *from, u32 from_size, __be32 *to, u32 to_size, __wsum seed)
 * 	Description
 * 		Compute a checksum difference, from the raw buffer pointed by
 * 		*from*, of length *from_size* (that must be a multiple of 4),
 * 		towards the raw buffer pointed by *to*, of size *to_size*
 * 		(same remark). An optional *seed* can be added to the value
 * 		(this can be cascaded, the seed may come from a previous call
 * 		to the helper).
 *
 * 		This is flexible enough to be used in several ways:
 *
 * 		* With *from_size* == 0, *to_size* > 0 and *seed* set to
 * 		  checksum, it can be used when pushing new data.
 * 		* With *from_size* > 0, *to_size* == 0 and *seed* set to
 * 		  checksum, it can be used when removing data from a packet.
 * 		* With *from_size* > 0, *to_size* > 0 and *seed* set to 0, it
 * 		  can be used to compute a diff. Note that *from_size* and
 * 		  *to_size* do not need to be equal.
 *
 * 		This helper can be used in combination with
 * 		**bpf_l3_csum_replace**\ () and **bpf_l4_csum_replace**\ (), to
 * 		which one can feed in the difference computed with
 * 		**bpf_csum_diff**\ ().
 * 	Return
 * 		The checksum result, or a negative error code in case of
 * 		failure.
 *
 * long bpf_skb_get_tunnel_opt(struct sk_buff *skb, void *opt, u32 size)
 * 	Description
 * 		Retrieve tunnel options metadata for the packet associated to
 * 		*skb*, and store the raw tunnel option data to the buffer *opt*
 * 		of *size*.
 *
 * 		This helper can be used with encapsulation devices that can
 * 		operate in "collect metadata" mode (please refer to the related
 * 		note in the description of **bpf_skb_get_tunnel_key**\ () for
 * 		more details). A particular example where this can be used is
 * 		in combination with the Geneve encapsulation protocol, where it
 * 		allows for pushing (with **bpf_skb_get_tunnel_opt**\ () helper)
 * 		and retrieving arbitrary TLVs (Type-Length-Value headers) from
 * 		the eBPF program. This allows for full customization of these
 * 		headers.
 * 	Return
 * 		The size of the option data retrieved.
 *
 * long bpf_skb_set_tunnel_opt(struct sk_buff *skb, void *opt, u32 size)
 * 	Description
 * 		Set tunnel options metadata for the packet associated to *skb*
 * 		to the option data contained in the raw buffer *opt* of *size*.
 *
 * 		See also the description of the **bpf_skb_get_tunnel_opt**\ ()
 * 		helper for additional information.
 * 	Return
 * 		0 on success, or a negative error in case of failure.
 *
 * long bpf_skb_change_proto(struct sk_buff *skb, __be16 proto, u64 flags)
 * 	Description
 * 		Change the protocol of the *skb* to *proto*. Currently
 * 		supported are transition from IPv4 to IPv6, and from IPv6 to
 * 		IPv4. The helper takes care of the groundwork for the
 * 		transition, including resizing the socket buffer. The eBPF
 * 		program is expected to fill the new headers, if any, via
 * 		**skb_store_bytes**\ () and to recompute the checksums with
 * 		**bpf_l3_csum_replace**\ () and **bpf_l4_csum_replace**\
 * 		(). The main case for this helper is to perform NAT64
 * 		operations out of an eBPF program.
 *
 * 		Internally, the GSO type is marked as dodgy so that headers are
 * 		checked and segments are recalculated by the GSO/GRO engine.
 * 		The size for GSO target is adapted as well.
 *
 * 		All values for *flags* are reserved for future usage, and must
 * 		be left at zero.
 *
 * 		A call to this helper is susceptible to change the underlying
 * 		packet buffer. Therefore, at load time, all checks on pointers
 * 		previously done by the verifier are invalidated and must be
 * 		performed again, if the helper is used in combination with
 * 		direct packet access.
 * 	Return
 * 		0 on success, or a negative error in case of failure.
 *
 * long bpf_skb_change_type(struct sk_buff *skb, u32 type)
 * 	Description
 * 		Change the packet type for the packet associated to *skb*. This
 * 		comes down to setting *skb*\ **->pkt_type** to *type*, except
 * 		the eBPF program does not have a write access to *skb*\
 * 		**->pkt_type** beside this helper. Using a helper here allows
 * 		for graceful handling of errors.
 *
 * 		The major use case is to change incoming *skb*s to
 * 		**PACKET_HOST** in a programmatic way instead of having to
 * 		recirculate via **redirect**\ (..., **BPF_F_INGRESS**), for
 * 		example.
 *
 * 		Note that *type* only allows certain values. At this time, they
 * 		are:
 *
 * 		**PACKET_HOST**
 * 			Packet is for us.
 * 		**PACKET_BROADCAST**
 * 			Send packet to all.
 * 		**PACKET_MULTICAST**
 * 			Send packet to group.
 * 		**PACKET_OTHERHOST**
 * 			Send packet to someone else.
 * 	Return
 * 		0 on success, or a negative error in case of failure.
 *
 * long bpf_skb_under_cgroup(struct sk_buff *skb, struct bpf_map *map, u32 index)
 * 	Description
 * 		Check whether *skb* is a descendant of the cgroup2 held by
 * 		*map* of type **BPF_MAP_TYPE_CGROUP_ARRAY**, at *index*.
 * 	Return
 * 		The return value depends on the result of the test, and can be:
 *
 * 		* 0, if the *skb* failed the cgroup2 descendant test.
 * 		* 1, if the *skb* succeeded the cgroup2 descendant test.
 * 		* A negative error code, if an error occurred.
 *
 * u32 bpf_get_hash_recalc(struct sk_buff *skb)
 * 	Description
 * 		Retrieve the hash of the packet, *skb*\ **->hash**. If it is
 * 		not set, in particular if the hash was cleared due to mangling,
 * 		recompute this hash. Later accesses to the hash can be done
 * 		directly with *skb*\ **->hash**.
 *
 * 		Calling **bpf_set_hash_invalid**\ (), changing a packet
 * 		prototype with **bpf_skb_change_proto**\ (), or calling
 * 		**bpf_skb_store_bytes**\ () with the
 * 		**BPF_F_INVALIDATE_HASH** are actions susceptible to clear
 * 		the hash and to trigger a new computation for the next call to
 * 		**bpf_get_hash_recalc**\ ().
 * 	Return
 * 		The 32-bit hash.
 *
 * u64 bpf_get_current_task(void)
 * 	Description
 * 		Get the current task.
 * 	Return
 * 		A pointer to the current task struct.
 *
 * long bpf_probe_write_user(void *dst, const void *src, u32 len)
 * 	Description
 * 		Attempt in a safe way to write *len* bytes from the buffer
 * 		*src* to *dst* in memory. It only works for threads that are in
 * 		user context, and *dst* must be a valid user space address.
 *
 * 		This helper should not be used to implement any kind of
 * 		security mechanism because of TOC-TOU attacks, but rather to
 * 		debug, divert, and manipulate execution of semi-cooperative
 * 		processes.
 *
 * 		Keep in mind that this feature is meant for experiments, and it
 * 		has a risk of crashing the system and running programs.
 * 		Therefore, when an eBPF program using this helper is attached,
 * 		a warning including PID and process name is printed to kernel
 * 		logs.
 * 	Return
 * 		0 on success, or a negative error in case of failure.
 *
 * long bpf_current_task_under_cgroup(struct bpf_map *map, u32 index)
 * 	Description
 * 		Check whether the probe is being run is the context of a given
 * 		subset of the cgroup2 hierarchy. The cgroup2 to test is held by
 * 		*map* of type **BPF_MAP_TYPE_CGROUP_ARRAY**, at *index*.
 * 	Return
 * 		The return value depends on the result of the test, and can be:
 *
 *		* 1, if current task belongs to the cgroup2.
 *		* 0, if current task does not belong to the cgroup2.
 * 		* A negative error code, if an error occurred.
 *
 * long bpf_skb_change_tail(struct sk_buff *skb, u32 len, u64 flags)
 * 	Description
 * 		Resize (trim or grow) the packet associated to *skb* to the
 * 		new *len*. The *flags* are reserved for future usage, and must
 * 		be left at zero.
 *
 * 		The basic idea is that the helper performs the needed work to
 * 		change the size of the packet, then the eBPF program rewrites
 * 		the rest via helpers like **bpf_skb_store_bytes**\ (),
 * 		**bpf_l3_csum_replace**\ (), **bpf_l3_csum_replace**\ ()
 * 		and others. This helper is a slow path utility intended for
 * 		replies with control messages. And because it is targeted for
 * 		slow path, the helper itself can afford to be slow: it
 * 		implicitly linearizes, unclones and drops offloads from the
 * 		*skb*.
 *
 * 		A call to this helper is susceptible to change the underlying
 * 		packet buffer. Therefore, at load time, all checks on pointers
 * 		previously done by the verifier are invalidated and must be
 * 		performed again, if the helper is used in combination with
 * 		direct packet access.
 * 	Return
 * 		0 on success, or a negative error in case of failure.
 *
 * long bpf_skb_pull_data(struct sk_buff *skb, u32 len)
 * 	Description
 * 		Pull in non-linear data in case the *skb* is non-linear and not
 * 		all of *len* are part of the linear section. Make *len* bytes
 * 		from *skb* readable and writable. If a zero value is passed for
 * 		*len*, then the whole length of the *skb* is pulled.
 *
 * 		This helper is only needed for reading and writing with direct
 * 		packet access.
 *
 * 		For direct packet access, testing that offsets to access
 * 		are within packet boundaries (test on *skb*\ **->data_end**) is
 * 		susceptible to fail if offsets are invalid, or if the requested
 * 		data is in non-linear parts of the *skb*. On failure the
 * 		program can just bail out, or in the case of a non-linear
 * 		buffer, use a helper to make the data available. The
 * 		**bpf_skb_load_bytes**\ () helper is a first solution to access
 * 		the data. Another one consists in using **bpf_skb_pull_data**
 * 		to pull in once the non-linear parts, then retesting and
 * 		eventually access the data.
 *
 * 		At the same time, this also makes sure the *skb* is uncloned,
 * 		which is a necessary condition for direct write. As this needs
 * 		to be an invariant for the write part only, the verifier
 * 		detects writes and adds a prologue that is calling
 * 		**bpf_skb_pull_data()** to effectively unclone the *skb* from
 * 		the very beginning in case it is indeed cloned.
 *
 * 		A call to this helper is susceptible to change the underlying
 * 		packet buffer. Therefore, at load time, all checks on pointers
 * 		previously done by the verifier are invalidated and must be
 * 		performed again, if the helper is used in combination with
 * 		direct packet access.
 * 	Return
 * 		0 on success, or a negative error in case of failure.
 *
 * s64 bpf_csum_update(struct sk_buff *skb, __wsum csum)
 * 	Description
 * 		Add the checksum *csum* into *skb*\ **->csum** in case the
 * 		driver has supplied a checksum for the entire packet into that
 * 		field. Return an error otherwise. This helper is intended to be
 * 		used in combination with **bpf_csum_diff**\ (), in particular
 * 		when the checksum needs to be updated after data has been
 * 		written into the packet through direct packet access.
 * 	Return
 * 		The checksum on success, or a negative error code in case of
 * 		failure.
 *
 * void bpf_set_hash_invalid(struct sk_buff *skb)
 * 	Description
 * 		Invalidate the current *skb*\ **->hash**. It can be used after
 * 		mangling on headers through direct packet access, in order to
 * 		indicate that the hash is outdated and to trigger a
 * 		recalculation the next time the kernel tries to access this
 * 		hash or when the **bpf_get_hash_recalc**\ () helper is called.
 * 	Return
 * 		void.
 *
 * long bpf_get_numa_node_id(void)
 * 	Description
 * 		Return the id of the current NUMA node. The primary use case
 * 		for this helper is the selection of sockets for the local NUMA
 * 		node, when the program is attached to sockets using the
 * 		**SO_ATTACH_REUSEPORT_EBPF** option (see also **socket(7)**),
 * 		but the helper is also available to other eBPF program types,
 * 		similarly to **bpf_get_smp_processor_id**\ ().
 * 	Return
 * 		The id of current NUMA node.
 *
 * long bpf_skb_change_head(struct sk_buff *skb, u32 len, u64 flags)
 * 	Description
 * 		Grows headroom of packet associated to *skb* and adjusts the
 * 		offset of the MAC header accordingly, adding *len* bytes of
 * 		space. It automatically extends and reallocates memory as
 * 		required.
 *
 * 		This helper can be used on a layer 3 *skb* to push a MAC header
 * 		for redirection into a layer 2 device.
 *
 * 		All values for *flags* are reserved for future usage, and must
 * 		be left at zero.
 *
 * 		A call to this helper is susceptible to change the underlying
 * 		packet buffer. Therefore, at load time, all checks on pointers
 * 		previously done by the verifier are invalidated and must be
 * 		performed again, if the helper is used in combination with
 * 		direct packet access.
 * 	Return
 * 		0 on success, or a negative error in case of failure.
 *
 * long bpf_xdp_adjust_head(struct xdp_buff *xdp_md, int delta)
 * 	Description
 * 		Adjust (move) *xdp_md*\ **->data** by *delta* bytes. Note that
 * 		it is possible to use a negative value for *delta*. This helper
 * 		can be used to prepare the packet for pushing or popping
 * 		headers.
 *
 * 		A call to this helper is susceptible to change the underlying
 * 		packet buffer. Therefore, at load time, all checks on pointers
 * 		previously done by the verifier are invalidated and must be
 * 		performed again, if the helper is used in combination with
 * 		direct packet access.
 * 	Return
 * 		0 on success, or a negative error in case of failure.
 *
 * long bpf_probe_read_str(void *dst, u32 size, const void *unsafe_ptr)
 * 	Description
 * 		Copy a NUL terminated string from an unsafe kernel address
 * 		*unsafe_ptr* to *dst*. See **bpf_probe_read_kernel_str**\ () for
 * 		more details.
 *
 * 		Generally, use **bpf_probe_read_user_str**\ () or
 * 		**bpf_probe_read_kernel_str**\ () instead.
 * 	Return
 * 		On success, the strictly positive length of the string,
 * 		including the trailing NUL character. On error, a negative
 * 		value.
 *
 * u64 bpf_get_socket_cookie(struct sk_buff *skb)
 * 	Description
 * 		If the **struct sk_buff** pointed by *skb* has a known socket,
 * 		retrieve the cookie (generated by the kernel) of this socket.
 * 		If no cookie has been set yet, generate a new cookie. Once
 * 		generated, the socket cookie remains stable for the life of the
 * 		socket. This helper can be useful for monitoring per socket
 * 		networking traffic statistics as it provides a global socket
 * 		identifier that can be assumed unique.
 * 	Return
 * 		A 8-byte long unique number on success, or 0 if the socket
 * 		field is missing inside *skb*.
 *
 * u64 bpf_get_socket_cookie(struct bpf_sock_addr *ctx)
 * 	Description
 * 		Equivalent to bpf_get_socket_cookie() helper that accepts
 * 		*skb*, but gets socket from **struct bpf_sock_addr** context.
 * 	Return
 * 		A 8-byte long unique number.
 *
 * u64 bpf_get_socket_cookie(struct bpf_sock_ops *ctx)
 * 	Description
 * 		Equivalent to **bpf_get_socket_cookie**\ () helper that accepts
 * 		*skb*, but gets socket from **struct bpf_sock_ops** context.
 * 	Return
 * 		A 8-byte long unique number.
 *
 * u64 bpf_get_socket_cookie(struct sock *sk)
 * 	Description
 * 		Equivalent to **bpf_get_socket_cookie**\ () helper that accepts
 * 		*sk*, but gets socket from a BTF **struct sock**. This helper
 * 		also works for sleepable programs.
 * 	Return
 * 		A 8-byte long unique number or 0 if *sk* is NULL.
 *
 * u32 bpf_get_socket_uid(struct sk_buff *skb)
 * 	Description
 * 		Get the owner UID of the socked associated to *skb*.
 * 	Return
 * 		The owner UID of the socket associated to *skb*. If the socket
 * 		is **NULL**, or if it is not a full socket (i.e. if it is a
 * 		time-wait or a request socket instead), **overflowuid** value
 * 		is returned (note that **overflowuid** might also be the actual
 * 		UID value for the socket).
 *
 * long bpf_set_hash(struct sk_buff *skb, u32 hash)
 * 	Description
 * 		Set the full hash for *skb* (set the field *skb*\ **->hash**)
 * 		to value *hash*.
 * 	Return
 * 		0
 *
 * long bpf_setsockopt(void *bpf_socket, int level, int optname, void *optval, int optlen)
 * 	Description
 * 		Emulate a call to **setsockopt()** on the socket associated to
 * 		*bpf_socket*, which must be a full socket. The *level* at
 * 		which the option resides and the name *optname* of the option
 * 		must be specified, see **setsockopt(2)** for more information.
 * 		The option value of length *optlen* is pointed by *optval*.
 *
 * 		*bpf_socket* should be one of the following:
 *
 * 		* **struct bpf_sock_ops** for **BPF_PROG_TYPE_SOCK_OPS**.
 * 		* **struct bpf_sock_addr** for **BPF_CGROUP_INET4_CONNECT**
 * 		  and **BPF_CGROUP_INET6_CONNECT**.
 *
 * 		This helper actually implements a subset of **setsockopt()**.
 * 		It supports the following *level*\ s:
 *
 * 		* **SOL_SOCKET**, which supports the following *optname*\ s:
 * 		  **SO_RCVBUF**, **SO_SNDBUF**, **SO_MAX_PACING_RATE**,
 * 		  **SO_PRIORITY**, **SO_RCVLOWAT**, **SO_MARK**,
 * 		  **SO_BINDTODEVICE**, **SO_KEEPALIVE**.
 * 		* **IPPROTO_TCP**, which supports the following *optname*\ s:
 * 		  **TCP_CONGESTION**, **TCP_BPF_IW**,
 * 		  **TCP_BPF_SNDCWND_CLAMP**, **TCP_SAVE_SYN**,
 * 		  **TCP_KEEPIDLE**, **TCP_KEEPINTVL**, **TCP_KEEPCNT**,
 *		  **TCP_SYNCNT**, **TCP_USER_TIMEOUT**, **TCP_NOTSENT_LOWAT**.
 * 		* **IPPROTO_IP**, which supports *optname* **IP_TOS**.
 * 		* **IPPROTO_IPV6**, which supports *optname* **IPV6_TCLASS**.
 * 	Return
 * 		0 on success, or a negative error in case of failure.
 *
 * long bpf_skb_adjust_room(struct sk_buff *skb, s32 len_diff, u32 mode, u64 flags)
 * 	Description
 * 		Grow or shrink the room for data in the packet associated to
 * 		*skb* by *len_diff*, and according to the selected *mode*.
 *
 * 		By default, the helper will reset any offloaded checksum
 * 		indicator of the skb to CHECKSUM_NONE. This can be avoided
 * 		by the following flag:
 *
 * 		* **BPF_F_ADJ_ROOM_NO_CSUM_RESET**: Do not reset offloaded
 * 		  checksum data of the skb to CHECKSUM_NONE.
 *
 *		There are two supported modes at this time:
 *
 *		* **BPF_ADJ_ROOM_MAC**: Adjust room at the mac layer
 *		  (room space is added or removed below the layer 2 header).
 *
 * 		* **BPF_ADJ_ROOM_NET**: Adjust room at the network layer
 * 		  (room space is added or removed below the layer 3 header).
 *
 *		The following flags are supported at this time:
 *
 *		* **BPF_F_ADJ_ROOM_FIXED_GSO**: Do not adjust gso_size.
 *		  Adjusting mss in this way is not allowed for datagrams.
 *
 *		* **BPF_F_ADJ_ROOM_ENCAP_L3_IPV4**,
 *		  **BPF_F_ADJ_ROOM_ENCAP_L3_IPV6**:
 *		  Any new space is reserved to hold a tunnel header.
 *		  Configure skb offsets and other fields accordingly.
 *
 *		* **BPF_F_ADJ_ROOM_ENCAP_L4_GRE**,
 *		  **BPF_F_ADJ_ROOM_ENCAP_L4_UDP**:
 *		  Use with ENCAP_L3 flags to further specify the tunnel type.
 *
 *		* **BPF_F_ADJ_ROOM_ENCAP_L2**\ (*len*):
 *		  Use with ENCAP_L3/L4 flags to further specify the tunnel
 *		  type; *len* is the length of the inner MAC header.
 *
 *		* **BPF_F_ADJ_ROOM_ENCAP_L2_ETH**:
 *		  Use with BPF_F_ADJ_ROOM_ENCAP_L2 flag to further specify the
 *		  L2 type as Ethernet.
 *
 * 		A call to this helper is susceptible to change the underlying
 * 		packet buffer. Therefore, at load time, all checks on pointers
 * 		previously done by the verifier are invalidated and must be
 * 		performed again, if the helper is used in combination with
 * 		direct packet access.
 * 	Return
 * 		0 on success, or a negative error in case of failure.
 *
 * long bpf_redirect_map(struct bpf_map *map, u32 key, u64 flags)
 * 	Description
 * 		Redirect the packet to the endpoint referenced by *map* at
 * 		index *key*. Depending on its type, this *map* can contain
 * 		references to net devices (for forwarding packets through other
 * 		ports), or to CPUs (for redirecting XDP frames to another CPU;
 * 		but this is only implemented for native XDP (with driver
 * 		support) as of this writing).
 *
 * 		The lower two bits of *flags* are used as the return code if
 * 		the map lookup fails. This is so that the return value can be
 * 		one of the XDP program return codes up to **XDP_TX**, as chosen
 * 		by the caller. The higher bits of *flags* can be set to
 * 		BPF_F_BROADCAST or BPF_F_EXCLUDE_INGRESS as defined below.
 *
 * 		With BPF_F_BROADCAST the packet will be broadcasted to all the
 * 		interfaces in the map, with BPF_F_EXCLUDE_INGRESS the ingress
 * 		interface will be excluded when do broadcasting.
 *
 * 		See also **bpf_redirect**\ (), which only supports redirecting
 * 		to an ifindex, but doesn't require a map to do so.
 * 	Return
 * 		**XDP_REDIRECT** on success, or the value of the two lower bits
 * 		of the *flags* argument on error.
 *
 * long bpf_sk_redirect_map(struct sk_buff *skb, struct bpf_map *map, u32 key, u64 flags)
 * 	Description
 * 		Redirect the packet to the socket referenced by *map* (of type
 * 		**BPF_MAP_TYPE_SOCKMAP**) at index *key*. Both ingress and
 * 		egress interfaces can be used for redirection. The
 * 		**BPF_F_INGRESS** value in *flags* is used to make the
 * 		distinction (ingress path is selected if the flag is present,
 * 		egress path otherwise). This is the only flag supported for now.
 * 	Return
 * 		**SK_PASS** on success, or **SK_DROP** on error.
 *
 * long bpf_sock_map_update(struct bpf_sock_ops *skops, struct bpf_map *map, void *key, u64 flags)
 * 	Description
 * 		Add an entry to, or update a *map* referencing sockets. The
 * 		*skops* is used as a new value for the entry associated to
 * 		*key*. *flags* is one of:
 *
 * 		**BPF_NOEXIST**
 * 			The entry for *key* must not exist in the map.
 * 		**BPF_EXIST**
 * 			The entry for *key* must already exist in the map.
 * 		**BPF_ANY**
 * 			No condition on the existence of the entry for *key*.
 *
 * 		If the *map* has eBPF programs (parser and verdict), those will
 * 		be inherited by the socket being added. If the socket is
 * 		already attached to eBPF programs, this results in an error.
 * 	Return
 * 		0 on success, or a negative error in case of failure.
 *
 * long bpf_xdp_adjust_meta(struct xdp_buff *xdp_md, int delta)
 * 	Description
 * 		Adjust the address pointed by *xdp_md*\ **->data_meta** by
 * 		*delta* (which can be positive or negative). Note that this
 * 		operation modifies the address stored in *xdp_md*\ **->data**,
 * 		so the latter must be loaded only after the helper has been
 * 		called.
 *
 * 		The use of *xdp_md*\ **->data_meta** is optional and programs
 * 		are not required to use it. The rationale is that when the
 * 		packet is processed with XDP (e.g. as DoS filter), it is
 * 		possible to push further meta data along with it before passing
 * 		to the stack, and to give the guarantee that an ingress eBPF
 * 		program attached as a TC classifier on the same device can pick
 * 		this up for further post-processing. Since TC works with socket
 * 		buffers, it remains possible to set from XDP the **mark** or
 * 		**priority** pointers, or other pointers for the socket buffer.
 * 		Having this scratch space generic and programmable allows for
 * 		more flexibility as the user is free to store whatever meta
 * 		data they need.
 *
 * 		A call to this helper is susceptible to change the underlying
 * 		packet buffer. Therefore, at load time, all checks on pointers
 * 		previously done by the verifier are invalidated and must be
 * 		performed again, if the helper is used in combination with
 * 		direct packet access.
 * 	Return
 * 		0 on success, or a negative error in case of failure.
 *
 * long bpf_perf_event_read_value(struct bpf_map *map, u64 flags, struct bpf_perf_event_value *buf, u32 buf_size)
 * 	Description
 * 		Read the value of a perf event counter, and store it into *buf*
 * 		of size *buf_size*. This helper relies on a *map* of type
 * 		**BPF_MAP_TYPE_PERF_EVENT_ARRAY**. The nature of the perf event
 * 		counter is selected when *map* is updated with perf event file
 * 		descriptors. The *map* is an array whose size is the number of
 * 		available CPUs, and each cell contains a value relative to one
 * 		CPU. The value to retrieve is indicated by *flags*, that
 * 		contains the index of the CPU to look up, masked with
 * 		**BPF_F_INDEX_MASK**. Alternatively, *flags* can be set to
 * 		**BPF_F_CURRENT_CPU** to indicate that the value for the
 * 		current CPU should be retrieved.
 *
 * 		This helper behaves in a way close to
 * 		**bpf_perf_event_read**\ () helper, save that instead of
 * 		just returning the value observed, it fills the *buf*
 * 		structure. This allows for additional data to be retrieved: in
 * 		particular, the enabled and running times (in *buf*\
 * 		**->enabled** and *buf*\ **->running**, respectively) are
 * 		copied. In general, **bpf_perf_event_read_value**\ () is
 * 		recommended over **bpf_perf_event_read**\ (), which has some
 * 		ABI issues and provides fewer functionalities.
 *
 * 		These values are interesting, because hardware PMU (Performance
 * 		Monitoring Unit) counters are limited resources. When there are
 * 		more PMU based perf events opened than available counters,
 * 		kernel will multiplex these events so each event gets certain
 * 		percentage (but not all) of the PMU time. In case that
 * 		multiplexing happens, the number of samples or counter value
 * 		will not reflect the case compared to when no multiplexing
 * 		occurs. This makes comparison between different runs difficult.
 * 		Typically, the counter value should be normalized before
 * 		comparing to other experiments. The usual normalization is done
 * 		as follows.
 *
 * 		::
 *
 * 			normalized_counter = counter * t_enabled / t_running
 *
 * 		Where t_enabled is the time enabled for event and t_running is
 * 		the time running for event since last normalization. The
 * 		enabled and running times are accumulated since the perf event
 * 		open. To achieve scaling factor between two invocations of an
 * 		eBPF program, users can use CPU id as the key (which is
 * 		typical for perf array usage model) to remember the previous
 * 		value and do the calculation inside the eBPF program.
 * 	Return
 * 		0 on success, or a negative error in case of failure.
 *
 * long bpf_perf_prog_read_value(struct bpf_perf_event_data *ctx, struct bpf_perf_event_value *buf, u32 buf_size)
 * 	Description
 * 		For en eBPF program attached to a perf event, retrieve the
 * 		value of the event counter associated to *ctx* and store it in
 * 		the structure pointed by *buf* and of size *buf_size*. Enabled
 * 		and running times are also stored in the structure (see
 * 		description of helper **bpf_perf_event_read_value**\ () for
 * 		more details).
 * 	Return
 * 		0 on success, or a negative error in case of failure.
 *
 * long bpf_getsockopt(void *bpf_socket, int level, int optname, void *optval, int optlen)
 * 	Description
 * 		Emulate a call to **getsockopt()** on the socket associated to
 * 		*bpf_socket*, which must be a full socket. The *level* at
 * 		which the option resides and the name *optname* of the option
 * 		must be specified, see **getsockopt(2)** for more information.
 * 		The retrieved value is stored in the structure pointed by
 * 		*opval* and of length *optlen*.
 *
 * 		*bpf_socket* should be one of the following:
 *
 * 		* **struct bpf_sock_ops** for **BPF_PROG_TYPE_SOCK_OPS**.
 * 		* **struct bpf_sock_addr** for **BPF_CGROUP_INET4_CONNECT**
 * 		  and **BPF_CGROUP_INET6_CONNECT**.
 *
 * 		This helper actually implements a subset of **getsockopt()**.
 * 		It supports the following *level*\ s:
 *
 * 		* **IPPROTO_TCP**, which supports *optname*
 * 		  **TCP_CONGESTION**.
 * 		* **IPPROTO_IP**, which supports *optname* **IP_TOS**.
 * 		* **IPPROTO_IPV6**, which supports *optname* **IPV6_TCLASS**.
 * 	Return
 * 		0 on success, or a negative error in case of failure.
 *
 * long bpf_override_return(struct pt_regs *regs, u64 rc)
 * 	Description
 * 		Used for error injection, this helper uses kprobes to override
 * 		the return value of the probed function, and to set it to *rc*.
 * 		The first argument is the context *regs* on which the kprobe
 * 		works.
 *
 * 		This helper works by setting the PC (program counter)
 * 		to an override function which is run in place of the original
 * 		probed function. This means the probed function is not run at
 * 		all. The replacement function just returns with the required
 * 		value.
 *
 * 		This helper has security implications, and thus is subject to
 * 		restrictions. It is only available if the kernel was compiled
 * 		with the **CONFIG_BPF_KPROBE_OVERRIDE** configuration
 * 		option, and in this case it only works on functions tagged with
 * 		**ALLOW_ERROR_INJECTION** in the kernel code.
 *
 * 		Also, the helper is only available for the architectures having
 * 		the CONFIG_FUNCTION_ERROR_INJECTION option. As of this writing,
 * 		x86 architecture is the only one to support this feature.
 * 	Return
 * 		0
 *
 * long bpf_sock_ops_cb_flags_set(struct bpf_sock_ops *bpf_sock, int argval)
 * 	Description
 * 		Attempt to set the value of the **bpf_sock_ops_cb_flags** field
 * 		for the full TCP socket associated to *bpf_sock_ops* to
 * 		*argval*.
 *
 * 		The primary use of this field is to determine if there should
 * 		be calls to eBPF programs of type
 * 		**BPF_PROG_TYPE_SOCK_OPS** at various points in the TCP
 * 		code. A program of the same type can change its value, per
 * 		connection and as necessary, when the connection is
 * 		established. This field is directly accessible for reading, but
 * 		this helper must be used for updates in order to return an
 * 		error if an eBPF program tries to set a callback that is not
 * 		supported in the current kernel.
 *
 * 		*argval* is a flag array which can combine these flags:
 *
 * 		* **BPF_SOCK_OPS_RTO_CB_FLAG** (retransmission time out)
 * 		* **BPF_SOCK_OPS_RETRANS_CB_FLAG** (retransmission)
 * 		* **BPF_SOCK_OPS_STATE_CB_FLAG** (TCP state change)
 * 		* **BPF_SOCK_OPS_RTT_CB_FLAG** (every RTT)
 *
 * 		Therefore, this function can be used to clear a callback flag by
 * 		setting the appropriate bit to zero. e.g. to disable the RTO
 * 		callback:
 *
 * 		**bpf_sock_ops_cb_flags_set(bpf_sock,**
 * 			**bpf_sock->bpf_sock_ops_cb_flags & ~BPF_SOCK_OPS_RTO_CB_FLAG)**
 *
 * 		Here are some examples of where one could call such eBPF
 * 		program:
 *
 * 		* When RTO fires.
 * 		* When a packet is retransmitted.
 * 		* When the connection terminates.
 * 		* When a packet is sent.
 * 		* When a packet is received.
 * 	Return
 * 		Code **-EINVAL** if the socket is not a full TCP socket;
 * 		otherwise, a positive number containing the bits that could not
 * 		be set is returned (which comes down to 0 if all bits were set
 * 		as required).
 *
 * long bpf_msg_redirect_map(struct sk_msg_buff *msg, struct bpf_map *map, u32 key, u64 flags)
 * 	Description
 * 		This helper is used in programs implementing policies at the
 * 		socket level. If the message *msg* is allowed to pass (i.e. if
 * 		the verdict eBPF program returns **SK_PASS**), redirect it to
 * 		the socket referenced by *map* (of type
 * 		**BPF_MAP_TYPE_SOCKMAP**) at index *key*. Both ingress and
 * 		egress interfaces can be used for redirection. The
 * 		**BPF_F_INGRESS** value in *flags* is used to make the
 * 		distinction (ingress path is selected if the flag is present,
 * 		egress path otherwise). This is the only flag supported for now.
 * 	Return
 * 		**SK_PASS** on success, or **SK_DROP** on error.
 *
 * long bpf_msg_apply_bytes(struct sk_msg_buff *msg, u32 bytes)
 * 	Description
 * 		For socket policies, apply the verdict of the eBPF program to
 * 		the next *bytes* (number of bytes) of message *msg*.
 *
 * 		For example, this helper can be used in the following cases:
 *
 * 		* A single **sendmsg**\ () or **sendfile**\ () system call
 * 		  contains multiple logical messages that the eBPF program is
 * 		  supposed to read and for which it should apply a verdict.
 * 		* An eBPF program only cares to read the first *bytes* of a
 * 		  *msg*. If the message has a large payload, then setting up
 * 		  and calling the eBPF program repeatedly for all bytes, even
 * 		  though the verdict is already known, would create unnecessary
 * 		  overhead.
 *
 * 		When called from within an eBPF program, the helper sets a
 * 		counter internal to the BPF infrastructure, that is used to
 * 		apply the last verdict to the next *bytes*. If *bytes* is
 * 		smaller than the current data being processed from a
 * 		**sendmsg**\ () or **sendfile**\ () system call, the first
 * 		*bytes* will be sent and the eBPF program will be re-run with
 * 		the pointer for start of data pointing to byte number *bytes*
 * 		**+ 1**. If *bytes* is larger than the current data being
 * 		processed, then the eBPF verdict will be applied to multiple
 * 		**sendmsg**\ () or **sendfile**\ () calls until *bytes* are
 * 		consumed.
 *
 * 		Note that if a socket closes with the internal counter holding
 * 		a non-zero value, this is not a problem because data is not
 * 		being buffered for *bytes* and is sent as it is received.
 * 	Return
 * 		0
 *
 * long bpf_msg_cork_bytes(struct sk_msg_buff *msg, u32 bytes)
 * 	Description
 * 		For socket policies, prevent the execution of the verdict eBPF
 * 		program for message *msg* until *bytes* (byte number) have been
 * 		accumulated.
 *
 * 		This can be used when one needs a specific number of bytes
 * 		before a verdict can be assigned, even if the data spans
 * 		multiple **sendmsg**\ () or **sendfile**\ () calls. The extreme
 * 		case would be a user calling **sendmsg**\ () repeatedly with
 * 		1-byte long message segments. Obviously, this is bad for
 * 		performance, but it is still valid. If the eBPF program needs
 * 		*bytes* bytes to validate a header, this helper can be used to
 * 		prevent the eBPF program to be called again until *bytes* have
 * 		been accumulated.
 * 	Return
 * 		0
 *
 * long bpf_msg_pull_data(struct sk_msg_buff *msg, u32 start, u32 end, u64 flags)
 * 	Description
 * 		For socket policies, pull in non-linear data from user space
 * 		for *msg* and set pointers *msg*\ **->data** and *msg*\
 * 		**->data_end** to *start* and *end* bytes offsets into *msg*,
 * 		respectively.
 *
 * 		If a program of type **BPF_PROG_TYPE_SK_MSG** is run on a
 * 		*msg* it can only parse data that the (**data**, **data_end**)
 * 		pointers have already consumed. For **sendmsg**\ () hooks this
 * 		is likely the first scatterlist element. But for calls relying
 * 		on the **sendpage** handler (e.g. **sendfile**\ ()) this will
 * 		be the range (**0**, **0**) because the data is shared with
 * 		user space and by default the objective is to avoid allowing
 * 		user space to modify data while (or after) eBPF verdict is
 * 		being decided. This helper can be used to pull in data and to
 * 		set the start and end pointer to given values. Data will be
 * 		copied if necessary (i.e. if data was not linear and if start
 * 		and end pointers do not point to the same chunk).
 *
 * 		A call to this helper is susceptible to change the underlying
 * 		packet buffer. Therefore, at load time, all checks on pointers
 * 		previously done by the verifier are invalidated and must be
 * 		performed again, if the helper is used in combination with
 * 		direct packet access.
 *
 * 		All values for *flags* are reserved for future usage, and must
 * 		be left at zero.
 * 	Return
 * 		0 on success, or a negative error in case of failure.
 *
 * long bpf_bind(struct bpf_sock_addr *ctx, struct sockaddr *addr, int addr_len)
 * 	Description
 * 		Bind the socket associated to *ctx* to the address pointed by
 * 		*addr*, of length *addr_len*. This allows for making outgoing
 * 		connection from the desired IP address, which can be useful for
 * 		example when all processes inside a cgroup should use one
 * 		single IP address on a host that has multiple IP configured.
 *
 * 		This helper works for IPv4 and IPv6, TCP and UDP sockets. The
 * 		domain (*addr*\ **->sa_family**) must be **AF_INET** (or
 * 		**AF_INET6**). It's advised to pass zero port (**sin_port**
 * 		or **sin6_port**) which triggers IP_BIND_ADDRESS_NO_PORT-like
 * 		behavior and lets the kernel efficiently pick up an unused
 * 		port as long as 4-tuple is unique. Passing non-zero port might
 * 		lead to degraded performance.
 * 	Return
 * 		0 on success, or a negative error in case of failure.
 *
 * long bpf_xdp_adjust_tail(struct xdp_buff *xdp_md, int delta)
 * 	Description
 * 		Adjust (move) *xdp_md*\ **->data_end** by *delta* bytes. It is
 * 		possible to both shrink and grow the packet tail.
 * 		Shrink done via *delta* being a negative integer.
 *
 * 		A call to this helper is susceptible to change the underlying
 * 		packet buffer. Therefore, at load time, all checks on pointers
 * 		previously done by the verifier are invalidated and must be
 * 		performed again, if the helper is used in combination with
 * 		direct packet access.
 * 	Return
 * 		0 on success, or a negative error in case of failure.
 *
 * long bpf_skb_get_xfrm_state(struct sk_buff *skb, u32 index, struct bpf_xfrm_state *xfrm_state, u32 size, u64 flags)
 * 	Description
 * 		Retrieve the XFRM state (IP transform framework, see also
 * 		**ip-xfrm(8)**) at *index* in XFRM "security path" for *skb*.
 *
 * 		The retrieved value is stored in the **struct bpf_xfrm_state**
 * 		pointed by *xfrm_state* and of length *size*.
 *
 * 		All values for *flags* are reserved for future usage, and must
 * 		be left at zero.
 *
 * 		This helper is available only if the kernel was compiled with
 * 		**CONFIG_XFRM** configuration option.
 * 	Return
 * 		0 on success, or a negative error in case of failure.
 *
 * long bpf_get_stack(void *ctx, void *buf, u32 size, u64 flags)
 * 	Description
 * 		Return a user or a kernel stack in bpf program provided buffer.
 * 		To achieve this, the helper needs *ctx*, which is a pointer
 * 		to the context on which the tracing program is executed.
 * 		To store the stacktrace, the bpf program provides *buf* with
 * 		a nonnegative *size*.
 *
 * 		The last argument, *flags*, holds the number of stack frames to
 * 		skip (from 0 to 255), masked with
 * 		**BPF_F_SKIP_FIELD_MASK**. The next bits can be used to set
 * 		the following flags:
 *
 * 		**BPF_F_USER_STACK**
 * 			Collect a user space stack instead of a kernel stack.
 * 		**BPF_F_USER_BUILD_ID**
 * 			Collect buildid+offset instead of ips for user stack,
 * 			only valid if **BPF_F_USER_STACK** is also specified.
 *
 * 		**bpf_get_stack**\ () can collect up to
 * 		**PERF_MAX_STACK_DEPTH** both kernel and user frames, subject
 * 		to sufficient large buffer size. Note that
 * 		this limit can be controlled with the **sysctl** program, and
 * 		that it should be manually increased in order to profile long
 * 		user stacks (such as stacks for Java programs). To do so, use:
 *
 * 		::
 *
 * 			# sysctl kernel.perf_event_max_stack=<new value>
 * 	Return
 * 		The non-negative copied *buf* length equal to or less than
 * 		*size* on success, or a negative error in case of failure.
 *
 * long bpf_skb_load_bytes_relative(const void *skb, u32 offset, void *to, u32 len, u32 start_header)
 * 	Description
 * 		This helper is similar to **bpf_skb_load_bytes**\ () in that
 * 		it provides an easy way to load *len* bytes from *offset*
 * 		from the packet associated to *skb*, into the buffer pointed
 * 		by *to*. The difference to **bpf_skb_load_bytes**\ () is that
 * 		a fifth argument *start_header* exists in order to select a
 * 		base offset to start from. *start_header* can be one of:
 *
 * 		**BPF_HDR_START_MAC**
 * 			Base offset to load data from is *skb*'s mac header.
 * 		**BPF_HDR_START_NET**
 * 			Base offset to load data from is *skb*'s network header.
 *
 * 		In general, "direct packet access" is the preferred method to
 * 		access packet data, however, this helper is in particular useful
 * 		in socket filters where *skb*\ **->data** does not always point
 * 		to the start of the mac header and where "direct packet access"
 * 		is not available.
 * 	Return
 * 		0 on success, or a negative error in case of failure.
 *
 * long bpf_fib_lookup(void *ctx, struct bpf_fib_lookup *params, int plen, u32 flags)
 *	Description
 *		Do FIB lookup in kernel tables using parameters in *params*.
 *		If lookup is successful and result shows packet is to be
 *		forwarded, the neighbor tables are searched for the nexthop.
 *		If successful (ie., FIB lookup shows forwarding and nexthop
 *		is resolved), the nexthop address is returned in ipv4_dst
 *		or ipv6_dst based on family, smac is set to mac address of
 *		egress device, dmac is set to nexthop mac address, rt_metric
 *		is set to metric from route (IPv4/IPv6 only), and ifindex
 *		is set to the device index of the nexthop from the FIB lookup.
 *
 *		*plen* argument is the size of the passed in struct.
 *		*flags* argument can be a combination of one or more of the
 *		following values:
 *
 *		**BPF_FIB_LOOKUP_DIRECT**
 *			Do a direct table lookup vs full lookup using FIB
 *			rules.
 *		**BPF_FIB_LOOKUP_OUTPUT**
 *			Perform lookup from an egress perspective (default is
 *			ingress).
 *
 *		*ctx* is either **struct xdp_md** for XDP programs or
 *		**struct sk_buff** tc cls_act programs.
 *	Return
 *		* < 0 if any input argument is invalid
 *		*   0 on success (packet is forwarded, nexthop neighbor exists)
 *		* > 0 one of **BPF_FIB_LKUP_RET_** codes explaining why the
 *		  packet is not forwarded or needs assist from full stack
 *
 *		If lookup fails with BPF_FIB_LKUP_RET_FRAG_NEEDED, then the MTU
 *		was exceeded and output params->mtu_result contains the MTU.
 *
 * long bpf_sock_hash_update(struct bpf_sock_ops *skops, struct bpf_map *map, void *key, u64 flags)
 *	Description
 *		Add an entry to, or update a sockhash *map* referencing sockets.
 *		The *skops* is used as a new value for the entry associated to
 *		*key*. *flags* is one of:
 *
 *		**BPF_NOEXIST**
 *			The entry for *key* must not exist in the map.
 *		**BPF_EXIST**
 *			The entry for *key* must already exist in the map.
 *		**BPF_ANY**
 *			No condition on the existence of the entry for *key*.
 *
 *		If the *map* has eBPF programs (parser and verdict), those will
 *		be inherited by the socket being added. If the socket is
 *		already attached to eBPF programs, this results in an error.
 *	Return
 *		0 on success, or a negative error in case of failure.
 *
 * long bpf_msg_redirect_hash(struct sk_msg_buff *msg, struct bpf_map *map, void *key, u64 flags)
 *	Description
 *		This helper is used in programs implementing policies at the
 *		socket level. If the message *msg* is allowed to pass (i.e. if
 *		the verdict eBPF program returns **SK_PASS**), redirect it to
 *		the socket referenced by *map* (of type
 *		**BPF_MAP_TYPE_SOCKHASH**) using hash *key*. Both ingress and
 *		egress interfaces can be used for redirection. The
 *		**BPF_F_INGRESS** value in *flags* is used to make the
 *		distinction (ingress path is selected if the flag is present,
 *		egress path otherwise). This is the only flag supported for now.
 *	Return
 *		**SK_PASS** on success, or **SK_DROP** on error.
 *
 * long bpf_sk_redirect_hash(struct sk_buff *skb, struct bpf_map *map, void *key, u64 flags)
 *	Description
 *		This helper is used in programs implementing policies at the
 *		skb socket level. If the sk_buff *skb* is allowed to pass (i.e.
 *		if the verdict eBPF program returns **SK_PASS**), redirect it
 *		to the socket referenced by *map* (of type
 *		**BPF_MAP_TYPE_SOCKHASH**) using hash *key*. Both ingress and
 *		egress interfaces can be used for redirection. The
 *		**BPF_F_INGRESS** value in *flags* is used to make the
 *		distinction (ingress path is selected if the flag is present,
 *		egress otherwise). This is the only flag supported for now.
 *	Return
 *		**SK_PASS** on success, or **SK_DROP** on error.
 *
 * long bpf_lwt_push_encap(struct sk_buff *skb, u32 type, void *hdr, u32 len)
 *	Description
 *		Encapsulate the packet associated to *skb* within a Layer 3
 *		protocol header. This header is provided in the buffer at
 *		address *hdr*, with *len* its size in bytes. *type* indicates
 *		the protocol of the header and can be one of:
 *
 *		**BPF_LWT_ENCAP_SEG6**
 *			IPv6 encapsulation with Segment Routing Header
 *			(**struct ipv6_sr_hdr**). *hdr* only contains the SRH,
 *			the IPv6 header is computed by the kernel.
 *		**BPF_LWT_ENCAP_SEG6_INLINE**
 *			Only works if *skb* contains an IPv6 packet. Insert a
 *			Segment Routing Header (**struct ipv6_sr_hdr**) inside
 *			the IPv6 header.
 *		**BPF_LWT_ENCAP_IP**
 *			IP encapsulation (GRE/GUE/IPIP/etc). The outer header
 *			must be IPv4 or IPv6, followed by zero or more
 *			additional headers, up to **LWT_BPF_MAX_HEADROOM**
 *			total bytes in all prepended headers. Please note that
 *			if **skb_is_gso**\ (*skb*) is true, no more than two
 *			headers can be prepended, and the inner header, if
 *			present, should be either GRE or UDP/GUE.
 *
 *		**BPF_LWT_ENCAP_SEG6**\ \* types can be called by BPF programs
 *		of type **BPF_PROG_TYPE_LWT_IN**; **BPF_LWT_ENCAP_IP** type can
 *		be called by bpf programs of types **BPF_PROG_TYPE_LWT_IN** and
 *		**BPF_PROG_TYPE_LWT_XMIT**.
 *
 * 		A call to this helper is susceptible to change the underlying
 * 		packet buffer. Therefore, at load time, all checks on pointers
 * 		previously done by the verifier are invalidated and must be
 * 		performed again, if the helper is used in combination with
 * 		direct packet access.
 *	Return
 * 		0 on success, or a negative error in case of failure.
 *
 * long bpf_lwt_seg6_store_bytes(struct sk_buff *skb, u32 offset, const void *from, u32 len)
 *	Description
 *		Store *len* bytes from address *from* into the packet
 *		associated to *skb*, at *offset*. Only the flags, tag and TLVs
 *		inside the outermost IPv6 Segment Routing Header can be
 *		modified through this helper.
 *
 * 		A call to this helper is susceptible to change the underlying
 * 		packet buffer. Therefore, at load time, all checks on pointers
 * 		previously done by the verifier are invalidated and must be
 * 		performed again, if the helper is used in combination with
 * 		direct packet access.
 *	Return
 * 		0 on success, or a negative error in case of failure.
 *
 * long bpf_lwt_seg6_adjust_srh(struct sk_buff *skb, u32 offset, s32 delta)
 *	Description
 *		Adjust the size allocated to TLVs in the outermost IPv6
 *		Segment Routing Header contained in the packet associated to
 *		*skb*, at position *offset* by *delta* bytes. Only offsets
 *		after the segments are accepted. *delta* can be as well
 *		positive (growing) as negative (shrinking).
 *
 * 		A call to this helper is susceptible to change the underlying
 * 		packet buffer. Therefore, at load time, all checks on pointers
 * 		previously done by the verifier are invalidated and must be
 * 		performed again, if the helper is used in combination with
 * 		direct packet access.
 *	Return
 * 		0 on success, or a negative error in case of failure.
 *
 * long bpf_lwt_seg6_action(struct sk_buff *skb, u32 action, void *param, u32 param_len)
 *	Description
 *		Apply an IPv6 Segment Routing action of type *action* to the
 *		packet associated to *skb*. Each action takes a parameter
 *		contained at address *param*, and of length *param_len* bytes.
 *		*action* can be one of:
 *
 *		**SEG6_LOCAL_ACTION_END_X**
 *			End.X action: Endpoint with Layer-3 cross-connect.
 *			Type of *param*: **struct in6_addr**.
 *		**SEG6_LOCAL_ACTION_END_T**
 *			End.T action: Endpoint with specific IPv6 table lookup.
 *			Type of *param*: **int**.
 *		**SEG6_LOCAL_ACTION_END_B6**
 *			End.B6 action: Endpoint bound to an SRv6 policy.
 *			Type of *param*: **struct ipv6_sr_hdr**.
 *		**SEG6_LOCAL_ACTION_END_B6_ENCAP**
 *			End.B6.Encap action: Endpoint bound to an SRv6
 *			encapsulation policy.
 *			Type of *param*: **struct ipv6_sr_hdr**.
 *
 * 		A call to this helper is susceptible to change the underlying
 * 		packet buffer. Therefore, at load time, all checks on pointers
 * 		previously done by the verifier are invalidated and must be
 * 		performed again, if the helper is used in combination with
 * 		direct packet access.
 *	Return
 * 		0 on success, or a negative error in case of failure.
 *
 * long bpf_rc_repeat(void *ctx)
 *	Description
 *		This helper is used in programs implementing IR decoding, to
 *		report a successfully decoded repeat key message. This delays
 *		the generation of a key up event for previously generated
 *		key down event.
 *
 *		Some IR protocols like NEC have a special IR message for
 *		repeating last button, for when a button is held down.
 *
 *		The *ctx* should point to the lirc sample as passed into
 *		the program.
 *
 *		This helper is only available is the kernel was compiled with
 *		the **CONFIG_BPF_LIRC_MODE2** configuration option set to
 *		"**y**".
 *	Return
 *		0
 *
 * long bpf_rc_keydown(void *ctx, u32 protocol, u64 scancode, u32 toggle)
 *	Description
 *		This helper is used in programs implementing IR decoding, to
 *		report a successfully decoded key press with *scancode*,
 *		*toggle* value in the given *protocol*. The scancode will be
 *		translated to a keycode using the rc keymap, and reported as
 *		an input key down event. After a period a key up event is
 *		generated. This period can be extended by calling either
 *		**bpf_rc_keydown**\ () again with the same values, or calling
 *		**bpf_rc_repeat**\ ().
 *
 *		Some protocols include a toggle bit, in case the button was
 *		released and pressed again between consecutive scancodes.
 *
 *		The *ctx* should point to the lirc sample as passed into
 *		the program.
 *
 *		The *protocol* is the decoded protocol number (see
 *		**enum rc_proto** for some predefined values).
 *
 *		This helper is only available is the kernel was compiled with
 *		the **CONFIG_BPF_LIRC_MODE2** configuration option set to
 *		"**y**".
 *	Return
 *		0
 *
 * u64 bpf_skb_cgroup_id(struct sk_buff *skb)
 * 	Description
 * 		Return the cgroup v2 id of the socket associated with the *skb*.
 * 		This is roughly similar to the **bpf_get_cgroup_classid**\ ()
 * 		helper for cgroup v1 by providing a tag resp. identifier that
 * 		can be matched on or used for map lookups e.g. to implement
 * 		policy. The cgroup v2 id of a given path in the hierarchy is
 * 		exposed in user space through the f_handle API in order to get
 * 		to the same 64-bit id.
 *
 * 		This helper can be used on TC egress path, but not on ingress,
 * 		and is available only if the kernel was compiled with the
 * 		**CONFIG_SOCK_CGROUP_DATA** configuration option.
 * 	Return
 * 		The id is returned or 0 in case the id could not be retrieved.
 *
 * u64 bpf_get_current_cgroup_id(void)
 * 	Description
 * 		Get the current cgroup id based on the cgroup within which
 * 		the current task is running.
 * 	Return
 * 		A 64-bit integer containing the current cgroup id based
 * 		on the cgroup within which the current task is running.
 *
 * void *bpf_get_local_storage(void *map, u64 flags)
 *	Description
 *		Get the pointer to the local storage area.
 *		The type and the size of the local storage is defined
 *		by the *map* argument.
 *		The *flags* meaning is specific for each map type,
 *		and has to be 0 for cgroup local storage.
 *
 *		Depending on the BPF program type, a local storage area
 *		can be shared between multiple instances of the BPF program,
 *		running simultaneously.
 *
 *		A user should care about the synchronization by himself.
 *		For example, by using the **BPF_ATOMIC** instructions to alter
 *		the shared data.
 *	Return
 *		A pointer to the local storage area.
 *
 * long bpf_sk_select_reuseport(struct sk_reuseport_md *reuse, struct bpf_map *map, void *key, u64 flags)
 *	Description
 *		Select a **SO_REUSEPORT** socket from a
 *		**BPF_MAP_TYPE_REUSEPORT_SOCKARRAY** *map*.
 *		It checks the selected socket is matching the incoming
 *		request in the socket buffer.
 *	Return
 *		0 on success, or a negative error in case of failure.
 *
 * u64 bpf_skb_ancestor_cgroup_id(struct sk_buff *skb, int ancestor_level)
 *	Description
 *		Return id of cgroup v2 that is ancestor of cgroup associated
 *		with the *skb* at the *ancestor_level*.  The root cgroup is at
 *		*ancestor_level* zero and each step down the hierarchy
 *		increments the level. If *ancestor_level* == level of cgroup
 *		associated with *skb*, then return value will be same as that
 *		of **bpf_skb_cgroup_id**\ ().
 *
 *		The helper is useful to implement policies based on cgroups
 *		that are upper in hierarchy than immediate cgroup associated
 *		with *skb*.
 *
 *		The format of returned id and helper limitations are same as in
 *		**bpf_skb_cgroup_id**\ ().
 *	Return
 *		The id is returned or 0 in case the id could not be retrieved.
 *
 * struct bpf_sock *bpf_sk_lookup_tcp(void *ctx, struct bpf_sock_tuple *tuple, u32 tuple_size, u64 netns, u64 flags)
 *	Description
 *		Look for TCP socket matching *tuple*, optionally in a child
 *		network namespace *netns*. The return value must be checked,
 *		and if non-**NULL**, released via **bpf_sk_release**\ ().
 *
 *		The *ctx* should point to the context of the program, such as
 *		the skb or socket (depending on the hook in use). This is used
 *		to determine the base network namespace for the lookup.
 *
 *		*tuple_size* must be one of:
 *
 *		**sizeof**\ (*tuple*\ **->ipv4**)
 *			Look for an IPv4 socket.
 *		**sizeof**\ (*tuple*\ **->ipv6**)
 *			Look for an IPv6 socket.
 *
 *		If the *netns* is a negative signed 32-bit integer, then the
 *		socket lookup table in the netns associated with the *ctx*
 *		will be used. For the TC hooks, this is the netns of the device
 *		in the skb. For socket hooks, this is the netns of the socket.
 *		If *netns* is any other signed 32-bit value greater than or
 *		equal to zero then it specifies the ID of the netns relative to
 *		the netns associated with the *ctx*. *netns* values beyond the
 *		range of 32-bit integers are reserved for future use.
 *
 *		All values for *flags* are reserved for future usage, and must
 *		be left at zero.
 *
 *		This helper is available only if the kernel was compiled with
 *		**CONFIG_NET** configuration option.
 *	Return
 *		Pointer to **struct bpf_sock**, or **NULL** in case of failure.
 *		For sockets with reuseport option, the **struct bpf_sock**
 *		result is from *reuse*\ **->socks**\ [] using the hash of the
 *		tuple.
 *
 * struct bpf_sock *bpf_sk_lookup_udp(void *ctx, struct bpf_sock_tuple *tuple, u32 tuple_size, u64 netns, u64 flags)
 *	Description
 *		Look for UDP socket matching *tuple*, optionally in a child
 *		network namespace *netns*. The return value must be checked,
 *		and if non-**NULL**, released via **bpf_sk_release**\ ().
 *
 *		The *ctx* should point to the context of the program, such as
 *		the skb or socket (depending on the hook in use). This is used
 *		to determine the base network namespace for the lookup.
 *
 *		*tuple_size* must be one of:
 *
 *		**sizeof**\ (*tuple*\ **->ipv4**)
 *			Look for an IPv4 socket.
 *		**sizeof**\ (*tuple*\ **->ipv6**)
 *			Look for an IPv6 socket.
 *
 *		If the *netns* is a negative signed 32-bit integer, then the
 *		socket lookup table in the netns associated with the *ctx*
 *		will be used. For the TC hooks, this is the netns of the device
 *		in the skb. For socket hooks, this is the netns of the socket.
 *		If *netns* is any other signed 32-bit value greater than or
 *		equal to zero then it specifies the ID of the netns relative to
 *		the netns associated with the *ctx*. *netns* values beyond the
 *		range of 32-bit integers are reserved for future use.
 *
 *		All values for *flags* are reserved for future usage, and must
 *		be left at zero.
 *
 *		This helper is available only if the kernel was compiled with
 *		**CONFIG_NET** configuration option.
 *	Return
 *		Pointer to **struct bpf_sock**, or **NULL** in case of failure.
 *		For sockets with reuseport option, the **struct bpf_sock**
 *		result is from *reuse*\ **->socks**\ [] using the hash of the
 *		tuple.
 *
 * long bpf_sk_release(void *sock)
 *	Description
 *		Release the reference held by *sock*. *sock* must be a
 *		non-**NULL** pointer that was returned from
 *		**bpf_sk_lookup_xxx**\ ().
 *	Return
 *		0 on success, or a negative error in case of failure.
 *
 * long bpf_map_push_elem(struct bpf_map *map, const void *value, u64 flags)
 * 	Description
 * 		Push an element *value* in *map*. *flags* is one of:
 *
 * 		**BPF_EXIST**
 * 			If the queue/stack is full, the oldest element is
 * 			removed to make room for this.
 * 	Return
 * 		0 on success, or a negative error in case of failure.
 *
 * long bpf_map_pop_elem(struct bpf_map *map, void *value)
 * 	Description
 * 		Pop an element from *map*.
 * 	Return
 * 		0 on success, or a negative error in case of failure.
 *
 * long bpf_map_peek_elem(struct bpf_map *map, void *value)
 * 	Description
 * 		Get an element from *map* without removing it.
 * 	Return
 * 		0 on success, or a negative error in case of failure.
 *
 * long bpf_msg_push_data(struct sk_msg_buff *msg, u32 start, u32 len, u64 flags)
 *	Description
 *		For socket policies, insert *len* bytes into *msg* at offset
 *		*start*.
 *
 *		If a program of type **BPF_PROG_TYPE_SK_MSG** is run on a
 *		*msg* it may want to insert metadata or options into the *msg*.
 *		This can later be read and used by any of the lower layer BPF
 *		hooks.
 *
 *		This helper may fail if under memory pressure (a malloc
 *		fails) in these cases BPF programs will get an appropriate
 *		error and BPF programs will need to handle them.
 *	Return
 *		0 on success, or a negative error in case of failure.
 *
 * long bpf_msg_pop_data(struct sk_msg_buff *msg, u32 start, u32 len, u64 flags)
 *	Description
 *		Will remove *len* bytes from a *msg* starting at byte *start*.
 *		This may result in **ENOMEM** errors under certain situations if
 *		an allocation and copy are required due to a full ring buffer.
 *		However, the helper will try to avoid doing the allocation
 *		if possible. Other errors can occur if input parameters are
 *		invalid either due to *start* byte not being valid part of *msg*
 *		payload and/or *pop* value being to large.
 *	Return
 *		0 on success, or a negative error in case of failure.
 *
 * long bpf_rc_pointer_rel(void *ctx, s32 rel_x, s32 rel_y)
 *	Description
 *		This helper is used in programs implementing IR decoding, to
 *		report a successfully decoded pointer movement.
 *
 *		The *ctx* should point to the lirc sample as passed into
 *		the program.
 *
 *		This helper is only available is the kernel was compiled with
 *		the **CONFIG_BPF_LIRC_MODE2** configuration option set to
 *		"**y**".
 *	Return
 *		0
 *
 * long bpf_spin_lock(struct bpf_spin_lock *lock)
 *	Description
 *		Acquire a spinlock represented by the pointer *lock*, which is
 *		stored as part of a value of a map. Taking the lock allows to
 *		safely update the rest of the fields in that value. The
 *		spinlock can (and must) later be released with a call to
 *		**bpf_spin_unlock**\ (\ *lock*\ ).
 *
 *		Spinlocks in BPF programs come with a number of restrictions
 *		and constraints:
 *
 *		* **bpf_spin_lock** objects are only allowed inside maps of
 *		  types **BPF_MAP_TYPE_HASH** and **BPF_MAP_TYPE_ARRAY** (this
 *		  list could be extended in the future).
 *		* BTF description of the map is mandatory.
 *		* The BPF program can take ONE lock at a time, since taking two
 *		  or more could cause dead locks.
 *		* Only one **struct bpf_spin_lock** is allowed per map element.
 *		* When the lock is taken, calls (either BPF to BPF or helpers)
 *		  are not allowed.
 *		* The **BPF_LD_ABS** and **BPF_LD_IND** instructions are not
 *		  allowed inside a spinlock-ed region.
 *		* The BPF program MUST call **bpf_spin_unlock**\ () to release
 *		  the lock, on all execution paths, before it returns.
 *		* The BPF program can access **struct bpf_spin_lock** only via
 *		  the **bpf_spin_lock**\ () and **bpf_spin_unlock**\ ()
 *		  helpers. Loading or storing data into the **struct
 *		  bpf_spin_lock** *lock*\ **;** field of a map is not allowed.
 *		* To use the **bpf_spin_lock**\ () helper, the BTF description
 *		  of the map value must be a struct and have **struct
 *		  bpf_spin_lock** *anyname*\ **;** field at the top level.
 *		  Nested lock inside another struct is not allowed.
 *		* The **struct bpf_spin_lock** *lock* field in a map value must
 *		  be aligned on a multiple of 4 bytes in that value.
 *		* Syscall with command **BPF_MAP_LOOKUP_ELEM** does not copy
 *		  the **bpf_spin_lock** field to user space.
 *		* Syscall with command **BPF_MAP_UPDATE_ELEM**, or update from
 *		  a BPF program, do not update the **bpf_spin_lock** field.
 *		* **bpf_spin_lock** cannot be on the stack or inside a
 *		  networking packet (it can only be inside of a map values).
 *		* **bpf_spin_lock** is available to root only.
 *		* Tracing programs and socket filter programs cannot use
 *		  **bpf_spin_lock**\ () due to insufficient preemption checks
 *		  (but this may change in the future).
 *		* **bpf_spin_lock** is not allowed in inner maps of map-in-map.
 *	Return
 *		0
 *
 * long bpf_spin_unlock(struct bpf_spin_lock *lock)
 *	Description
 *		Release the *lock* previously locked by a call to
 *		**bpf_spin_lock**\ (\ *lock*\ ).
 *	Return
 *		0
 *
 * struct bpf_sock *bpf_sk_fullsock(struct bpf_sock *sk)
 *	Description
 *		This helper gets a **struct bpf_sock** pointer such
 *		that all the fields in this **bpf_sock** can be accessed.
 *	Return
 *		A **struct bpf_sock** pointer on success, or **NULL** in
 *		case of failure.
 *
 * struct bpf_tcp_sock *bpf_tcp_sock(struct bpf_sock *sk)
 *	Description
 *		This helper gets a **struct bpf_tcp_sock** pointer from a
 *		**struct bpf_sock** pointer.
 *	Return
 *		A **struct bpf_tcp_sock** pointer on success, or **NULL** in
 *		case of failure.
 *
 * long bpf_skb_ecn_set_ce(struct sk_buff *skb)
 *	Description
 *		Set ECN (Explicit Congestion Notification) field of IP header
 *		to **CE** (Congestion Encountered) if current value is **ECT**
 *		(ECN Capable Transport). Otherwise, do nothing. Works with IPv6
 *		and IPv4.
 *	Return
 *		1 if the **CE** flag is set (either by the current helper call
 *		or because it was already present), 0 if it is not set.
 *
 * struct bpf_sock *bpf_get_listener_sock(struct bpf_sock *sk)
 *	Description
 *		Return a **struct bpf_sock** pointer in **TCP_LISTEN** state.
 *		**bpf_sk_release**\ () is unnecessary and not allowed.
 *	Return
 *		A **struct bpf_sock** pointer on success, or **NULL** in
 *		case of failure.
 *
 * struct bpf_sock *bpf_skc_lookup_tcp(void *ctx, struct bpf_sock_tuple *tuple, u32 tuple_size, u64 netns, u64 flags)
 *	Description
 *		Look for TCP socket matching *tuple*, optionally in a child
 *		network namespace *netns*. The return value must be checked,
 *		and if non-**NULL**, released via **bpf_sk_release**\ ().
 *
 *		This function is identical to **bpf_sk_lookup_tcp**\ (), except
 *		that it also returns timewait or request sockets. Use
 *		**bpf_sk_fullsock**\ () or **bpf_tcp_sock**\ () to access the
 *		full structure.
 *
 *		This helper is available only if the kernel was compiled with
 *		**CONFIG_NET** configuration option.
 *	Return
 *		Pointer to **struct bpf_sock**, or **NULL** in case of failure.
 *		For sockets with reuseport option, the **struct bpf_sock**
 *		result is from *reuse*\ **->socks**\ [] using the hash of the
 *		tuple.
 *
 * long bpf_tcp_check_syncookie(void *sk, void *iph, u32 iph_len, struct tcphdr *th, u32 th_len)
 * 	Description
 * 		Check whether *iph* and *th* contain a valid SYN cookie ACK for
 * 		the listening socket in *sk*.
 *
 * 		*iph* points to the start of the IPv4 or IPv6 header, while
 * 		*iph_len* contains **sizeof**\ (**struct iphdr**) or
 * 		**sizeof**\ (**struct ip6hdr**).
 *
 * 		*th* points to the start of the TCP header, while *th_len*
 * 		contains **sizeof**\ (**struct tcphdr**).
 * 	Return
 * 		0 if *iph* and *th* are a valid SYN cookie ACK, or a negative
 * 		error otherwise.
 *
 * long bpf_sysctl_get_name(struct bpf_sysctl *ctx, char *buf, size_t buf_len, u64 flags)
 *	Description
 *		Get name of sysctl in /proc/sys/ and copy it into provided by
 *		program buffer *buf* of size *buf_len*.
 *
 *		The buffer is always NUL terminated, unless it's zero-sized.
 *
 *		If *flags* is zero, full name (e.g. "net/ipv4/tcp_mem") is
 *		copied. Use **BPF_F_SYSCTL_BASE_NAME** flag to copy base name
 *		only (e.g. "tcp_mem").
 *	Return
 *		Number of character copied (not including the trailing NUL).
 *
 *		**-E2BIG** if the buffer wasn't big enough (*buf* will contain
 *		truncated name in this case).
 *
 * long bpf_sysctl_get_current_value(struct bpf_sysctl *ctx, char *buf, size_t buf_len)
 *	Description
 *		Get current value of sysctl as it is presented in /proc/sys
 *		(incl. newline, etc), and copy it as a string into provided
 *		by program buffer *buf* of size *buf_len*.
 *
 *		The whole value is copied, no matter what file position user
 *		space issued e.g. sys_read at.
 *
 *		The buffer is always NUL terminated, unless it's zero-sized.
 *	Return
 *		Number of character copied (not including the trailing NUL).
 *
 *		**-E2BIG** if the buffer wasn't big enough (*buf* will contain
 *		truncated name in this case).
 *
 *		**-EINVAL** if current value was unavailable, e.g. because
 *		sysctl is uninitialized and read returns -EIO for it.
 *
 * long bpf_sysctl_get_new_value(struct bpf_sysctl *ctx, char *buf, size_t buf_len)
 *	Description
 *		Get new value being written by user space to sysctl (before
 *		the actual write happens) and copy it as a string into
 *		provided by program buffer *buf* of size *buf_len*.
 *
 *		User space may write new value at file position > 0.
 *
 *		The buffer is always NUL terminated, unless it's zero-sized.
 *	Return
 *		Number of character copied (not including the trailing NUL).
 *
 *		**-E2BIG** if the buffer wasn't big enough (*buf* will contain
 *		truncated name in this case).
 *
 *		**-EINVAL** if sysctl is being read.
 *
 * long bpf_sysctl_set_new_value(struct bpf_sysctl *ctx, const char *buf, size_t buf_len)
 *	Description
 *		Override new value being written by user space to sysctl with
 *		value provided by program in buffer *buf* of size *buf_len*.
 *
 *		*buf* should contain a string in same form as provided by user
 *		space on sysctl write.
 *
 *		User space may write new value at file position > 0. To override
 *		the whole sysctl value file position should be set to zero.
 *	Return
 *		0 on success.
 *
 *		**-E2BIG** if the *buf_len* is too big.
 *
 *		**-EINVAL** if sysctl is being read.
 *
 * long bpf_strtol(const char *buf, size_t buf_len, u64 flags, long *res)
 *	Description
 *		Convert the initial part of the string from buffer *buf* of
 *		size *buf_len* to a long integer according to the given base
 *		and save the result in *res*.
 *
 *		The string may begin with an arbitrary amount of white space
 *		(as determined by **isspace**\ (3)) followed by a single
 *		optional '**-**' sign.
 *
 *		Five least significant bits of *flags* encode base, other bits
 *		are currently unused.
 *
 *		Base must be either 8, 10, 16 or 0 to detect it automatically
 *		similar to user space **strtol**\ (3).
 *	Return
 *		Number of characters consumed on success. Must be positive but
 *		no more than *buf_len*.
 *
 *		**-EINVAL** if no valid digits were found or unsupported base
 *		was provided.
 *
 *		**-ERANGE** if resulting value was out of range.
 *
 * long bpf_strtoul(const char *buf, size_t buf_len, u64 flags, unsigned long *res)
 *	Description
 *		Convert the initial part of the string from buffer *buf* of
 *		size *buf_len* to an unsigned long integer according to the
 *		given base and save the result in *res*.
 *
 *		The string may begin with an arbitrary amount of white space
 *		(as determined by **isspace**\ (3)).
 *
 *		Five least significant bits of *flags* encode base, other bits
 *		are currently unused.
 *
 *		Base must be either 8, 10, 16 or 0 to detect it automatically
 *		similar to user space **strtoul**\ (3).
 *	Return
 *		Number of characters consumed on success. Must be positive but
 *		no more than *buf_len*.
 *
 *		**-EINVAL** if no valid digits were found or unsupported base
 *		was provided.
 *
 *		**-ERANGE** if resulting value was out of range.
 *
 * void *bpf_sk_storage_get(struct bpf_map *map, void *sk, void *value, u64 flags)
 *	Description
 *		Get a bpf-local-storage from a *sk*.
 *
 *		Logically, it could be thought of getting the value from
 *		a *map* with *sk* as the **key**.  From this
 *		perspective,  the usage is not much different from
 *		**bpf_map_lookup_elem**\ (*map*, **&**\ *sk*) except this
 *		helper enforces the key must be a full socket and the map must
 *		be a **BPF_MAP_TYPE_SK_STORAGE** also.
 *
 *		Underneath, the value is stored locally at *sk* instead of
 *		the *map*.  The *map* is used as the bpf-local-storage
 *		"type". The bpf-local-storage "type" (i.e. the *map*) is
 *		searched against all bpf-local-storages residing at *sk*.
 *
 *		*sk* is a kernel **struct sock** pointer for LSM program.
 *		*sk* is a **struct bpf_sock** pointer for other program types.
 *
 *		An optional *flags* (**BPF_SK_STORAGE_GET_F_CREATE**) can be
 *		used such that a new bpf-local-storage will be
 *		created if one does not exist.  *value* can be used
 *		together with **BPF_SK_STORAGE_GET_F_CREATE** to specify
 *		the initial value of a bpf-local-storage.  If *value* is
 *		**NULL**, the new bpf-local-storage will be zero initialized.
 *	Return
 *		A bpf-local-storage pointer is returned on success.
 *
 *		**NULL** if not found or there was an error in adding
 *		a new bpf-local-storage.
 *
 * long bpf_sk_storage_delete(struct bpf_map *map, void *sk)
 *	Description
 *		Delete a bpf-local-storage from a *sk*.
 *	Return
 *		0 on success.
 *
 *		**-ENOENT** if the bpf-local-storage cannot be found.
 *		**-EINVAL** if sk is not a fullsock (e.g. a request_sock).
 *
 * long bpf_send_signal(u32 sig)
 *	Description
 *		Send signal *sig* to the process of the current task.
 *		The signal may be delivered to any of this process's threads.
 *	Return
 *		0 on success or successfully queued.
 *
 *		**-EBUSY** if work queue under nmi is full.
 *
 *		**-EINVAL** if *sig* is invalid.
 *
 *		**-EPERM** if no permission to send the *sig*.
 *
 *		**-EAGAIN** if bpf program can try again.
 *
 * s64 bpf_tcp_gen_syncookie(void *sk, void *iph, u32 iph_len, struct tcphdr *th, u32 th_len)
 *	Description
 *		Try to issue a SYN cookie for the packet with corresponding
 *		IP/TCP headers, *iph* and *th*, on the listening socket in *sk*.
 *
 *		*iph* points to the start of the IPv4 or IPv6 header, while
 *		*iph_len* contains **sizeof**\ (**struct iphdr**) or
 *		**sizeof**\ (**struct ip6hdr**).
 *
 *		*th* points to the start of the TCP header, while *th_len*
 *		contains the length of the TCP header.
 *	Return
 *		On success, lower 32 bits hold the generated SYN cookie in
 *		followed by 16 bits which hold the MSS value for that cookie,
 *		and the top 16 bits are unused.
 *
 *		On failure, the returned value is one of the following:
 *
 *		**-EINVAL** SYN cookie cannot be issued due to error
 *
 *		**-ENOENT** SYN cookie should not be issued (no SYN flood)
 *
 *		**-EOPNOTSUPP** kernel configuration does not enable SYN cookies
 *
 *		**-EPROTONOSUPPORT** IP packet version is not 4 or 6
 *
 * long bpf_skb_output(void *ctx, struct bpf_map *map, u64 flags, void *data, u64 size)
 * 	Description
 * 		Write raw *data* blob into a special BPF perf event held by
 * 		*map* of type **BPF_MAP_TYPE_PERF_EVENT_ARRAY**. This perf
 * 		event must have the following attributes: **PERF_SAMPLE_RAW**
 * 		as **sample_type**, **PERF_TYPE_SOFTWARE** as **type**, and
 * 		**PERF_COUNT_SW_BPF_OUTPUT** as **config**.
 *
 * 		The *flags* are used to indicate the index in *map* for which
 * 		the value must be put, masked with **BPF_F_INDEX_MASK**.
 * 		Alternatively, *flags* can be set to **BPF_F_CURRENT_CPU**
 * 		to indicate that the index of the current CPU core should be
 * 		used.
 *
 * 		The value to write, of *size*, is passed through eBPF stack and
 * 		pointed by *data*.
 *
 * 		*ctx* is a pointer to in-kernel struct sk_buff.
 *
 * 		This helper is similar to **bpf_perf_event_output**\ () but
 * 		restricted to raw_tracepoint bpf programs.
 * 	Return
 * 		0 on success, or a negative error in case of failure.
 *
 * long bpf_probe_read_user(void *dst, u32 size, const void *unsafe_ptr)
 * 	Description
 * 		Safely attempt to read *size* bytes from user space address
 * 		*unsafe_ptr* and store the data in *dst*.
 * 	Return
 * 		0 on success, or a negative error in case of failure.
 *
 * long bpf_probe_read_kernel(void *dst, u32 size, const void *unsafe_ptr)
 * 	Description
 * 		Safely attempt to read *size* bytes from kernel space address
 * 		*unsafe_ptr* and store the data in *dst*.
 * 	Return
 * 		0 on success, or a negative error in case of failure.
 *
 * long bpf_probe_read_user_str(void *dst, u32 size, const void *unsafe_ptr)
 * 	Description
 * 		Copy a NUL terminated string from an unsafe user address
 * 		*unsafe_ptr* to *dst*. The *size* should include the
 * 		terminating NUL byte. In case the string length is smaller than
 * 		*size*, the target is not padded with further NUL bytes. If the
 * 		string length is larger than *size*, just *size*-1 bytes are
 * 		copied and the last byte is set to NUL.
 *
 * 		On success, returns the number of bytes that were written,
 * 		including the terminal NUL. This makes this helper useful in
 * 		tracing programs for reading strings, and more importantly to
 * 		get its length at runtime. See the following snippet:
 *
 * 		::
 *
 * 			SEC("kprobe/sys_open")
 * 			void bpf_sys_open(struct pt_regs *ctx)
 * 			{
 * 			        char buf[PATHLEN]; // PATHLEN is defined to 256
 * 			        int res = bpf_probe_read_user_str(buf, sizeof(buf),
 * 				                                  ctx->di);
 *
 * 				// Consume buf, for example push it to
 * 				// userspace via bpf_perf_event_output(); we
 * 				// can use res (the string length) as event
 * 				// size, after checking its boundaries.
 * 			}
 *
 * 		In comparison, using **bpf_probe_read_user**\ () helper here
 * 		instead to read the string would require to estimate the length
 * 		at compile time, and would often result in copying more memory
 * 		than necessary.
 *
 * 		Another useful use case is when parsing individual process
 * 		arguments or individual environment variables navigating
 * 		*current*\ **->mm->arg_start** and *current*\
 * 		**->mm->env_start**: using this helper and the return value,
 * 		one can quickly iterate at the right offset of the memory area.
 * 	Return
 * 		On success, the strictly positive length of the output string,
 * 		including the trailing NUL character. On error, a negative
 * 		value.
 *
 * long bpf_probe_read_kernel_str(void *dst, u32 size, const void *unsafe_ptr)
 * 	Description
 * 		Copy a NUL terminated string from an unsafe kernel address *unsafe_ptr*
 * 		to *dst*. Same semantics as with **bpf_probe_read_user_str**\ () apply.
 * 	Return
 * 		On success, the strictly positive length of the string, including
 * 		the trailing NUL character. On error, a negative value.
 *
 * long bpf_tcp_send_ack(void *tp, u32 rcv_nxt)
 *	Description
 *		Send out a tcp-ack. *tp* is the in-kernel struct **tcp_sock**.
 *		*rcv_nxt* is the ack_seq to be sent out.
 *	Return
 *		0 on success, or a negative error in case of failure.
 *
 * long bpf_send_signal_thread(u32 sig)
 *	Description
 *		Send signal *sig* to the thread corresponding to the current task.
 *	Return
 *		0 on success or successfully queued.
 *
 *		**-EBUSY** if work queue under nmi is full.
 *
 *		**-EINVAL** if *sig* is invalid.
 *
 *		**-EPERM** if no permission to send the *sig*.
 *
 *		**-EAGAIN** if bpf program can try again.
 *
 * u64 bpf_jiffies64(void)
 *	Description
 *		Obtain the 64bit jiffies
 *	Return
 *		The 64 bit jiffies
 *
 * long bpf_read_branch_records(struct bpf_perf_event_data *ctx, void *buf, u32 size, u64 flags)
 *	Description
 *		For an eBPF program attached to a perf event, retrieve the
 *		branch records (**struct perf_branch_entry**) associated to *ctx*
 *		and store it in the buffer pointed by *buf* up to size
 *		*size* bytes.
 *	Return
 *		On success, number of bytes written to *buf*. On error, a
 *		negative value.
 *
 *		The *flags* can be set to **BPF_F_GET_BRANCH_RECORDS_SIZE** to
 *		instead return the number of bytes required to store all the
 *		branch entries. If this flag is set, *buf* may be NULL.
 *
 *		**-EINVAL** if arguments invalid or **size** not a multiple
 *		of **sizeof**\ (**struct perf_branch_entry**\ ).
 *
 *		**-ENOENT** if architecture does not support branch records.
 *
 * long bpf_get_ns_current_pid_tgid(u64 dev, u64 ino, struct bpf_pidns_info *nsdata, u32 size)
 *	Description
 *		Returns 0 on success, values for *pid* and *tgid* as seen from the current
 *		*namespace* will be returned in *nsdata*.
 *	Return
 *		0 on success, or one of the following in case of failure:
 *
 *		**-EINVAL** if dev and inum supplied don't match dev_t and inode number
 *              with nsfs of current task, or if dev conversion to dev_t lost high bits.
 *
 *		**-ENOENT** if pidns does not exists for the current task.
 *
 * long bpf_xdp_output(void *ctx, struct bpf_map *map, u64 flags, void *data, u64 size)
 *	Description
 *		Write raw *data* blob into a special BPF perf event held by
 *		*map* of type **BPF_MAP_TYPE_PERF_EVENT_ARRAY**. This perf
 *		event must have the following attributes: **PERF_SAMPLE_RAW**
 *		as **sample_type**, **PERF_TYPE_SOFTWARE** as **type**, and
 *		**PERF_COUNT_SW_BPF_OUTPUT** as **config**.
 *
 *		The *flags* are used to indicate the index in *map* for which
 *		the value must be put, masked with **BPF_F_INDEX_MASK**.
 *		Alternatively, *flags* can be set to **BPF_F_CURRENT_CPU**
 *		to indicate that the index of the current CPU core should be
 *		used.
 *
 *		The value to write, of *size*, is passed through eBPF stack and
 *		pointed by *data*.
 *
 *		*ctx* is a pointer to in-kernel struct xdp_buff.
 *
 *		This helper is similar to **bpf_perf_eventoutput**\ () but
 *		restricted to raw_tracepoint bpf programs.
 *	Return
 *		0 on success, or a negative error in case of failure.
 *
 * u64 bpf_get_netns_cookie(void *ctx)
 * 	Description
 * 		Retrieve the cookie (generated by the kernel) of the network
 * 		namespace the input *ctx* is associated with. The network
 * 		namespace cookie remains stable for its lifetime and provides
 * 		a global identifier that can be assumed unique. If *ctx* is
 * 		NULL, then the helper returns the cookie for the initial
 * 		network namespace. The cookie itself is very similar to that
 * 		of **bpf_get_socket_cookie**\ () helper, but for network
 * 		namespaces instead of sockets.
 * 	Return
 * 		A 8-byte long opaque number.
 *
 * u64 bpf_get_current_ancestor_cgroup_id(int ancestor_level)
 * 	Description
 * 		Return id of cgroup v2 that is ancestor of the cgroup associated
 * 		with the current task at the *ancestor_level*. The root cgroup
 * 		is at *ancestor_level* zero and each step down the hierarchy
 * 		increments the level. If *ancestor_level* == level of cgroup
 * 		associated with the current task, then return value will be the
 * 		same as that of **bpf_get_current_cgroup_id**\ ().
 *
 * 		The helper is useful to implement policies based on cgroups
 * 		that are upper in hierarchy than immediate cgroup associated
 * 		with the current task.
 *
 * 		The format of returned id and helper limitations are same as in
 * 		**bpf_get_current_cgroup_id**\ ().
 * 	Return
 * 		The id is returned or 0 in case the id could not be retrieved.
 *
 * long bpf_sk_assign(struct sk_buff *skb, void *sk, u64 flags)
 *	Description
 *		Helper is overloaded depending on BPF program type. This
 *		description applies to **BPF_PROG_TYPE_SCHED_CLS** and
 *		**BPF_PROG_TYPE_SCHED_ACT** programs.
 *
 *		Assign the *sk* to the *skb*. When combined with appropriate
 *		routing configuration to receive the packet towards the socket,
 *		will cause *skb* to be delivered to the specified socket.
 *		Subsequent redirection of *skb* via  **bpf_redirect**\ (),
 *		**bpf_clone_redirect**\ () or other methods outside of BPF may
 *		interfere with successful delivery to the socket.
 *
 *		This operation is only valid from TC ingress path.
 *
 *		The *flags* argument must be zero.
 *	Return
 *		0 on success, or a negative error in case of failure:
 *
 *		**-EINVAL** if specified *flags* are not supported.
 *
 *		**-ENOENT** if the socket is unavailable for assignment.
 *
 *		**-ENETUNREACH** if the socket is unreachable (wrong netns).
 *
 *		**-EOPNOTSUPP** if the operation is not supported, for example
 *		a call from outside of TC ingress.
 *
 *		**-ESOCKTNOSUPPORT** if the socket type is not supported
 *		(reuseport).
 *
 * long bpf_sk_assign(struct bpf_sk_lookup *ctx, struct bpf_sock *sk, u64 flags)
 *	Description
 *		Helper is overloaded depending on BPF program type. This
 *		description applies to **BPF_PROG_TYPE_SK_LOOKUP** programs.
 *
 *		Select the *sk* as a result of a socket lookup.
 *
 *		For the operation to succeed passed socket must be compatible
 *		with the packet description provided by the *ctx* object.
 *
 *		L4 protocol (**IPPROTO_TCP** or **IPPROTO_UDP**) must
 *		be an exact match. While IP family (**AF_INET** or
 *		**AF_INET6**) must be compatible, that is IPv6 sockets
 *		that are not v6-only can be selected for IPv4 packets.
 *
 *		Only TCP listeners and UDP unconnected sockets can be
 *		selected. *sk* can also be NULL to reset any previous
 *		selection.
 *
 *		*flags* argument can combination of following values:
 *
 *		* **BPF_SK_LOOKUP_F_REPLACE** to override the previous
 *		  socket selection, potentially done by a BPF program
 *		  that ran before us.
 *
 *		* **BPF_SK_LOOKUP_F_NO_REUSEPORT** to skip
 *		  load-balancing within reuseport group for the socket
 *		  being selected.
 *
 *		On success *ctx->sk* will point to the selected socket.
 *
 *	Return
 *		0 on success, or a negative errno in case of failure.
 *
 *		* **-EAFNOSUPPORT** if socket family (*sk->family*) is
 *		  not compatible with packet family (*ctx->family*).
 *
 *		* **-EEXIST** if socket has been already selected,
 *		  potentially by another program, and
 *		  **BPF_SK_LOOKUP_F_REPLACE** flag was not specified.
 *
 *		* **-EINVAL** if unsupported flags were specified.
 *
 *		* **-EPROTOTYPE** if socket L4 protocol
 *		  (*sk->protocol*) doesn't match packet protocol
 *		  (*ctx->protocol*).
 *
 *		* **-ESOCKTNOSUPPORT** if socket is not in allowed
 *		  state (TCP listening or UDP unconnected).
 *
 * u64 bpf_ktime_get_boot_ns(void)
 * 	Description
 * 		Return the time elapsed since system boot, in nanoseconds.
 * 		Does include the time the system was suspended.
 * 		See: **clock_gettime**\ (**CLOCK_BOOTTIME**)
 * 	Return
 * 		Current *ktime*.
 *
 * long bpf_seq_printf(struct seq_file *m, const char *fmt, u32 fmt_size, const void *data, u32 data_len)
 * 	Description
 * 		**bpf_seq_printf**\ () uses seq_file **seq_printf**\ () to print
 * 		out the format string.
 * 		The *m* represents the seq_file. The *fmt* and *fmt_size* are for
 * 		the format string itself. The *data* and *data_len* are format string
 * 		arguments. The *data* are a **u64** array and corresponding format string
 * 		values are stored in the array. For strings and pointers where pointees
 * 		are accessed, only the pointer values are stored in the *data* array.
 * 		The *data_len* is the size of *data* in bytes - must be a multiple of 8.
 *
 *		Formats **%s**, **%p{i,I}{4,6}** requires to read kernel memory.
 *		Reading kernel memory may fail due to either invalid address or
 *		valid address but requiring a major memory fault. If reading kernel memory
 *		fails, the string for **%s** will be an empty string, and the ip
 *		address for **%p{i,I}{4,6}** will be 0. Not returning error to
 *		bpf program is consistent with what **bpf_trace_printk**\ () does for now.
 * 	Return
 * 		0 on success, or a negative error in case of failure:
 *
 *		**-EBUSY** if per-CPU memory copy buffer is busy, can try again
 *		by returning 1 from bpf program.
 *
 *		**-EINVAL** if arguments are invalid, or if *fmt* is invalid/unsupported.
 *
 *		**-E2BIG** if *fmt* contains too many format specifiers.
 *
 *		**-EOVERFLOW** if an overflow happened: The same object will be tried again.
 *
 * long bpf_seq_write(struct seq_file *m, const void *data, u32 len)
 * 	Description
 * 		**bpf_seq_write**\ () uses seq_file **seq_write**\ () to write the data.
 * 		The *m* represents the seq_file. The *data* and *len* represent the
 * 		data to write in bytes.
 * 	Return
 * 		0 on success, or a negative error in case of failure:
 *
 *		**-EOVERFLOW** if an overflow happened: The same object will be tried again.
 *
 * u64 bpf_sk_cgroup_id(void *sk)
 *	Description
 *		Return the cgroup v2 id of the socket *sk*.
 *
 *		*sk* must be a non-**NULL** pointer to a socket, e.g. one
 *		returned from **bpf_sk_lookup_xxx**\ (),
 *		**bpf_sk_fullsock**\ (), etc. The format of returned id is
 *		same as in **bpf_skb_cgroup_id**\ ().
 *
 *		This helper is available only if the kernel was compiled with
 *		the **CONFIG_SOCK_CGROUP_DATA** configuration option.
 *	Return
 *		The id is returned or 0 in case the id could not be retrieved.
 *
 * u64 bpf_sk_ancestor_cgroup_id(void *sk, int ancestor_level)
 *	Description
 *		Return id of cgroup v2 that is ancestor of cgroup associated
 *		with the *sk* at the *ancestor_level*.  The root cgroup is at
 *		*ancestor_level* zero and each step down the hierarchy
 *		increments the level. If *ancestor_level* == level of cgroup
 *		associated with *sk*, then return value will be same as that
 *		of **bpf_sk_cgroup_id**\ ().
 *
 *		The helper is useful to implement policies based on cgroups
 *		that are upper in hierarchy than immediate cgroup associated
 *		with *sk*.
 *
 *		The format of returned id and helper limitations are same as in
 *		**bpf_sk_cgroup_id**\ ().
 *	Return
 *		The id is returned or 0 in case the id could not be retrieved.
 *
 * long bpf_ringbuf_output(void *ringbuf, void *data, u64 size, u64 flags)
 * 	Description
 * 		Copy *size* bytes from *data* into a ring buffer *ringbuf*.
 * 		If **BPF_RB_NO_WAKEUP** is specified in *flags*, no notification
 * 		of new data availability is sent.
 * 		If **BPF_RB_FORCE_WAKEUP** is specified in *flags*, notification
 * 		of new data availability is sent unconditionally.
 * 		If **0** is specified in *flags*, an adaptive notification
 * 		of new data availability is sent.
 *
 * 		An adaptive notification is a notification sent whenever the user-space
 * 		process has caught up and consumed all available payloads. In case the user-space
 * 		process is still processing a previous payload, then no notification is needed
 * 		as it will process the newly added payload automatically.
 * 	Return
 * 		0 on success, or a negative error in case of failure.
 *
 * void *bpf_ringbuf_reserve(void *ringbuf, u64 size, u64 flags)
 * 	Description
 * 		Reserve *size* bytes of payload in a ring buffer *ringbuf*.
 * 		*flags* must be 0.
 * 	Return
 * 		Valid pointer with *size* bytes of memory available; NULL,
 * 		otherwise.
 *
 * void bpf_ringbuf_submit(void *data, u64 flags)
 * 	Description
 * 		Submit reserved ring buffer sample, pointed to by *data*.
 * 		If **BPF_RB_NO_WAKEUP** is specified in *flags*, no notification
 * 		of new data availability is sent.
 * 		If **BPF_RB_FORCE_WAKEUP** is specified in *flags*, notification
 * 		of new data availability is sent unconditionally.
 * 		If **0** is specified in *flags*, an adaptive notification
 * 		of new data availability is sent.
 *
 * 		See 'bpf_ringbuf_output()' for the definition of adaptive notification.
 * 	Return
 * 		Nothing. Always succeeds.
 *
 * void bpf_ringbuf_discard(void *data, u64 flags)
 * 	Description
 * 		Discard reserved ring buffer sample, pointed to by *data*.
 * 		If **BPF_RB_NO_WAKEUP** is specified in *flags*, no notification
 * 		of new data availability is sent.
 * 		If **BPF_RB_FORCE_WAKEUP** is specified in *flags*, notification
 * 		of new data availability is sent unconditionally.
 * 		If **0** is specified in *flags*, an adaptive notification
 * 		of new data availability is sent.
 *
 * 		See 'bpf_ringbuf_output()' for the definition of adaptive notification.
 * 	Return
 * 		Nothing. Always succeeds.
 *
 * u64 bpf_ringbuf_query(void *ringbuf, u64 flags)
 *	Description
 *		Query various characteristics of provided ring buffer. What
 *		exactly is queries is determined by *flags*:
 *
 *		* **BPF_RB_AVAIL_DATA**: Amount of data not yet consumed.
 *		* **BPF_RB_RING_SIZE**: The size of ring buffer.
 *		* **BPF_RB_CONS_POS**: Consumer position (can wrap around).
 *		* **BPF_RB_PROD_POS**: Producer(s) position (can wrap around).
 *
 *		Data returned is just a momentary snapshot of actual values
 *		and could be inaccurate, so this facility should be used to
 *		power heuristics and for reporting, not to make 100% correct
 *		calculation.
 *	Return
 *		Requested value, or 0, if *flags* are not recognized.
 *
 * long bpf_csum_level(struct sk_buff *skb, u64 level)
 * 	Description
 * 		Change the skbs checksum level by one layer up or down, or
 * 		reset it entirely to none in order to have the stack perform
 * 		checksum validation. The level is applicable to the following
 * 		protocols: TCP, UDP, GRE, SCTP, FCOE. For example, a decap of
 * 		| ETH | IP | UDP | GUE | IP | TCP | into | ETH | IP | TCP |
 * 		through **bpf_skb_adjust_room**\ () helper with passing in
 * 		**BPF_F_ADJ_ROOM_NO_CSUM_RESET** flag would require one	call
 * 		to **bpf_csum_level**\ () with **BPF_CSUM_LEVEL_DEC** since
 * 		the UDP header is removed. Similarly, an encap of the latter
 * 		into the former could be accompanied by a helper call to
 * 		**bpf_csum_level**\ () with **BPF_CSUM_LEVEL_INC** if the
 * 		skb is still intended to be processed in higher layers of the
 * 		stack instead of just egressing at tc.
 *
 * 		There are three supported level settings at this time:
 *
 * 		* **BPF_CSUM_LEVEL_INC**: Increases skb->csum_level for skbs
 * 		  with CHECKSUM_UNNECESSARY.
 * 		* **BPF_CSUM_LEVEL_DEC**: Decreases skb->csum_level for skbs
 * 		  with CHECKSUM_UNNECESSARY.
 * 		* **BPF_CSUM_LEVEL_RESET**: Resets skb->csum_level to 0 and
 * 		  sets CHECKSUM_NONE to force checksum validation by the stack.
 * 		* **BPF_CSUM_LEVEL_QUERY**: No-op, returns the current
 * 		  skb->csum_level.
 * 	Return
 * 		0 on success, or a negative error in case of failure. In the
 * 		case of **BPF_CSUM_LEVEL_QUERY**, the current skb->csum_level
 * 		is returned or the error code -EACCES in case the skb is not
 * 		subject to CHECKSUM_UNNECESSARY.
 *
 * struct tcp6_sock *bpf_skc_to_tcp6_sock(void *sk)
 *	Description
 *		Dynamically cast a *sk* pointer to a *tcp6_sock* pointer.
 *	Return
 *		*sk* if casting is valid, or **NULL** otherwise.
 *
 * struct tcp_sock *bpf_skc_to_tcp_sock(void *sk)
 *	Description
 *		Dynamically cast a *sk* pointer to a *tcp_sock* pointer.
 *	Return
 *		*sk* if casting is valid, or **NULL** otherwise.
 *
 * struct tcp_timewait_sock *bpf_skc_to_tcp_timewait_sock(void *sk)
 * 	Description
 *		Dynamically cast a *sk* pointer to a *tcp_timewait_sock* pointer.
 *	Return
 *		*sk* if casting is valid, or **NULL** otherwise.
 *
 * struct tcp_request_sock *bpf_skc_to_tcp_request_sock(void *sk)
 * 	Description
 *		Dynamically cast a *sk* pointer to a *tcp_request_sock* pointer.
 *	Return
 *		*sk* if casting is valid, or **NULL** otherwise.
 *
 * struct udp6_sock *bpf_skc_to_udp6_sock(void *sk)
 * 	Description
 *		Dynamically cast a *sk* pointer to a *udp6_sock* pointer.
 *	Return
 *		*sk* if casting is valid, or **NULL** otherwise.
 *
 * long bpf_get_task_stack(struct task_struct *task, void *buf, u32 size, u64 flags)
 *	Description
 *		Return a user or a kernel stack in bpf program provided buffer.
 *		To achieve this, the helper needs *task*, which is a valid
 *		pointer to **struct task_struct**. To store the stacktrace, the
 *		bpf program provides *buf* with a nonnegative *size*.
 *
 *		The last argument, *flags*, holds the number of stack frames to
 *		skip (from 0 to 255), masked with
 *		**BPF_F_SKIP_FIELD_MASK**. The next bits can be used to set
 *		the following flags:
 *
 *		**BPF_F_USER_STACK**
 *			Collect a user space stack instead of a kernel stack.
 *		**BPF_F_USER_BUILD_ID**
 *			Collect buildid+offset instead of ips for user stack,
 *			only valid if **BPF_F_USER_STACK** is also specified.
 *
 *		**bpf_get_task_stack**\ () can collect up to
 *		**PERF_MAX_STACK_DEPTH** both kernel and user frames, subject
 *		to sufficient large buffer size. Note that
 *		this limit can be controlled with the **sysctl** program, and
 *		that it should be manually increased in order to profile long
 *		user stacks (such as stacks for Java programs). To do so, use:
 *
 *		::
 *
 *			# sysctl kernel.perf_event_max_stack=<new value>
 *	Return
 * 		The non-negative copied *buf* length equal to or less than
 * 		*size* on success, or a negative error in case of failure.
 *
 * long bpf_load_hdr_opt(struct bpf_sock_ops *skops, void *searchby_res, u32 len, u64 flags)
 *	Description
 *		Load header option.  Support reading a particular TCP header
 *		option for bpf program (**BPF_PROG_TYPE_SOCK_OPS**).
 *
 *		If *flags* is 0, it will search the option from the
 *		*skops*\ **->skb_data**.  The comment in **struct bpf_sock_ops**
 *		has details on what skb_data contains under different
 *		*skops*\ **->op**.
 *
 *		The first byte of the *searchby_res* specifies the
 *		kind that it wants to search.
 *
 *		If the searching kind is an experimental kind
 *		(i.e. 253 or 254 according to RFC6994).  It also
 *		needs to specify the "magic" which is either
 *		2 bytes or 4 bytes.  It then also needs to
 *		specify the size of the magic by using
 *		the 2nd byte which is "kind-length" of a TCP
 *		header option and the "kind-length" also
 *		includes the first 2 bytes "kind" and "kind-length"
 *		itself as a normal TCP header option also does.
 *
 *		For example, to search experimental kind 254 with
 *		2 byte magic 0xeB9F, the searchby_res should be
 *		[ 254, 4, 0xeB, 0x9F, 0, 0, .... 0 ].
 *
 *		To search for the standard window scale option (3),
 *		the *searchby_res* should be [ 3, 0, 0, .... 0 ].
 *		Note, kind-length must be 0 for regular option.
 *
 *		Searching for No-Op (0) and End-of-Option-List (1) are
 *		not supported.
 *
 *		*len* must be at least 2 bytes which is the minimal size
 *		of a header option.
 *
 *		Supported flags:
 *
 *		* **BPF_LOAD_HDR_OPT_TCP_SYN** to search from the
 *		  saved_syn packet or the just-received syn packet.
 *
 *	Return
 *		> 0 when found, the header option is copied to *searchby_res*.
 *		The return value is the total length copied. On failure, a
 *		negative error code is returned:
 *
 *		**-EINVAL** if a parameter is invalid.
 *
 *		**-ENOMSG** if the option is not found.
 *
 *		**-ENOENT** if no syn packet is available when
 *		**BPF_LOAD_HDR_OPT_TCP_SYN** is used.
 *
 *		**-ENOSPC** if there is not enough space.  Only *len* number of
 *		bytes are copied.
 *
 *		**-EFAULT** on failure to parse the header options in the
 *		packet.
 *
 *		**-EPERM** if the helper cannot be used under the current
 *		*skops*\ **->op**.
 *
 * long bpf_store_hdr_opt(struct bpf_sock_ops *skops, const void *from, u32 len, u64 flags)
 *	Description
 *		Store header option.  The data will be copied
 *		from buffer *from* with length *len* to the TCP header.
 *
 *		The buffer *from* should have the whole option that
 *		includes the kind, kind-length, and the actual
 *		option data.  The *len* must be at least kind-length
 *		long.  The kind-length does not have to be 4 byte
 *		aligned.  The kernel will take care of the padding
 *		and setting the 4 bytes aligned value to th->doff.
 *
 *		This helper will check for duplicated option
 *		by searching the same option in the outgoing skb.
 *
 *		This helper can only be called during
 *		**BPF_SOCK_OPS_WRITE_HDR_OPT_CB**.
 *
 *	Return
 *		0 on success, or negative error in case of failure:
 *
 *		**-EINVAL** If param is invalid.
 *
 *		**-ENOSPC** if there is not enough space in the header.
 *		Nothing has been written
 *
 *		**-EEXIST** if the option already exists.
 *
 *		**-EFAULT** on failrue to parse the existing header options.
 *
 *		**-EPERM** if the helper cannot be used under the current
 *		*skops*\ **->op**.
 *
 * long bpf_reserve_hdr_opt(struct bpf_sock_ops *skops, u32 len, u64 flags)
 *	Description
 *		Reserve *len* bytes for the bpf header option.  The
 *		space will be used by **bpf_store_hdr_opt**\ () later in
 *		**BPF_SOCK_OPS_WRITE_HDR_OPT_CB**.
 *
 *		If **bpf_reserve_hdr_opt**\ () is called multiple times,
 *		the total number of bytes will be reserved.
 *
 *		This helper can only be called during
 *		**BPF_SOCK_OPS_HDR_OPT_LEN_CB**.
 *
 *	Return
 *		0 on success, or negative error in case of failure:
 *
 *		**-EINVAL** if a parameter is invalid.
 *
 *		**-ENOSPC** if there is not enough space in the header.
 *
 *		**-EPERM** if the helper cannot be used under the current
 *		*skops*\ **->op**.
 *
 * void *bpf_inode_storage_get(struct bpf_map *map, void *inode, void *value, u64 flags)
 *	Description
 *		Get a bpf_local_storage from an *inode*.
 *
 *		Logically, it could be thought of as getting the value from
 *		a *map* with *inode* as the **key**.  From this
 *		perspective,  the usage is not much different from
 *		**bpf_map_lookup_elem**\ (*map*, **&**\ *inode*) except this
 *		helper enforces the key must be an inode and the map must also
 *		be a **BPF_MAP_TYPE_INODE_STORAGE**.
 *
 *		Underneath, the value is stored locally at *inode* instead of
 *		the *map*.  The *map* is used as the bpf-local-storage
 *		"type". The bpf-local-storage "type" (i.e. the *map*) is
 *		searched against all bpf_local_storage residing at *inode*.
 *
 *		An optional *flags* (**BPF_LOCAL_STORAGE_GET_F_CREATE**) can be
 *		used such that a new bpf_local_storage will be
 *		created if one does not exist.  *value* can be used
 *		together with **BPF_LOCAL_STORAGE_GET_F_CREATE** to specify
 *		the initial value of a bpf_local_storage.  If *value* is
 *		**NULL**, the new bpf_local_storage will be zero initialized.
 *	Return
 *		A bpf_local_storage pointer is returned on success.
 *
 *		**NULL** if not found or there was an error in adding
 *		a new bpf_local_storage.
 *
 * int bpf_inode_storage_delete(struct bpf_map *map, void *inode)
 *	Description
 *		Delete a bpf_local_storage from an *inode*.
 *	Return
 *		0 on success.
 *
 *		**-ENOENT** if the bpf_local_storage cannot be found.
 *
 * long bpf_d_path(struct path *path, char *buf, u32 sz)
 *	Description
 *		Return full path for given **struct path** object, which
 *		needs to be the kernel BTF *path* object. The path is
 *		returned in the provided buffer *buf* of size *sz* and
 *		is zero terminated.
 *
 *	Return
 *		On success, the strictly positive length of the string,
 *		including the trailing NUL character. On error, a negative
 *		value.
 *
 * long bpf_copy_from_user(void *dst, u32 size, const void *user_ptr)
 * 	Description
 * 		Read *size* bytes from user space address *user_ptr* and store
 * 		the data in *dst*. This is a wrapper of **copy_from_user**\ ().
 * 	Return
 * 		0 on success, or a negative error in case of failure.
 *
 * long bpf_snprintf_btf(char *str, u32 str_size, struct btf_ptr *ptr, u32 btf_ptr_size, u64 flags)
 *	Description
 *		Use BTF to store a string representation of *ptr*->ptr in *str*,
 *		using *ptr*->type_id.  This value should specify the type
 *		that *ptr*->ptr points to. LLVM __builtin_btf_type_id(type, 1)
 *		can be used to look up vmlinux BTF type ids. Traversing the
 *		data structure using BTF, the type information and values are
 *		stored in the first *str_size* - 1 bytes of *str*.  Safe copy of
 *		the pointer data is carried out to avoid kernel crashes during
 *		operation.  Smaller types can use string space on the stack;
 *		larger programs can use map data to store the string
 *		representation.
 *
 *		The string can be subsequently shared with userspace via
 *		bpf_perf_event_output() or ring buffer interfaces.
 *		bpf_trace_printk() is to be avoided as it places too small
 *		a limit on string size to be useful.
 *
 *		*flags* is a combination of
 *
 *		**BTF_F_COMPACT**
 *			no formatting around type information
 *		**BTF_F_NONAME**
 *			no struct/union member names/types
 *		**BTF_F_PTR_RAW**
 *			show raw (unobfuscated) pointer values;
 *			equivalent to printk specifier %px.
 *		**BTF_F_ZERO**
 *			show zero-valued struct/union members; they
 *			are not displayed by default
 *
 *	Return
 *		The number of bytes that were written (or would have been
 *		written if output had to be truncated due to string size),
 *		or a negative error in cases of failure.
 *
 * long bpf_seq_printf_btf(struct seq_file *m, struct btf_ptr *ptr, u32 ptr_size, u64 flags)
 *	Description
 *		Use BTF to write to seq_write a string representation of
 *		*ptr*->ptr, using *ptr*->type_id as per bpf_snprintf_btf().
 *		*flags* are identical to those used for bpf_snprintf_btf.
 *	Return
 *		0 on success or a negative error in case of failure.
 *
 * u64 bpf_skb_cgroup_classid(struct sk_buff *skb)
 * 	Description
 * 		See **bpf_get_cgroup_classid**\ () for the main description.
 * 		This helper differs from **bpf_get_cgroup_classid**\ () in that
 * 		the cgroup v1 net_cls class is retrieved only from the *skb*'s
 * 		associated socket instead of the current process.
 * 	Return
 * 		The id is returned or 0 in case the id could not be retrieved.
 *
 * long bpf_redirect_neigh(u32 ifindex, struct bpf_redir_neigh *params, int plen, u64 flags)
 * 	Description
 * 		Redirect the packet to another net device of index *ifindex*
 * 		and fill in L2 addresses from neighboring subsystem. This helper
 * 		is somewhat similar to **bpf_redirect**\ (), except that it
 * 		populates L2 addresses as well, meaning, internally, the helper
 * 		relies on the neighbor lookup for the L2 address of the nexthop.
 *
 * 		The helper will perform a FIB lookup based on the skb's
 * 		networking header to get the address of the next hop, unless
 * 		this is supplied by the caller in the *params* argument. The
 * 		*plen* argument indicates the len of *params* and should be set
 * 		to 0 if *params* is NULL.
 *
 * 		The *flags* argument is reserved and must be 0. The helper is
 * 		currently only supported for tc BPF program types, and enabled
 * 		for IPv4 and IPv6 protocols.
 * 	Return
 * 		The helper returns **TC_ACT_REDIRECT** on success or
 * 		**TC_ACT_SHOT** on error.
 *
 * void *bpf_per_cpu_ptr(const void *percpu_ptr, u32 cpu)
 *     Description
 *             Take a pointer to a percpu ksym, *percpu_ptr*, and return a
 *             pointer to the percpu kernel variable on *cpu*. A ksym is an
 *             extern variable decorated with '__ksym'. For ksym, there is a
 *             global var (either static or global) defined of the same name
 *             in the kernel. The ksym is percpu if the global var is percpu.
 *             The returned pointer points to the global percpu var on *cpu*.
 *
 *             bpf_per_cpu_ptr() has the same semantic as per_cpu_ptr() in the
 *             kernel, except that bpf_per_cpu_ptr() may return NULL. This
 *             happens if *cpu* is larger than nr_cpu_ids. The caller of
 *             bpf_per_cpu_ptr() must check the returned value.
 *     Return
 *             A pointer pointing to the kernel percpu variable on *cpu*, or
 *             NULL, if *cpu* is invalid.
 *
 * void *bpf_this_cpu_ptr(const void *percpu_ptr)
 *	Description
 *		Take a pointer to a percpu ksym, *percpu_ptr*, and return a
 *		pointer to the percpu kernel variable on this cpu. See the
 *		description of 'ksym' in **bpf_per_cpu_ptr**\ ().
 *
 *		bpf_this_cpu_ptr() has the same semantic as this_cpu_ptr() in
 *		the kernel. Different from **bpf_per_cpu_ptr**\ (), it would
 *		never return NULL.
 *	Return
 *		A pointer pointing to the kernel percpu variable on this cpu.
 *
 * long bpf_redirect_peer(u32 ifindex, u64 flags)
 * 	Description
 * 		Redirect the packet to another net device of index *ifindex*.
 * 		This helper is somewhat similar to **bpf_redirect**\ (), except
 * 		that the redirection happens to the *ifindex*' peer device and
 * 		the netns switch takes place from ingress to ingress without
 * 		going through the CPU's backlog queue.
 *
 * 		The *flags* argument is reserved and must be 0. The helper is
 * 		currently only supported for tc BPF program types at the ingress
 * 		hook and for veth device types. The peer device must reside in a
 * 		different network namespace.
 * 	Return
 * 		The helper returns **TC_ACT_REDIRECT** on success or
 * 		**TC_ACT_SHOT** on error.
 *
 * void *bpf_task_storage_get(struct bpf_map *map, struct task_struct *task, void *value, u64 flags)
 *	Description
 *		Get a bpf_local_storage from the *task*.
 *
 *		Logically, it could be thought of as getting the value from
 *		a *map* with *task* as the **key**.  From this
 *		perspective,  the usage is not much different from
 *		**bpf_map_lookup_elem**\ (*map*, **&**\ *task*) except this
 *		helper enforces the key must be an task_struct and the map must also
 *		be a **BPF_MAP_TYPE_TASK_STORAGE**.
 *
 *		Underneath, the value is stored locally at *task* instead of
 *		the *map*.  The *map* is used as the bpf-local-storage
 *		"type". The bpf-local-storage "type" (i.e. the *map*) is
 *		searched against all bpf_local_storage residing at *task*.
 *
 *		An optional *flags* (**BPF_LOCAL_STORAGE_GET_F_CREATE**) can be
 *		used such that a new bpf_local_storage will be
 *		created if one does not exist.  *value* can be used
 *		together with **BPF_LOCAL_STORAGE_GET_F_CREATE** to specify
 *		the initial value of a bpf_local_storage.  If *value* is
 *		**NULL**, the new bpf_local_storage will be zero initialized.
 *	Return
 *		A bpf_local_storage pointer is returned on success.
 *
 *		**NULL** if not found or there was an error in adding
 *		a new bpf_local_storage.
 *
 * long bpf_task_storage_delete(struct bpf_map *map, struct task_struct *task)
 *	Description
 *		Delete a bpf_local_storage from a *task*.
 *	Return
 *		0 on success.
 *
 *		**-ENOENT** if the bpf_local_storage cannot be found.
 *
 * struct task_struct *bpf_get_current_task_btf(void)
 *	Description
 *		Return a BTF pointer to the "current" task.
 *		This pointer can also be used in helpers that accept an
 *		*ARG_PTR_TO_BTF_ID* of type *task_struct*.
 *	Return
 *		Pointer to the current task.
 *
 * long bpf_bprm_opts_set(struct linux_binprm *bprm, u64 flags)
 *	Description
 *		Set or clear certain options on *bprm*:
 *
 *		**BPF_F_BPRM_SECUREEXEC** Set the secureexec bit
 *		which sets the **AT_SECURE** auxv for glibc. The bit
 *		is cleared if the flag is not specified.
 *	Return
 *		**-EINVAL** if invalid *flags* are passed, zero otherwise.
 *
 * u64 bpf_ktime_get_coarse_ns(void)
 * 	Description
 * 		Return a coarse-grained version of the time elapsed since
 * 		system boot, in nanoseconds. Does not include time the system
 * 		was suspended.
 *
 * 		See: **clock_gettime**\ (**CLOCK_MONOTONIC_COARSE**)
 * 	Return
 * 		Current *ktime*.
 *
 * long bpf_ima_inode_hash(struct inode *inode, void *dst, u32 size)
 *	Description
 *		Returns the stored IMA hash of the *inode* (if it's avaialable).
 *		If the hash is larger than *size*, then only *size*
 *		bytes will be copied to *dst*
 *	Return
 *		The **hash_algo** is returned on success,
 *		**-EOPNOTSUP** if IMA is disabled or **-EINVAL** if
 *		invalid arguments are passed.
 *
 * struct socket *bpf_sock_from_file(struct file *file)
 *	Description
 *		If the given file represents a socket, returns the associated
 *		socket.
 *	Return
 *		A pointer to a struct socket on success or NULL if the file is
 *		not a socket.
 *
 * long bpf_check_mtu(void *ctx, u32 ifindex, u32 *mtu_len, s32 len_diff, u64 flags)
 *	Description
 *		Check packet size against exceeding MTU of net device (based
 *		on *ifindex*).  This helper will likely be used in combination
 *		with helpers that adjust/change the packet size.
 *
 *		The argument *len_diff* can be used for querying with a planned
 *		size change. This allows to check MTU prior to changing packet
 *		ctx. Providing an *len_diff* adjustment that is larger than the
 *		actual packet size (resulting in negative packet size) will in
 *		principle not exceed the MTU, why it is not considered a
 *		failure.  Other BPF-helpers are needed for performing the
 *		planned size change, why the responsability for catch a negative
 *		packet size belong in those helpers.
 *
 *		Specifying *ifindex* zero means the MTU check is performed
 *		against the current net device.  This is practical if this isn't
 *		used prior to redirect.
 *
 *		On input *mtu_len* must be a valid pointer, else verifier will
 *		reject BPF program.  If the value *mtu_len* is initialized to
 *		zero then the ctx packet size is use.  When value *mtu_len* is
 *		provided as input this specify the L3 length that the MTU check
 *		is done against. Remember XDP and TC length operate at L2, but
 *		this value is L3 as this correlate to MTU and IP-header tot_len
 *		values which are L3 (similar behavior as bpf_fib_lookup).
 *
 *		The Linux kernel route table can configure MTUs on a more
 *		specific per route level, which is not provided by this helper.
 *		For route level MTU checks use the **bpf_fib_lookup**\ ()
 *		helper.
 *
 *		*ctx* is either **struct xdp_md** for XDP programs or
 *		**struct sk_buff** for tc cls_act programs.
 *
 *		The *flags* argument can be a combination of one or more of the
 *		following values:
 *
 *		**BPF_MTU_CHK_SEGS**
 *			This flag will only works for *ctx* **struct sk_buff**.
 *			If packet context contains extra packet segment buffers
 *			(often knows as GSO skb), then MTU check is harder to
 *			check at this point, because in transmit path it is
 *			possible for the skb packet to get re-segmented
 *			(depending on net device features).  This could still be
 *			a MTU violation, so this flag enables performing MTU
 *			check against segments, with a different violation
 *			return code to tell it apart. Check cannot use len_diff.
 *
 *		On return *mtu_len* pointer contains the MTU value of the net
 *		device.  Remember the net device configured MTU is the L3 size,
 *		which is returned here and XDP and TC length operate at L2.
 *		Helper take this into account for you, but remember when using
 *		MTU value in your BPF-code.
 *
 *	Return
 *		* 0 on success, and populate MTU value in *mtu_len* pointer.
 *
 *		* < 0 if any input argument is invalid (*mtu_len* not updated)
 *
 *		MTU violations return positive values, but also populate MTU
 *		value in *mtu_len* pointer, as this can be needed for
 *		implementing PMTU handing:
 *
 *		* **BPF_MTU_CHK_RET_FRAG_NEEDED**
 *		* **BPF_MTU_CHK_RET_SEGS_TOOBIG**
 *
 * long bpf_for_each_map_elem(struct bpf_map *map, void *callback_fn, void *callback_ctx, u64 flags)
 *	Description
 *		For each element in **map**, call **callback_fn** function with
 *		**map**, **callback_ctx** and other map-specific parameters.
 *		The **callback_fn** should be a static function and
 *		the **callback_ctx** should be a pointer to the stack.
 *		The **flags** is used to control certain aspects of the helper.
 *		Currently, the **flags** must be 0.
 *
 *		The following are a list of supported map types and their
 *		respective expected callback signatures:
 *
 *		BPF_MAP_TYPE_HASH, BPF_MAP_TYPE_PERCPU_HASH,
 *		BPF_MAP_TYPE_LRU_HASH, BPF_MAP_TYPE_LRU_PERCPU_HASH,
 *		BPF_MAP_TYPE_ARRAY, BPF_MAP_TYPE_PERCPU_ARRAY
 *
 *		long (\*callback_fn)(struct bpf_map \*map, const void \*key, void \*value, void \*ctx);
 *
 *		For per_cpu maps, the map_value is the value on the cpu where the
 *		bpf_prog is running.
 *
 *		If **callback_fn** return 0, the helper will continue to the next
 *		element. If return value is 1, the helper will skip the rest of
 *		elements and return. Other return values are not used now.
 *
 *	Return
 *		The number of traversed map elements for success, **-EINVAL** for
 *		invalid **flags**.
 *
 * long bpf_snprintf(char *str, u32 str_size, const char *fmt, u64 *data, u32 data_len)
 *	Description
 *		Outputs a string into the **str** buffer of size **str_size**
 *		based on a format string stored in a read-only map pointed by
 *		**fmt**.
 *
 *		Each format specifier in **fmt** corresponds to one u64 element
 *		in the **data** array. For strings and pointers where pointees
 *		are accessed, only the pointer values are stored in the *data*
 *		array. The *data_len* is the size of *data* in bytes - must be
 *		a multiple of 8.
 *
 *		Formats **%s** and **%p{i,I}{4,6}** require to read kernel
 *		memory. Reading kernel memory may fail due to either invalid
 *		address or valid address but requiring a major memory fault. If
 *		reading kernel memory fails, the string for **%s** will be an
 *		empty string, and the ip address for **%p{i,I}{4,6}** will be 0.
 *		Not returning error to bpf program is consistent with what
 *		**bpf_trace_printk**\ () does for now.
 *
 *	Return
 *		The strictly positive length of the formatted string, including
 *		the trailing zero character. If the return value is greater than
 *		**str_size**, **str** contains a truncated string, guaranteed to
 *		be zero-terminated except when **str_size** is 0.
 *
 *		Or **-EBUSY** if the per-CPU memory copy buffer is busy.
 *
 * long bpf_sys_bpf(u32 cmd, void *attr, u32 attr_size)
 * 	Description
 * 		Execute bpf syscall with given arguments.
 * 	Return
 * 		A syscall result.
 *
 * long bpf_btf_find_by_name_kind(char *name, int name_sz, u32 kind, int flags)
 * 	Description
 * 		Find BTF type with given name and kind in vmlinux BTF or in module's BTFs.
 * 	Return
 * 		Returns btf_id and btf_obj_fd in lower and upper 32 bits.
 *
 * long bpf_sys_close(u32 fd)
 * 	Description
 * 		Execute close syscall for given FD.
 * 	Return
 * 		A syscall result.
 *
 * long bpf_timer_init(struct bpf_timer *timer, struct bpf_map *map, u64 flags)
 *	Description
 *		Initialize the timer.
 *		First 4 bits of *flags* specify clockid.
 *		Only CLOCK_MONOTONIC, CLOCK_REALTIME, CLOCK_BOOTTIME are allowed.
 *		All other bits of *flags* are reserved.
 *		The verifier will reject the program if *timer* is not from
 *		the same *map*.
 *	Return
 *		0 on success.
 *		**-EBUSY** if *timer* is already initialized.
 *		**-EINVAL** if invalid *flags* are passed.
 *		**-EPERM** if *timer* is in a map that doesn't have any user references.
 *		The user space should either hold a file descriptor to a map with timers
 *		or pin such map in bpffs. When map is unpinned or file descriptor is
 *		closed all timers in the map will be cancelled and freed.
 *
 * long bpf_timer_set_callback(struct bpf_timer *timer, void *callback_fn)
 *	Description
 *		Configure the timer to call *callback_fn* static function.
 *	Return
 *		0 on success.
 *		**-EINVAL** if *timer* was not initialized with bpf_timer_init() earlier.
 *		**-EPERM** if *timer* is in a map that doesn't have any user references.
 *		The user space should either hold a file descriptor to a map with timers
 *		or pin such map in bpffs. When map is unpinned or file descriptor is
 *		closed all timers in the map will be cancelled and freed.
 *
 * long bpf_timer_start(struct bpf_timer *timer, u64 nsecs, u64 flags)
 *	Description
 *		Set timer expiration N nanoseconds from the current time. The
 *		configured callback will be invoked in soft irq context on some cpu
 *		and will not repeat unless another bpf_timer_start() is made.
 *		In such case the next invocation can migrate to a different cpu.
 *		Since struct bpf_timer is a field inside map element the map
 *		owns the timer. The bpf_timer_set_callback() will increment refcnt
 *		of BPF program to make sure that callback_fn code stays valid.
 *		When user space reference to a map reaches zero all timers
 *		in a map are cancelled and corresponding program's refcnts are
 *		decremented. This is done to make sure that Ctrl-C of a user
 *		process doesn't leave any timers running. If map is pinned in
 *		bpffs the callback_fn can re-arm itself indefinitely.
 *		bpf_map_update/delete_elem() helpers and user space sys_bpf commands
 *		cancel and free the timer in the given map element.
 *		The map can contain timers that invoke callback_fn-s from different
 *		programs. The same callback_fn can serve different timers from
 *		different maps if key/value layout matches across maps.
 *		Every bpf_timer_set_callback() can have different callback_fn.
 *
 *	Return
 *		0 on success.
 *		**-EINVAL** if *timer* was not initialized with bpf_timer_init() earlier
 *		or invalid *flags* are passed.
 *
 * long bpf_timer_cancel(struct bpf_timer *timer)
 *	Description
 *		Cancel the timer and wait for callback_fn to finish if it was running.
 *	Return
 *		0 if the timer was not active.
 *		1 if the timer was active.
 *		**-EINVAL** if *timer* was not initialized with bpf_timer_init() earlier.
 *		**-EDEADLK** if callback_fn tried to call bpf_timer_cancel() on its
 *		own timer which would have led to a deadlock otherwise.
 *
 * u64 bpf_get_func_ip(void *ctx)
 * 	Description
 * 		Get address of the traced function (for tracing and kprobe programs).
 * 	Return
 * 		Address of the traced function.
 *
 * u64 bpf_get_attach_cookie(void *ctx)
 * 	Description
 * 		Get bpf_cookie value provided (optionally) during the program
 * 		attachment. It might be different for each individual
 * 		attachment, even if BPF program itself is the same.
 * 		Expects BPF program context *ctx* as a first argument.
 *
 * 		Supported for the following program types:
 *			- kprobe/uprobe;
 *			- tracepoint;
 *			- perf_event.
 * 	Return
 *		Value specified by user at BPF link creation/attachment time
 *		or 0, if it was not specified.
 *
 * long bpf_task_pt_regs(struct task_struct *task)
 *	Description
 *		Get the struct pt_regs associated with **task**.
 *	Return
 *		A pointer to struct pt_regs.
 *
 * long bpf_get_branch_snapshot(void *entries, u32 size, u64 flags)
 *	Description
 *		Get branch trace from hardware engines like Intel LBR. The
 *		hardware engine is stopped shortly after the helper is
 *		called. Therefore, the user need to filter branch entries
 *		based on the actual use case. To capture branch trace
 *		before the trigger point of the BPF program, the helper
 *		should be called at the beginning of the BPF program.
 *
 *		The data is stored as struct perf_branch_entry into output
 *		buffer *entries*. *size* is the size of *entries* in bytes.
 *		*flags* is reserved for now and must be zero.
 *
 *	Return
 *		On success, number of bytes written to *buf*. On error, a
 *		negative value.
 *
 *		**-EINVAL** if *flags* is not zero.
 *
 *		**-ENOENT** if architecture does not support branch records.
 *
 * long bpf_trace_vprintk(const char *fmt, u32 fmt_size, const void *data, u32 data_len)
 *	Description
 *		Behaves like **bpf_trace_printk**\ () helper, but takes an array of u64
 *		to format and can handle more format args as a result.
 *
 *		Arguments are to be used as in **bpf_seq_printf**\ () helper.
 *	Return
 *		The number of bytes written to the buffer, or a negative error
 *		in case of failure.
 *
 * struct unix_sock *bpf_skc_to_unix_sock(void *sk)
 * 	Description
 *		Dynamically cast a *sk* pointer to a *unix_sock* pointer.
 *	Return
 *		*sk* if casting is valid, or **NULL** otherwise.
 *
 * long bpf_kallsyms_lookup_name(const char *name, int name_sz, int flags, u64 *res)
 *	Description
 *		Get the address of a kernel symbol, returned in *res*. *res* is
 *		set to 0 if the symbol is not found.
 *	Return
 *		On success, zero. On error, a negative value.
 *
 *		**-EINVAL** if *flags* is not zero.
 *
 *		**-EINVAL** if string *name* is not the same size as *name_sz*.
 *
 *		**-ENOENT** if symbol is not found.
 *
 *		**-EPERM** if caller does not have permission to obtain kernel address.
 *
 * long bpf_find_vma(struct task_struct *task, u64 addr, void *callback_fn, void *callback_ctx, u64 flags)
 *	Description
 *		Find vma of *task* that contains *addr*, call *callback_fn*
 *		function with *task*, *vma*, and *callback_ctx*.
 *		The *callback_fn* should be a static function and
 *		the *callback_ctx* should be a pointer to the stack.
 *		The *flags* is used to control certain aspects of the helper.
 *		Currently, the *flags* must be 0.
 *
 *		The expected callback signature is
 *
 *		long (\*callback_fn)(struct task_struct \*task, struct vm_area_struct \*vma, void \*callback_ctx);
 *
 *	Return
 *		0 on success.
 *		**-ENOENT** if *task->mm* is NULL, or no vma contains *addr*.
 *		**-EBUSY** if failed to try lock mmap_lock.
 *		**-EINVAL** for invalid **flags**.
 *
 * long bpf_loop(u32 nr_loops, void *callback_fn, void *callback_ctx, u64 flags)
 *	Description
 *		For **nr_loops**, call **callback_fn** function
 *		with **callback_ctx** as the context parameter.
 *		The **callback_fn** should be a static function and
 *		the **callback_ctx** should be a pointer to the stack.
 *		The **flags** is used to control certain aspects of the helper.
 *		Currently, the **flags** must be 0. Currently, nr_loops is
 *		limited to 1 << 23 (~8 million) loops.
 *
 *		long (\*callback_fn)(u32 index, void \*ctx);
 *
 *		where **index** is the current index in the loop. The index
 *		is zero-indexed.
 *
 *		If **callback_fn** returns 0, the helper will continue to the next
 *		loop. If return value is 1, the helper will skip the rest of
 *		the loops and return. Other return values are not used now,
 *		and will be rejected by the verifier.
 *
 *	Return
 *		The number of loops performed, **-EINVAL** for invalid **flags**,
 *		**-E2BIG** if **nr_loops** exceeds the maximum number of loops.
 *
 * long bpf_strncmp(const char *s1, u32 s1_sz, const char *s2)
 *	Description
 *		Do strncmp() between **s1** and **s2**. **s1** doesn't need
 *		to be null-terminated and **s1_sz** is the maximum storage
 *		size of **s1**. **s2** must be a read-only string.
 *	Return
 *		An integer less than, equal to, or greater than zero
 *		if the first **s1_sz** bytes of **s1** is found to be
 *		less than, to match, or be greater than **s2**.
 *
 * long bpf_get_func_arg(void *ctx, u32 n, u64 *value)
 *	Description
 *		Get **n**-th argument (zero based) of the traced function (for tracing programs)
 *		returned in **value**.
 *
 *	Return
 *		0 on success.
 *		**-EINVAL** if n >= arguments count of traced function.
 *
 * long bpf_get_func_ret(void *ctx, u64 *value)
 *	Description
 *		Get return value of the traced function (for tracing programs)
 *		in **value**.
 *
 *	Return
 *		0 on success.
 *		**-EOPNOTSUPP** for tracing programs other than BPF_TRACE_FEXIT or BPF_MODIFY_RETURN.
 *
 * long bpf_get_func_arg_cnt(void *ctx)
 *	Description
 *		Get number of arguments of the traced function (for tracing programs).
 *
 *	Return
 *		The number of arguments of the traced function.
 *
 * int bpf_get_retval(void)
 *	Description
 *		Get the syscall's return value that will be returned to userspace.
 *
 *		This helper is currently supported by cgroup programs only.
 *	Return
 *		The syscall's return value.
 *
 * int bpf_set_retval(int retval)
 *	Description
 *		Set the syscall's return value that will be returned to userspace.
 *
 *		This helper is currently supported by cgroup programs only.
 *	Return
 *		0 on success, or a negative error in case of failure.
 *
 * u64 bpf_xdp_get_buff_len(struct xdp_buff *xdp_md)
 *	Description
 *		Get the total size of a given xdp buff (linear and paged area)
 *	Return
 *		The total size of a given xdp buffer.
 *
 * long bpf_xdp_load_bytes(struct xdp_buff *xdp_md, u32 offset, void *buf, u32 len)
 *	Description
 *		This helper is provided as an easy way to load data from a
 *		xdp buffer. It can be used to load *len* bytes from *offset* from
 *		the frame associated to *xdp_md*, into the buffer pointed by
 *		*buf*.
 *	Return
 *		0 on success, or a negative error in case of failure.
 *
 * long bpf_xdp_store_bytes(struct xdp_buff *xdp_md, u32 offset, void *buf, u32 len)
 *	Description
 *		Store *len* bytes from buffer *buf* into the frame
 *		associated to *xdp_md*, at *offset*.
 *	Return
 *		0 on success, or a negative error in case of failure.
 *
 * long bpf_copy_from_user_task(void *dst, u32 size, const void *user_ptr, struct task_struct *tsk, u64 flags)
 *	Description
 *		Read *size* bytes from user space address *user_ptr* in *tsk*'s
 *		address space, and stores the data in *dst*. *flags* is not
 *		used yet and is provided for future extensibility. This helper
 *		can only be used by sleepable programs.
 *	Return
 *		0 on success, or a negative error in case of failure. On error
 *		*dst* buffer is zeroed out.
 *
 * long bpf_skb_set_tstamp(struct sk_buff *skb, u64 tstamp, u32 tstamp_type)
 *	Description
 *		Change the __sk_buff->tstamp_type to *tstamp_type*
 *		and set *tstamp* to the __sk_buff->tstamp together.
 *
 *		If there is no need to change the __sk_buff->tstamp_type,
 *		the tstamp value can be directly written to __sk_buff->tstamp
 *		instead.
 *
 *		BPF_SKB_TSTAMP_DELIVERY_MONO is the only tstamp that
 *		will be kept during bpf_redirect_*().  A non zero
 *		*tstamp* must be used with the BPF_SKB_TSTAMP_DELIVERY_MONO
 *		*tstamp_type*.
 *
 *		A BPF_SKB_TSTAMP_UNSPEC *tstamp_type* can only be used
 *		with a zero *tstamp*.
 *
 *		Only IPv4 and IPv6 skb->protocol are supported.
 *
 *		This function is most useful when it needs to set a
 *		mono delivery time to __sk_buff->tstamp and then
 *		bpf_redirect_*() to the egress of an iface.  For example,
 *		changing the (rcv) timestamp in __sk_buff->tstamp at
 *		ingress to a mono delivery time and then bpf_redirect_*()
 *		to sch_fq@phy-dev.
 *	Return
 *		0 on success.
 *		**-EINVAL** for invalid input
 *		**-EOPNOTSUPP** for unsupported protocol
 *
 * long bpf_ima_file_hash(struct file *file, void *dst, u32 size)
 *	Description
 *		Returns a calculated IMA hash of the *file*.
 *		If the hash is larger than *size*, then only *size*
 *		bytes will be copied to *dst*
 *	Return
 *		The **hash_algo** is returned on success,
 *		**-EOPNOTSUP** if the hash calculation failed or **-EINVAL** if
 *		invalid arguments are passed.
<<<<<<< HEAD
=======
 *
 * void *bpf_kptr_xchg(void *map_value, void *ptr)
 *	Description
 *		Exchange kptr at pointer *map_value* with *ptr*, and return the
 *		old value. *ptr* can be NULL, otherwise it must be a referenced
 *		pointer which will be released when this helper is called.
 *	Return
 *		The old value of kptr (which can be NULL). The returned pointer
 *		if not NULL, is a reference which must be released using its
 *		corresponding release function, or moved into a BPF map before
 *		program exit.
 *
 * void *bpf_map_lookup_percpu_elem(struct bpf_map *map, const void *key, u32 cpu)
 * 	Description
 * 		Perform a lookup in *percpu map* for an entry associated to
 * 		*key* on *cpu*.
 * 	Return
 * 		Map value associated to *key* on *cpu*, or **NULL** if no entry
 * 		was found or *cpu* is invalid.
 *
 * struct mptcp_sock *bpf_skc_to_mptcp_sock(void *sk)
 *	Description
 *		Dynamically cast a *sk* pointer to a *mptcp_sock* pointer.
 *	Return
 *		*sk* if casting is valid, or **NULL** otherwise.
 *
 * long bpf_dynptr_from_mem(void *data, u32 size, u64 flags, struct bpf_dynptr *ptr)
 *	Description
 *		Get a dynptr to local memory *data*.
 *
 *		*data* must be a ptr to a map value.
 *		The maximum *size* supported is DYNPTR_MAX_SIZE.
 *		*flags* is currently unused.
 *	Return
 *		0 on success, -E2BIG if the size exceeds DYNPTR_MAX_SIZE,
 *		-EINVAL if flags is not 0.
 *
 * long bpf_ringbuf_reserve_dynptr(void *ringbuf, u32 size, u64 flags, struct bpf_dynptr *ptr)
 *	Description
 *		Reserve *size* bytes of payload in a ring buffer *ringbuf*
 *		through the dynptr interface. *flags* must be 0.
 *
 *		Please note that a corresponding bpf_ringbuf_submit_dynptr or
 *		bpf_ringbuf_discard_dynptr must be called on *ptr*, even if the
 *		reservation fails. This is enforced by the verifier.
 *	Return
 *		0 on success, or a negative error in case of failure.
 *
 * void bpf_ringbuf_submit_dynptr(struct bpf_dynptr *ptr, u64 flags)
 *	Description
 *		Submit reserved ring buffer sample, pointed to by *data*,
 *		through the dynptr interface. This is a no-op if the dynptr is
 *		invalid/null.
 *
 *		For more information on *flags*, please see
 *		'bpf_ringbuf_submit'.
 *	Return
 *		Nothing. Always succeeds.
 *
 * void bpf_ringbuf_discard_dynptr(struct bpf_dynptr *ptr, u64 flags)
 *	Description
 *		Discard reserved ring buffer sample through the dynptr
 *		interface. This is a no-op if the dynptr is invalid/null.
 *
 *		For more information on *flags*, please see
 *		'bpf_ringbuf_discard'.
 *	Return
 *		Nothing. Always succeeds.
 *
 * long bpf_dynptr_read(void *dst, u32 len, struct bpf_dynptr *src, u32 offset)
 *	Description
 *		Read *len* bytes from *src* into *dst*, starting from *offset*
 *		into *src*.
 *	Return
 *		0 on success, -E2BIG if *offset* + *len* exceeds the length
 *		of *src*'s data, -EINVAL if *src* is an invalid dynptr.
 *
 * long bpf_dynptr_write(struct bpf_dynptr *dst, u32 offset, void *src, u32 len)
 *	Description
 *		Write *len* bytes from *src* into *dst*, starting from *offset*
 *		into *dst*.
 *	Return
 *		0 on success, -E2BIG if *offset* + *len* exceeds the length
 *		of *dst*'s data, -EINVAL if *dst* is an invalid dynptr or if *dst*
 *		is a read-only dynptr.
 *
 * void *bpf_dynptr_data(struct bpf_dynptr *ptr, u32 offset, u32 len)
 *	Description
 *		Get a pointer to the underlying dynptr data.
 *
 *		*len* must be a statically known value. The returned data slice
 *		is invalidated whenever the dynptr is invalidated.
 *	Return
 *		Pointer to the underlying dynptr data, NULL if the dynptr is
 *		read-only, if the dynptr is invalid, or if the offset and length
 *		is out of bounds.
>>>>>>> 88084a3d
 */
#define __BPF_FUNC_MAPPER(FN)		\
	FN(unspec),			\
	FN(map_lookup_elem),		\
	FN(map_update_elem),		\
	FN(map_delete_elem),		\
	FN(probe_read),			\
	FN(ktime_get_ns),		\
	FN(trace_printk),		\
	FN(get_prandom_u32),		\
	FN(get_smp_processor_id),	\
	FN(skb_store_bytes),		\
	FN(l3_csum_replace),		\
	FN(l4_csum_replace),		\
	FN(tail_call),			\
	FN(clone_redirect),		\
	FN(get_current_pid_tgid),	\
	FN(get_current_uid_gid),	\
	FN(get_current_comm),		\
	FN(get_cgroup_classid),		\
	FN(skb_vlan_push),		\
	FN(skb_vlan_pop),		\
	FN(skb_get_tunnel_key),		\
	FN(skb_set_tunnel_key),		\
	FN(perf_event_read),		\
	FN(redirect),			\
	FN(get_route_realm),		\
	FN(perf_event_output),		\
	FN(skb_load_bytes),		\
	FN(get_stackid),		\
	FN(csum_diff),			\
	FN(skb_get_tunnel_opt),		\
	FN(skb_set_tunnel_opt),		\
	FN(skb_change_proto),		\
	FN(skb_change_type),		\
	FN(skb_under_cgroup),		\
	FN(get_hash_recalc),		\
	FN(get_current_task),		\
	FN(probe_write_user),		\
	FN(current_task_under_cgroup),	\
	FN(skb_change_tail),		\
	FN(skb_pull_data),		\
	FN(csum_update),		\
	FN(set_hash_invalid),		\
	FN(get_numa_node_id),		\
	FN(skb_change_head),		\
	FN(xdp_adjust_head),		\
	FN(probe_read_str),		\
	FN(get_socket_cookie),		\
	FN(get_socket_uid),		\
	FN(set_hash),			\
	FN(setsockopt),			\
	FN(skb_adjust_room),		\
	FN(redirect_map),		\
	FN(sk_redirect_map),		\
	FN(sock_map_update),		\
	FN(xdp_adjust_meta),		\
	FN(perf_event_read_value),	\
	FN(perf_prog_read_value),	\
	FN(getsockopt),			\
	FN(override_return),		\
	FN(sock_ops_cb_flags_set),	\
	FN(msg_redirect_map),		\
	FN(msg_apply_bytes),		\
	FN(msg_cork_bytes),		\
	FN(msg_pull_data),		\
	FN(bind),			\
	FN(xdp_adjust_tail),		\
	FN(skb_get_xfrm_state),		\
	FN(get_stack),			\
	FN(skb_load_bytes_relative),	\
	FN(fib_lookup),			\
	FN(sock_hash_update),		\
	FN(msg_redirect_hash),		\
	FN(sk_redirect_hash),		\
	FN(lwt_push_encap),		\
	FN(lwt_seg6_store_bytes),	\
	FN(lwt_seg6_adjust_srh),	\
	FN(lwt_seg6_action),		\
	FN(rc_repeat),			\
	FN(rc_keydown),			\
	FN(skb_cgroup_id),		\
	FN(get_current_cgroup_id),	\
	FN(get_local_storage),		\
	FN(sk_select_reuseport),	\
	FN(skb_ancestor_cgroup_id),	\
	FN(sk_lookup_tcp),		\
	FN(sk_lookup_udp),		\
	FN(sk_release),			\
	FN(map_push_elem),		\
	FN(map_pop_elem),		\
	FN(map_peek_elem),		\
	FN(msg_push_data),		\
	FN(msg_pop_data),		\
	FN(rc_pointer_rel),		\
	FN(spin_lock),			\
	FN(spin_unlock),		\
	FN(sk_fullsock),		\
	FN(tcp_sock),			\
	FN(skb_ecn_set_ce),		\
	FN(get_listener_sock),		\
	FN(skc_lookup_tcp),		\
	FN(tcp_check_syncookie),	\
	FN(sysctl_get_name),		\
	FN(sysctl_get_current_value),	\
	FN(sysctl_get_new_value),	\
	FN(sysctl_set_new_value),	\
	FN(strtol),			\
	FN(strtoul),			\
	FN(sk_storage_get),		\
	FN(sk_storage_delete),		\
	FN(send_signal),		\
	FN(tcp_gen_syncookie),		\
	FN(skb_output),			\
	FN(probe_read_user),		\
	FN(probe_read_kernel),		\
	FN(probe_read_user_str),	\
	FN(probe_read_kernel_str),	\
	FN(tcp_send_ack),		\
	FN(send_signal_thread),		\
	FN(jiffies64),			\
	FN(read_branch_records),	\
	FN(get_ns_current_pid_tgid),	\
	FN(xdp_output),			\
	FN(get_netns_cookie),		\
	FN(get_current_ancestor_cgroup_id),	\
	FN(sk_assign),			\
	FN(ktime_get_boot_ns),		\
	FN(seq_printf),			\
	FN(seq_write),			\
	FN(sk_cgroup_id),		\
	FN(sk_ancestor_cgroup_id),	\
	FN(ringbuf_output),		\
	FN(ringbuf_reserve),		\
	FN(ringbuf_submit),		\
	FN(ringbuf_discard),		\
	FN(ringbuf_query),		\
	FN(csum_level),			\
	FN(skc_to_tcp6_sock),		\
	FN(skc_to_tcp_sock),		\
	FN(skc_to_tcp_timewait_sock),	\
	FN(skc_to_tcp_request_sock),	\
	FN(skc_to_udp6_sock),		\
	FN(get_task_stack),		\
	FN(load_hdr_opt),		\
	FN(store_hdr_opt),		\
	FN(reserve_hdr_opt),		\
	FN(inode_storage_get),		\
	FN(inode_storage_delete),	\
	FN(d_path),			\
	FN(copy_from_user),		\
	FN(snprintf_btf),		\
	FN(seq_printf_btf),		\
	FN(skb_cgroup_classid),		\
	FN(redirect_neigh),		\
	FN(per_cpu_ptr),		\
	FN(this_cpu_ptr),		\
	FN(redirect_peer),		\
	FN(task_storage_get),		\
	FN(task_storage_delete),	\
	FN(get_current_task_btf),	\
	FN(bprm_opts_set),		\
	FN(ktime_get_coarse_ns),	\
	FN(ima_inode_hash),		\
	FN(sock_from_file),		\
	FN(check_mtu),			\
	FN(for_each_map_elem),		\
	FN(snprintf),			\
	FN(sys_bpf),			\
	FN(btf_find_by_name_kind),	\
	FN(sys_close),			\
	FN(timer_init),			\
	FN(timer_set_callback),		\
	FN(timer_start),		\
	FN(timer_cancel),		\
	FN(get_func_ip),		\
	FN(get_attach_cookie),		\
	FN(task_pt_regs),		\
	FN(get_branch_snapshot),	\
	FN(trace_vprintk),		\
	FN(skc_to_unix_sock),		\
	FN(kallsyms_lookup_name),	\
	FN(find_vma),			\
	FN(loop),			\
	FN(strncmp),			\
	FN(get_func_arg),		\
	FN(get_func_ret),		\
	FN(get_func_arg_cnt),		\
	FN(get_retval),			\
	FN(set_retval),			\
	FN(xdp_get_buff_len),		\
	FN(xdp_load_bytes),		\
	FN(xdp_store_bytes),		\
	FN(copy_from_user_task),	\
	FN(skb_set_tstamp),		\
	FN(ima_file_hash),		\
<<<<<<< HEAD
=======
	FN(kptr_xchg),			\
	FN(map_lookup_percpu_elem),     \
	FN(skc_to_mptcp_sock),		\
	FN(dynptr_from_mem),		\
	FN(ringbuf_reserve_dynptr),	\
	FN(ringbuf_submit_dynptr),	\
	FN(ringbuf_discard_dynptr),	\
	FN(dynptr_read),		\
	FN(dynptr_write),		\
	FN(dynptr_data),		\
>>>>>>> 88084a3d
	/* */

/* integer value in 'imm' field of BPF_CALL instruction selects which helper
 * function eBPF program intends to call
 */
#define __BPF_ENUM_FN(x) BPF_FUNC_ ## x
enum bpf_func_id {
	__BPF_FUNC_MAPPER(__BPF_ENUM_FN)
	__BPF_FUNC_MAX_ID,
};
#undef __BPF_ENUM_FN

/* All flags used by eBPF helper functions, placed here. */

/* BPF_FUNC_skb_store_bytes flags. */
enum {
	BPF_F_RECOMPUTE_CSUM		= (1ULL << 0),
	BPF_F_INVALIDATE_HASH		= (1ULL << 1),
};

/* BPF_FUNC_l3_csum_replace and BPF_FUNC_l4_csum_replace flags.
 * First 4 bits are for passing the header field size.
 */
enum {
	BPF_F_HDR_FIELD_MASK		= 0xfULL,
};

/* BPF_FUNC_l4_csum_replace flags. */
enum {
	BPF_F_PSEUDO_HDR		= (1ULL << 4),
	BPF_F_MARK_MANGLED_0		= (1ULL << 5),
	BPF_F_MARK_ENFORCE		= (1ULL << 6),
};

/* BPF_FUNC_clone_redirect and BPF_FUNC_redirect flags. */
enum {
	BPF_F_INGRESS			= (1ULL << 0),
};

/* BPF_FUNC_skb_set_tunnel_key and BPF_FUNC_skb_get_tunnel_key flags. */
enum {
	BPF_F_TUNINFO_IPV6		= (1ULL << 0),
};

/* flags for both BPF_FUNC_get_stackid and BPF_FUNC_get_stack. */
enum {
	BPF_F_SKIP_FIELD_MASK		= 0xffULL,
	BPF_F_USER_STACK		= (1ULL << 8),
/* flags used by BPF_FUNC_get_stackid only. */
	BPF_F_FAST_STACK_CMP		= (1ULL << 9),
	BPF_F_REUSE_STACKID		= (1ULL << 10),
/* flags used by BPF_FUNC_get_stack only. */
	BPF_F_USER_BUILD_ID		= (1ULL << 11),
};

/* BPF_FUNC_skb_set_tunnel_key flags. */
enum {
	BPF_F_ZERO_CSUM_TX		= (1ULL << 1),
	BPF_F_DONT_FRAGMENT		= (1ULL << 2),
	BPF_F_SEQ_NUMBER		= (1ULL << 3),
};

/* BPF_FUNC_perf_event_output, BPF_FUNC_perf_event_read and
 * BPF_FUNC_perf_event_read_value flags.
 */
enum {
	BPF_F_INDEX_MASK		= 0xffffffffULL,
	BPF_F_CURRENT_CPU		= BPF_F_INDEX_MASK,
/* BPF_FUNC_perf_event_output for sk_buff input context. */
	BPF_F_CTXLEN_MASK		= (0xfffffULL << 32),
};

/* Current network namespace */
enum {
	BPF_F_CURRENT_NETNS		= (-1L),
};

/* BPF_FUNC_csum_level level values. */
enum {
	BPF_CSUM_LEVEL_QUERY,
	BPF_CSUM_LEVEL_INC,
	BPF_CSUM_LEVEL_DEC,
	BPF_CSUM_LEVEL_RESET,
};

/* BPF_FUNC_skb_adjust_room flags. */
enum {
	BPF_F_ADJ_ROOM_FIXED_GSO	= (1ULL << 0),
	BPF_F_ADJ_ROOM_ENCAP_L3_IPV4	= (1ULL << 1),
	BPF_F_ADJ_ROOM_ENCAP_L3_IPV6	= (1ULL << 2),
	BPF_F_ADJ_ROOM_ENCAP_L4_GRE	= (1ULL << 3),
	BPF_F_ADJ_ROOM_ENCAP_L4_UDP	= (1ULL << 4),
	BPF_F_ADJ_ROOM_NO_CSUM_RESET	= (1ULL << 5),
	BPF_F_ADJ_ROOM_ENCAP_L2_ETH	= (1ULL << 6),
};

enum {
	BPF_ADJ_ROOM_ENCAP_L2_MASK	= 0xff,
	BPF_ADJ_ROOM_ENCAP_L2_SHIFT	= 56,
};

#define BPF_F_ADJ_ROOM_ENCAP_L2(len)	(((__u64)len & \
					  BPF_ADJ_ROOM_ENCAP_L2_MASK) \
					 << BPF_ADJ_ROOM_ENCAP_L2_SHIFT)

/* BPF_FUNC_sysctl_get_name flags. */
enum {
	BPF_F_SYSCTL_BASE_NAME		= (1ULL << 0),
};

/* BPF_FUNC_<kernel_obj>_storage_get flags */
enum {
	BPF_LOCAL_STORAGE_GET_F_CREATE	= (1ULL << 0),
	/* BPF_SK_STORAGE_GET_F_CREATE is only kept for backward compatibility
	 * and BPF_LOCAL_STORAGE_GET_F_CREATE must be used instead.
	 */
	BPF_SK_STORAGE_GET_F_CREATE  = BPF_LOCAL_STORAGE_GET_F_CREATE,
};

/* BPF_FUNC_read_branch_records flags. */
enum {
	BPF_F_GET_BRANCH_RECORDS_SIZE	= (1ULL << 0),
};

/* BPF_FUNC_bpf_ringbuf_commit, BPF_FUNC_bpf_ringbuf_discard, and
 * BPF_FUNC_bpf_ringbuf_output flags.
 */
enum {
	BPF_RB_NO_WAKEUP		= (1ULL << 0),
	BPF_RB_FORCE_WAKEUP		= (1ULL << 1),
};

/* BPF_FUNC_bpf_ringbuf_query flags */
enum {
	BPF_RB_AVAIL_DATA = 0,
	BPF_RB_RING_SIZE = 1,
	BPF_RB_CONS_POS = 2,
	BPF_RB_PROD_POS = 3,
};

/* BPF ring buffer constants */
enum {
	BPF_RINGBUF_BUSY_BIT		= (1U << 31),
	BPF_RINGBUF_DISCARD_BIT		= (1U << 30),
	BPF_RINGBUF_HDR_SZ		= 8,
};

/* BPF_FUNC_sk_assign flags in bpf_sk_lookup context. */
enum {
	BPF_SK_LOOKUP_F_REPLACE		= (1ULL << 0),
	BPF_SK_LOOKUP_F_NO_REUSEPORT	= (1ULL << 1),
};

/* Mode for BPF_FUNC_skb_adjust_room helper. */
enum bpf_adj_room_mode {
	BPF_ADJ_ROOM_NET,
	BPF_ADJ_ROOM_MAC,
};

/* Mode for BPF_FUNC_skb_load_bytes_relative helper. */
enum bpf_hdr_start_off {
	BPF_HDR_START_MAC,
	BPF_HDR_START_NET,
};

/* Encapsulation type for BPF_FUNC_lwt_push_encap helper. */
enum bpf_lwt_encap_mode {
	BPF_LWT_ENCAP_SEG6,
	BPF_LWT_ENCAP_SEG6_INLINE,
	BPF_LWT_ENCAP_IP,
};

/* Flags for bpf_bprm_opts_set helper */
enum {
	BPF_F_BPRM_SECUREEXEC	= (1ULL << 0),
};

/* Flags for bpf_redirect_map helper */
enum {
	BPF_F_BROADCAST		= (1ULL << 3),
	BPF_F_EXCLUDE_INGRESS	= (1ULL << 4),
};

#define __bpf_md_ptr(type, name)	\
union {					\
	type name;			\
	__u64 :64;			\
} __attribute__((aligned(8)))

enum {
	BPF_SKB_TSTAMP_UNSPEC,
	BPF_SKB_TSTAMP_DELIVERY_MONO,	/* tstamp has mono delivery time */
	/* For any BPF_SKB_TSTAMP_* that the bpf prog cannot handle,
	 * the bpf prog should handle it like BPF_SKB_TSTAMP_UNSPEC
	 * and try to deduce it by ingress, egress or skb->sk->sk_clockid.
	 */
};

/* user accessible mirror of in-kernel sk_buff.
 * new fields can only be added to the end of this structure
 */
struct __sk_buff {
	__u32 len;
	__u32 pkt_type;
	__u32 mark;
	__u32 queue_mapping;
	__u32 protocol;
	__u32 vlan_present;
	__u32 vlan_tci;
	__u32 vlan_proto;
	__u32 priority;
	__u32 ingress_ifindex;
	__u32 ifindex;
	__u32 tc_index;
	__u32 cb[5];
	__u32 hash;
	__u32 tc_classid;
	__u32 data;
	__u32 data_end;
	__u32 napi_id;

	/* Accessed by BPF_PROG_TYPE_sk_skb types from here to ... */
	__u32 family;
	__u32 remote_ip4;	/* Stored in network byte order */
	__u32 local_ip4;	/* Stored in network byte order */
	__u32 remote_ip6[4];	/* Stored in network byte order */
	__u32 local_ip6[4];	/* Stored in network byte order */
	__u32 remote_port;	/* Stored in network byte order */
	__u32 local_port;	/* stored in host byte order */
	/* ... here. */

	__u32 data_meta;
	__bpf_md_ptr(struct bpf_flow_keys *, flow_keys);
	__u64 tstamp;
	__u32 wire_len;
	__u32 gso_segs;
	__bpf_md_ptr(struct bpf_sock *, sk);
	__u32 gso_size;
	__u8  tstamp_type;
	__u32 :24;		/* Padding, future use. */
	__u64 hwtstamp;
};

struct bpf_tunnel_key {
	__u32 tunnel_id;
	union {
		__u32 remote_ipv4;
		__u32 remote_ipv6[4];
	};
	__u8 tunnel_tos;
	__u8 tunnel_ttl;
	__u16 tunnel_ext;	/* Padding, future use. */
	__u32 tunnel_label;
	union {
		__u32 local_ipv4;
		__u32 local_ipv6[4];
	};
};

/* user accessible mirror of in-kernel xfrm_state.
 * new fields can only be added to the end of this structure
 */
struct bpf_xfrm_state {
	__u32 reqid;
	__u32 spi;	/* Stored in network byte order */
	__u16 family;
	__u16 ext;	/* Padding, future use. */
	union {
		__u32 remote_ipv4;	/* Stored in network byte order */
		__u32 remote_ipv6[4];	/* Stored in network byte order */
	};
};

/* Generic BPF return codes which all BPF program types may support.
 * The values are binary compatible with their TC_ACT_* counter-part to
 * provide backwards compatibility with existing SCHED_CLS and SCHED_ACT
 * programs.
 *
 * XDP is handled seprately, see XDP_*.
 */
enum bpf_ret_code {
	BPF_OK = 0,
	/* 1 reserved */
	BPF_DROP = 2,
	/* 3-6 reserved */
	BPF_REDIRECT = 7,
	/* >127 are reserved for prog type specific return codes.
	 *
	 * BPF_LWT_REROUTE: used by BPF_PROG_TYPE_LWT_IN and
	 *    BPF_PROG_TYPE_LWT_XMIT to indicate that skb had been
	 *    changed and should be routed based on its new L3 header.
	 *    (This is an L3 redirect, as opposed to L2 redirect
	 *    represented by BPF_REDIRECT above).
	 */
	BPF_LWT_REROUTE = 128,
};

struct bpf_sock {
	__u32 bound_dev_if;
	__u32 family;
	__u32 type;
	__u32 protocol;
	__u32 mark;
	__u32 priority;
	/* IP address also allows 1 and 2 bytes access */
	__u32 src_ip4;
	__u32 src_ip6[4];
	__u32 src_port;		/* host byte order */
	__be16 dst_port;	/* network byte order */
	__u16 :16;		/* zero padding */
	__u32 dst_ip4;
	__u32 dst_ip6[4];
	__u32 state;
	__s32 rx_queue_mapping;
};

struct bpf_tcp_sock {
	__u32 snd_cwnd;		/* Sending congestion window		*/
	__u32 srtt_us;		/* smoothed round trip time << 3 in usecs */
	__u32 rtt_min;
	__u32 snd_ssthresh;	/* Slow start size threshold		*/
	__u32 rcv_nxt;		/* What we want to receive next		*/
	__u32 snd_nxt;		/* Next sequence we send		*/
	__u32 snd_una;		/* First byte we want an ack for	*/
	__u32 mss_cache;	/* Cached effective mss, not including SACKS */
	__u32 ecn_flags;	/* ECN status bits.			*/
	__u32 rate_delivered;	/* saved rate sample: packets delivered */
	__u32 rate_interval_us;	/* saved rate sample: time elapsed */
	__u32 packets_out;	/* Packets which are "in flight"	*/
	__u32 retrans_out;	/* Retransmitted packets out		*/
	__u32 total_retrans;	/* Total retransmits for entire connection */
	__u32 segs_in;		/* RFC4898 tcpEStatsPerfSegsIn
				 * total number of segments in.
				 */
	__u32 data_segs_in;	/* RFC4898 tcpEStatsPerfDataSegsIn
				 * total number of data segments in.
				 */
	__u32 segs_out;		/* RFC4898 tcpEStatsPerfSegsOut
				 * The total number of segments sent.
				 */
	__u32 data_segs_out;	/* RFC4898 tcpEStatsPerfDataSegsOut
				 * total number of data segments sent.
				 */
	__u32 lost_out;		/* Lost packets			*/
	__u32 sacked_out;	/* SACK'd packets			*/
	__u64 bytes_received;	/* RFC4898 tcpEStatsAppHCThruOctetsReceived
				 * sum(delta(rcv_nxt)), or how many bytes
				 * were acked.
				 */
	__u64 bytes_acked;	/* RFC4898 tcpEStatsAppHCThruOctetsAcked
				 * sum(delta(snd_una)), or how many bytes
				 * were acked.
				 */
	__u32 dsack_dups;	/* RFC4898 tcpEStatsStackDSACKDups
				 * total number of DSACK blocks received
				 */
	__u32 delivered;	/* Total data packets delivered incl. rexmits */
	__u32 delivered_ce;	/* Like the above but only ECE marked packets */
	__u32 icsk_retransmits;	/* Number of unrecovered [RTO] timeouts */
};

struct bpf_sock_tuple {
	union {
		struct {
			__be32 saddr;
			__be32 daddr;
			__be16 sport;
			__be16 dport;
		} ipv4;
		struct {
			__be32 saddr[4];
			__be32 daddr[4];
			__be16 sport;
			__be16 dport;
		} ipv6;
	};
};

struct bpf_xdp_sock {
	__u32 queue_id;
};

#define XDP_PACKET_HEADROOM 256

/* User return codes for XDP prog type.
 * A valid XDP program must return one of these defined values. All other
 * return codes are reserved for future use. Unknown return codes will
 * result in packet drops and a warning via bpf_warn_invalid_xdp_action().
 */
enum xdp_action {
	XDP_ABORTED = 0,
	XDP_DROP,
	XDP_PASS,
	XDP_TX,
	XDP_REDIRECT,
};

/* user accessible metadata for XDP packet hook
 * new fields must be added to the end of this structure
 */
struct xdp_md {
	__u32 data;
	__u32 data_end;
	__u32 data_meta;
	/* Below access go through struct xdp_rxq_info */
	__u32 ingress_ifindex; /* rxq->dev->ifindex */
	__u32 rx_queue_index;  /* rxq->queue_index  */

	__u32 egress_ifindex;  /* txq->dev->ifindex */
};

/* DEVMAP map-value layout
 *
 * The struct data-layout of map-value is a configuration interface.
 * New members can only be added to the end of this structure.
 */
struct bpf_devmap_val {
	__u32 ifindex;   /* device index */
	union {
		int   fd;  /* prog fd on map write */
		__u32 id;  /* prog id on map read */
	} bpf_prog;
};

/* CPUMAP map-value layout
 *
 * The struct data-layout of map-value is a configuration interface.
 * New members can only be added to the end of this structure.
 */
struct bpf_cpumap_val {
	__u32 qsize;	/* queue size to remote target CPU */
	union {
		int   fd;	/* prog fd on map write */
		__u32 id;	/* prog id on map read */
	} bpf_prog;
};

enum sk_action {
	SK_DROP = 0,
	SK_PASS,
};

/* user accessible metadata for SK_MSG packet hook, new fields must
 * be added to the end of this structure
 */
struct sk_msg_md {
	__bpf_md_ptr(void *, data);
	__bpf_md_ptr(void *, data_end);

	__u32 family;
	__u32 remote_ip4;	/* Stored in network byte order */
	__u32 local_ip4;	/* Stored in network byte order */
	__u32 remote_ip6[4];	/* Stored in network byte order */
	__u32 local_ip6[4];	/* Stored in network byte order */
	__u32 remote_port;	/* Stored in network byte order */
	__u32 local_port;	/* stored in host byte order */
	__u32 size;		/* Total size of sk_msg */

	__bpf_md_ptr(struct bpf_sock *, sk); /* current socket */
};

struct sk_reuseport_md {
	/*
	 * Start of directly accessible data. It begins from
	 * the tcp/udp header.
	 */
	__bpf_md_ptr(void *, data);
	/* End of directly accessible data */
	__bpf_md_ptr(void *, data_end);
	/*
	 * Total length of packet (starting from the tcp/udp header).
	 * Note that the directly accessible bytes (data_end - data)
	 * could be less than this "len".  Those bytes could be
	 * indirectly read by a helper "bpf_skb_load_bytes()".
	 */
	__u32 len;
	/*
	 * Eth protocol in the mac header (network byte order). e.g.
	 * ETH_P_IP(0x0800) and ETH_P_IPV6(0x86DD)
	 */
	__u32 eth_protocol;
	__u32 ip_protocol;	/* IP protocol. e.g. IPPROTO_TCP, IPPROTO_UDP */
	__u32 bind_inany;	/* Is sock bound to an INANY address? */
	__u32 hash;		/* A hash of the packet 4 tuples */
	/* When reuse->migrating_sk is NULL, it is selecting a sk for the
	 * new incoming connection request (e.g. selecting a listen sk for
	 * the received SYN in the TCP case).  reuse->sk is one of the sk
	 * in the reuseport group. The bpf prog can use reuse->sk to learn
	 * the local listening ip/port without looking into the skb.
	 *
	 * When reuse->migrating_sk is not NULL, reuse->sk is closed and
	 * reuse->migrating_sk is the socket that needs to be migrated
	 * to another listening socket.  migrating_sk could be a fullsock
	 * sk that is fully established or a reqsk that is in-the-middle
	 * of 3-way handshake.
	 */
	__bpf_md_ptr(struct bpf_sock *, sk);
	__bpf_md_ptr(struct bpf_sock *, migrating_sk);
};

#define BPF_TAG_SIZE	8

struct bpf_prog_info {
	__u32 type;
	__u32 id;
	__u8  tag[BPF_TAG_SIZE];
	__u32 jited_prog_len;
	__u32 xlated_prog_len;
	__aligned_u64 jited_prog_insns;
	__aligned_u64 xlated_prog_insns;
	__u64 load_time;	/* ns since boottime */
	__u32 created_by_uid;
	__u32 nr_map_ids;
	__aligned_u64 map_ids;
	char name[BPF_OBJ_NAME_LEN];
	__u32 ifindex;
	__u32 gpl_compatible:1;
	__u32 :31; /* alignment pad */
	__u64 netns_dev;
	__u64 netns_ino;
	__u32 nr_jited_ksyms;
	__u32 nr_jited_func_lens;
	__aligned_u64 jited_ksyms;
	__aligned_u64 jited_func_lens;
	__u32 btf_id;
	__u32 func_info_rec_size;
	__aligned_u64 func_info;
	__u32 nr_func_info;
	__u32 nr_line_info;
	__aligned_u64 line_info;
	__aligned_u64 jited_line_info;
	__u32 nr_jited_line_info;
	__u32 line_info_rec_size;
	__u32 jited_line_info_rec_size;
	__u32 nr_prog_tags;
	__aligned_u64 prog_tags;
	__u64 run_time_ns;
	__u64 run_cnt;
	__u64 recursion_misses;
	__u32 verified_insns;
} __attribute__((aligned(8)));

struct bpf_map_info {
	__u32 type;
	__u32 id;
	__u32 key_size;
	__u32 value_size;
	__u32 max_entries;
	__u32 map_flags;
	char  name[BPF_OBJ_NAME_LEN];
	__u32 ifindex;
	__u32 btf_vmlinux_value_type_id;
	__u64 netns_dev;
	__u64 netns_ino;
	__u32 btf_id;
	__u32 btf_key_type_id;
	__u32 btf_value_type_id;
	__u32 :32;	/* alignment pad */
	__u64 map_extra;
} __attribute__((aligned(8)));

struct bpf_btf_info {
	__aligned_u64 btf;
	__u32 btf_size;
	__u32 id;
	__aligned_u64 name;
	__u32 name_len;
	__u32 kernel_btf;
} __attribute__((aligned(8)));

struct bpf_link_info {
	__u32 type;
	__u32 id;
	__u32 prog_id;
	union {
		struct {
			__aligned_u64 tp_name; /* in/out: tp_name buffer ptr */
			__u32 tp_name_len;     /* in/out: tp_name buffer len */
		} raw_tracepoint;
		struct {
			__u32 attach_type;
			__u32 target_obj_id; /* prog_id for PROG_EXT, otherwise btf object id */
			__u32 target_btf_id; /* BTF type id inside the object */
		} tracing;
		struct {
			__u64 cgroup_id;
			__u32 attach_type;
		} cgroup;
		struct {
			__aligned_u64 target_name; /* in/out: target_name buffer ptr */
			__u32 target_name_len;	   /* in/out: target_name buffer len */
			union {
				struct {
					__u32 map_id;
				} map;
			};
		} iter;
		struct  {
			__u32 netns_ino;
			__u32 attach_type;
		} netns;
		struct {
			__u32 ifindex;
		} xdp;
	};
} __attribute__((aligned(8)));

/* User bpf_sock_addr struct to access socket fields and sockaddr struct passed
 * by user and intended to be used by socket (e.g. to bind to, depends on
 * attach type).
 */
struct bpf_sock_addr {
	__u32 user_family;	/* Allows 4-byte read, but no write. */
	__u32 user_ip4;		/* Allows 1,2,4-byte read and 4-byte write.
				 * Stored in network byte order.
				 */
	__u32 user_ip6[4];	/* Allows 1,2,4,8-byte read and 4,8-byte write.
				 * Stored in network byte order.
				 */
	__u32 user_port;	/* Allows 1,2,4-byte read and 4-byte write.
				 * Stored in network byte order
				 */
	__u32 family;		/* Allows 4-byte read, but no write */
	__u32 type;		/* Allows 4-byte read, but no write */
	__u32 protocol;		/* Allows 4-byte read, but no write */
	__u32 msg_src_ip4;	/* Allows 1,2,4-byte read and 4-byte write.
				 * Stored in network byte order.
				 */
	__u32 msg_src_ip6[4];	/* Allows 1,2,4,8-byte read and 4,8-byte write.
				 * Stored in network byte order.
				 */
	__bpf_md_ptr(struct bpf_sock *, sk);
};

/* User bpf_sock_ops struct to access socket values and specify request ops
 * and their replies.
 * Some of this fields are in network (bigendian) byte order and may need
 * to be converted before use (bpf_ntohl() defined in samples/bpf/bpf_endian.h).
 * New fields can only be added at the end of this structure
 */
struct bpf_sock_ops {
	__u32 op;
	union {
		__u32 args[4];		/* Optionally passed to bpf program */
		__u32 reply;		/* Returned by bpf program	    */
		__u32 replylong[4];	/* Optionally returned by bpf prog  */
	};
	__u32 family;
	__u32 remote_ip4;	/* Stored in network byte order */
	__u32 local_ip4;	/* Stored in network byte order */
	__u32 remote_ip6[4];	/* Stored in network byte order */
	__u32 local_ip6[4];	/* Stored in network byte order */
	__u32 remote_port;	/* Stored in network byte order */
	__u32 local_port;	/* stored in host byte order */
	__u32 is_fullsock;	/* Some TCP fields are only valid if
				 * there is a full socket. If not, the
				 * fields read as zero.
				 */
	__u32 snd_cwnd;
	__u32 srtt_us;		/* Averaged RTT << 3 in usecs */
	__u32 bpf_sock_ops_cb_flags; /* flags defined in uapi/linux/tcp.h */
	__u32 state;
	__u32 rtt_min;
	__u32 snd_ssthresh;
	__u32 rcv_nxt;
	__u32 snd_nxt;
	__u32 snd_una;
	__u32 mss_cache;
	__u32 ecn_flags;
	__u32 rate_delivered;
	__u32 rate_interval_us;
	__u32 packets_out;
	__u32 retrans_out;
	__u32 total_retrans;
	__u32 segs_in;
	__u32 data_segs_in;
	__u32 segs_out;
	__u32 data_segs_out;
	__u32 lost_out;
	__u32 sacked_out;
	__u32 sk_txhash;
	__u64 bytes_received;
	__u64 bytes_acked;
	__bpf_md_ptr(struct bpf_sock *, sk);
	/* [skb_data, skb_data_end) covers the whole TCP header.
	 *
	 * BPF_SOCK_OPS_PARSE_HDR_OPT_CB: The packet received
	 * BPF_SOCK_OPS_HDR_OPT_LEN_CB:   Not useful because the
	 *                                header has not been written.
	 * BPF_SOCK_OPS_WRITE_HDR_OPT_CB: The header and options have
	 *				  been written so far.
	 * BPF_SOCK_OPS_ACTIVE_ESTABLISHED_CB:  The SYNACK that concludes
	 *					the 3WHS.
	 * BPF_SOCK_OPS_PASSIVE_ESTABLISHED_CB: The ACK that concludes
	 *					the 3WHS.
	 *
	 * bpf_load_hdr_opt() can also be used to read a particular option.
	 */
	__bpf_md_ptr(void *, skb_data);
	__bpf_md_ptr(void *, skb_data_end);
	__u32 skb_len;		/* The total length of a packet.
				 * It includes the header, options,
				 * and payload.
				 */
	__u32 skb_tcp_flags;	/* tcp_flags of the header.  It provides
				 * an easy way to check for tcp_flags
				 * without parsing skb_data.
				 *
				 * In particular, the skb_tcp_flags
				 * will still be available in
				 * BPF_SOCK_OPS_HDR_OPT_LEN even though
				 * the outgoing header has not
				 * been written yet.
				 */
};

/* Definitions for bpf_sock_ops_cb_flags */
enum {
	BPF_SOCK_OPS_RTO_CB_FLAG	= (1<<0),
	BPF_SOCK_OPS_RETRANS_CB_FLAG	= (1<<1),
	BPF_SOCK_OPS_STATE_CB_FLAG	= (1<<2),
	BPF_SOCK_OPS_RTT_CB_FLAG	= (1<<3),
	/* Call bpf for all received TCP headers.  The bpf prog will be
	 * called under sock_ops->op == BPF_SOCK_OPS_PARSE_HDR_OPT_CB
	 *
	 * Please refer to the comment in BPF_SOCK_OPS_PARSE_HDR_OPT_CB
	 * for the header option related helpers that will be useful
	 * to the bpf programs.
	 *
	 * It could be used at the client/active side (i.e. connect() side)
	 * when the server told it that the server was in syncookie
	 * mode and required the active side to resend the bpf-written
	 * options.  The active side can keep writing the bpf-options until
	 * it received a valid packet from the server side to confirm
	 * the earlier packet (and options) has been received.  The later
	 * example patch is using it like this at the active side when the
	 * server is in syncookie mode.
	 *
	 * The bpf prog will usually turn this off in the common cases.
	 */
	BPF_SOCK_OPS_PARSE_ALL_HDR_OPT_CB_FLAG	= (1<<4),
	/* Call bpf when kernel has received a header option that
	 * the kernel cannot handle.  The bpf prog will be called under
	 * sock_ops->op == BPF_SOCK_OPS_PARSE_HDR_OPT_CB.
	 *
	 * Please refer to the comment in BPF_SOCK_OPS_PARSE_HDR_OPT_CB
	 * for the header option related helpers that will be useful
	 * to the bpf programs.
	 */
	BPF_SOCK_OPS_PARSE_UNKNOWN_HDR_OPT_CB_FLAG = (1<<5),
	/* Call bpf when the kernel is writing header options for the
	 * outgoing packet.  The bpf prog will first be called
	 * to reserve space in a skb under
	 * sock_ops->op == BPF_SOCK_OPS_HDR_OPT_LEN_CB.  Then
	 * the bpf prog will be called to write the header option(s)
	 * under sock_ops->op == BPF_SOCK_OPS_WRITE_HDR_OPT_CB.
	 *
	 * Please refer to the comment in BPF_SOCK_OPS_HDR_OPT_LEN_CB
	 * and BPF_SOCK_OPS_WRITE_HDR_OPT_CB for the header option
	 * related helpers that will be useful to the bpf programs.
	 *
	 * The kernel gets its chance to reserve space and write
	 * options first before the BPF program does.
	 */
	BPF_SOCK_OPS_WRITE_HDR_OPT_CB_FLAG = (1<<6),
/* Mask of all currently supported cb flags */
	BPF_SOCK_OPS_ALL_CB_FLAGS       = 0x7F,
};

/* List of known BPF sock_ops operators.
 * New entries can only be added at the end
 */
enum {
	BPF_SOCK_OPS_VOID,
	BPF_SOCK_OPS_TIMEOUT_INIT,	/* Should return SYN-RTO value to use or
					 * -1 if default value should be used
					 */
	BPF_SOCK_OPS_RWND_INIT,		/* Should return initial advertized
					 * window (in packets) or -1 if default
					 * value should be used
					 */
	BPF_SOCK_OPS_TCP_CONNECT_CB,	/* Calls BPF program right before an
					 * active connection is initialized
					 */
	BPF_SOCK_OPS_ACTIVE_ESTABLISHED_CB,	/* Calls BPF program when an
						 * active connection is
						 * established
						 */
	BPF_SOCK_OPS_PASSIVE_ESTABLISHED_CB,	/* Calls BPF program when a
						 * passive connection is
						 * established
						 */
	BPF_SOCK_OPS_NEEDS_ECN,		/* If connection's congestion control
					 * needs ECN
					 */
	BPF_SOCK_OPS_BASE_RTT,		/* Get base RTT. The correct value is
					 * based on the path and may be
					 * dependent on the congestion control
					 * algorithm. In general it indicates
					 * a congestion threshold. RTTs above
					 * this indicate congestion
					 */
	BPF_SOCK_OPS_RTO_CB,		/* Called when an RTO has triggered.
					 * Arg1: value of icsk_retransmits
					 * Arg2: value of icsk_rto
					 * Arg3: whether RTO has expired
					 */
	BPF_SOCK_OPS_RETRANS_CB,	/* Called when skb is retransmitted.
					 * Arg1: sequence number of 1st byte
					 * Arg2: # segments
					 * Arg3: return value of
					 *       tcp_transmit_skb (0 => success)
					 */
	BPF_SOCK_OPS_STATE_CB,		/* Called when TCP changes state.
					 * Arg1: old_state
					 * Arg2: new_state
					 */
	BPF_SOCK_OPS_TCP_LISTEN_CB,	/* Called on listen(2), right after
					 * socket transition to LISTEN state.
					 */
	BPF_SOCK_OPS_RTT_CB,		/* Called on every RTT.
					 */
	BPF_SOCK_OPS_PARSE_HDR_OPT_CB,	/* Parse the header option.
					 * It will be called to handle
					 * the packets received at
					 * an already established
					 * connection.
					 *
					 * sock_ops->skb_data:
					 * Referring to the received skb.
					 * It covers the TCP header only.
					 *
					 * bpf_load_hdr_opt() can also
					 * be used to search for a
					 * particular option.
					 */
	BPF_SOCK_OPS_HDR_OPT_LEN_CB,	/* Reserve space for writing the
					 * header option later in
					 * BPF_SOCK_OPS_WRITE_HDR_OPT_CB.
					 * Arg1: bool want_cookie. (in
					 *       writing SYNACK only)
					 *
					 * sock_ops->skb_data:
					 * Not available because no header has
					 * been	written yet.
					 *
					 * sock_ops->skb_tcp_flags:
					 * The tcp_flags of the
					 * outgoing skb. (e.g. SYN, ACK, FIN).
					 *
					 * bpf_reserve_hdr_opt() should
					 * be used to reserve space.
					 */
	BPF_SOCK_OPS_WRITE_HDR_OPT_CB,	/* Write the header options
					 * Arg1: bool want_cookie. (in
					 *       writing SYNACK only)
					 *
					 * sock_ops->skb_data:
					 * Referring to the outgoing skb.
					 * It covers the TCP header
					 * that has already been written
					 * by the kernel and the
					 * earlier bpf-progs.
					 *
					 * sock_ops->skb_tcp_flags:
					 * The tcp_flags of the outgoing
					 * skb. (e.g. SYN, ACK, FIN).
					 *
					 * bpf_store_hdr_opt() should
					 * be used to write the
					 * option.
					 *
					 * bpf_load_hdr_opt() can also
					 * be used to search for a
					 * particular option that
					 * has already been written
					 * by the kernel or the
					 * earlier bpf-progs.
					 */
};

/* List of TCP states. There is a build check in net/ipv4/tcp.c to detect
 * changes between the TCP and BPF versions. Ideally this should never happen.
 * If it does, we need to add code to convert them before calling
 * the BPF sock_ops function.
 */
enum {
	BPF_TCP_ESTABLISHED = 1,
	BPF_TCP_SYN_SENT,
	BPF_TCP_SYN_RECV,
	BPF_TCP_FIN_WAIT1,
	BPF_TCP_FIN_WAIT2,
	BPF_TCP_TIME_WAIT,
	BPF_TCP_CLOSE,
	BPF_TCP_CLOSE_WAIT,
	BPF_TCP_LAST_ACK,
	BPF_TCP_LISTEN,
	BPF_TCP_CLOSING,	/* Now a valid state */
	BPF_TCP_NEW_SYN_RECV,

	BPF_TCP_MAX_STATES	/* Leave at the end! */
};

enum {
	TCP_BPF_IW		= 1001,	/* Set TCP initial congestion window */
	TCP_BPF_SNDCWND_CLAMP	= 1002,	/* Set sndcwnd_clamp */
	TCP_BPF_DELACK_MAX	= 1003, /* Max delay ack in usecs */
	TCP_BPF_RTO_MIN		= 1004, /* Min delay ack in usecs */
	/* Copy the SYN pkt to optval
	 *
	 * BPF_PROG_TYPE_SOCK_OPS only.  It is similar to the
	 * bpf_getsockopt(TCP_SAVED_SYN) but it does not limit
	 * to only getting from the saved_syn.  It can either get the
	 * syn packet from:
	 *
	 * 1. the just-received SYN packet (only available when writing the
	 *    SYNACK).  It will be useful when it is not necessary to
	 *    save the SYN packet for latter use.  It is also the only way
	 *    to get the SYN during syncookie mode because the syn
	 *    packet cannot be saved during syncookie.
	 *
	 * OR
	 *
	 * 2. the earlier saved syn which was done by
	 *    bpf_setsockopt(TCP_SAVE_SYN).
	 *
	 * The bpf_getsockopt(TCP_BPF_SYN*) option will hide where the
	 * SYN packet is obtained.
	 *
	 * If the bpf-prog does not need the IP[46] header,  the
	 * bpf-prog can avoid parsing the IP header by using
	 * TCP_BPF_SYN.  Otherwise, the bpf-prog can get both
	 * IP[46] and TCP header by using TCP_BPF_SYN_IP.
	 *
	 *      >0: Total number of bytes copied
	 * -ENOSPC: Not enough space in optval. Only optlen number of
	 *          bytes is copied.
	 * -ENOENT: The SYN skb is not available now and the earlier SYN pkt
	 *	    is not saved by setsockopt(TCP_SAVE_SYN).
	 */
	TCP_BPF_SYN		= 1005, /* Copy the TCP header */
	TCP_BPF_SYN_IP		= 1006, /* Copy the IP[46] and TCP header */
	TCP_BPF_SYN_MAC         = 1007, /* Copy the MAC, IP[46], and TCP header */
};

enum {
	BPF_LOAD_HDR_OPT_TCP_SYN = (1ULL << 0),
};

/* args[0] value during BPF_SOCK_OPS_HDR_OPT_LEN_CB and
 * BPF_SOCK_OPS_WRITE_HDR_OPT_CB.
 */
enum {
	BPF_WRITE_HDR_TCP_CURRENT_MSS = 1,	/* Kernel is finding the
						 * total option spaces
						 * required for an established
						 * sk in order to calculate the
						 * MSS.  No skb is actually
						 * sent.
						 */
	BPF_WRITE_HDR_TCP_SYNACK_COOKIE = 2,	/* Kernel is in syncookie mode
						 * when sending a SYN.
						 */
};

struct bpf_perf_event_value {
	__u64 counter;
	__u64 enabled;
	__u64 running;
};

enum {
	BPF_DEVCG_ACC_MKNOD	= (1ULL << 0),
	BPF_DEVCG_ACC_READ	= (1ULL << 1),
	BPF_DEVCG_ACC_WRITE	= (1ULL << 2),
};

enum {
	BPF_DEVCG_DEV_BLOCK	= (1ULL << 0),
	BPF_DEVCG_DEV_CHAR	= (1ULL << 1),
};

struct bpf_cgroup_dev_ctx {
	/* access_type encoded as (BPF_DEVCG_ACC_* << 16) | BPF_DEVCG_DEV_* */
	__u32 access_type;
	__u32 major;
	__u32 minor;
};

struct bpf_raw_tracepoint_args {
	__u64 args[0];
};

/* DIRECT:  Skip the FIB rules and go to FIB table associated with device
 * OUTPUT:  Do lookup from egress perspective; default is ingress
 */
enum {
	BPF_FIB_LOOKUP_DIRECT  = (1U << 0),
	BPF_FIB_LOOKUP_OUTPUT  = (1U << 1),
};

enum {
	BPF_FIB_LKUP_RET_SUCCESS,      /* lookup successful */
	BPF_FIB_LKUP_RET_BLACKHOLE,    /* dest is blackholed; can be dropped */
	BPF_FIB_LKUP_RET_UNREACHABLE,  /* dest is unreachable; can be dropped */
	BPF_FIB_LKUP_RET_PROHIBIT,     /* dest not allowed; can be dropped */
	BPF_FIB_LKUP_RET_NOT_FWDED,    /* packet is not forwarded */
	BPF_FIB_LKUP_RET_FWD_DISABLED, /* fwding is not enabled on ingress */
	BPF_FIB_LKUP_RET_UNSUPP_LWT,   /* fwd requires encapsulation */
	BPF_FIB_LKUP_RET_NO_NEIGH,     /* no neighbor entry for nh */
	BPF_FIB_LKUP_RET_FRAG_NEEDED,  /* fragmentation required to fwd */
};

struct bpf_fib_lookup {
	/* input:  network family for lookup (AF_INET, AF_INET6)
	 * output: network family of egress nexthop
	 */
	__u8	family;

	/* set if lookup is to consider L4 data - e.g., FIB rules */
	__u8	l4_protocol;
	__be16	sport;
	__be16	dport;

	union {	/* used for MTU check */
		/* input to lookup */
		__u16	tot_len; /* L3 length from network hdr (iph->tot_len) */

		/* output: MTU value */
		__u16	mtu_result;
	};
	/* input: L3 device index for lookup
	 * output: device index from FIB lookup
	 */
	__u32	ifindex;

	union {
		/* inputs to lookup */
		__u8	tos;		/* AF_INET  */
		__be32	flowinfo;	/* AF_INET6, flow_label + priority */

		/* output: metric of fib result (IPv4/IPv6 only) */
		__u32	rt_metric;
	};

	union {
		__be32		ipv4_src;
		__u32		ipv6_src[4];  /* in6_addr; network order */
	};

	/* input to bpf_fib_lookup, ipv{4,6}_dst is destination address in
	 * network header. output: bpf_fib_lookup sets to gateway address
	 * if FIB lookup returns gateway route
	 */
	union {
		__be32		ipv4_dst;
		__u32		ipv6_dst[4];  /* in6_addr; network order */
	};

	/* output */
	__be16	h_vlan_proto;
	__be16	h_vlan_TCI;
	__u8	smac[6];     /* ETH_ALEN */
	__u8	dmac[6];     /* ETH_ALEN */
};

struct bpf_redir_neigh {
	/* network family for lookup (AF_INET, AF_INET6) */
	__u32 nh_family;
	/* network address of nexthop; skips fib lookup to find gateway */
	union {
		__be32		ipv4_nh;
		__u32		ipv6_nh[4];  /* in6_addr; network order */
	};
};

/* bpf_check_mtu flags*/
enum  bpf_check_mtu_flags {
	BPF_MTU_CHK_SEGS  = (1U << 0),
};

enum bpf_check_mtu_ret {
	BPF_MTU_CHK_RET_SUCCESS,      /* check and lookup successful */
	BPF_MTU_CHK_RET_FRAG_NEEDED,  /* fragmentation required to fwd */
	BPF_MTU_CHK_RET_SEGS_TOOBIG,  /* GSO re-segmentation needed to fwd */
};

enum bpf_task_fd_type {
	BPF_FD_TYPE_RAW_TRACEPOINT,	/* tp name */
	BPF_FD_TYPE_TRACEPOINT,		/* tp name */
	BPF_FD_TYPE_KPROBE,		/* (symbol + offset) or addr */
	BPF_FD_TYPE_KRETPROBE,		/* (symbol + offset) or addr */
	BPF_FD_TYPE_UPROBE,		/* filename + offset */
	BPF_FD_TYPE_URETPROBE,		/* filename + offset */
};

enum {
	BPF_FLOW_DISSECTOR_F_PARSE_1ST_FRAG		= (1U << 0),
	BPF_FLOW_DISSECTOR_F_STOP_AT_FLOW_LABEL		= (1U << 1),
	BPF_FLOW_DISSECTOR_F_STOP_AT_ENCAP		= (1U << 2),
};

struct bpf_flow_keys {
	__u16	nhoff;
	__u16	thoff;
	__u16	addr_proto;			/* ETH_P_* of valid addrs */
	__u8	is_frag;
	__u8	is_first_frag;
	__u8	is_encap;
	__u8	ip_proto;
	__be16	n_proto;
	__be16	sport;
	__be16	dport;
	union {
		struct {
			__be32	ipv4_src;
			__be32	ipv4_dst;
		};
		struct {
			__u32	ipv6_src[4];	/* in6_addr; network order */
			__u32	ipv6_dst[4];	/* in6_addr; network order */
		};
	};
	__u32	flags;
	__be32	flow_label;
};

struct bpf_func_info {
	__u32	insn_off;
	__u32	type_id;
};

#define BPF_LINE_INFO_LINE_NUM(line_col)	((line_col) >> 10)
#define BPF_LINE_INFO_LINE_COL(line_col)	((line_col) & 0x3ff)

struct bpf_line_info {
	__u32	insn_off;
	__u32	file_name_off;
	__u32	line_off;
	__u32	line_col;
};

struct bpf_spin_lock {
	__u32	val;
};

struct bpf_timer {
	__u64 :64;
	__u64 :64;
} __attribute__((aligned(8)));

struct bpf_dynptr {
	__u64 :64;
	__u64 :64;
} __attribute__((aligned(8)));

struct bpf_sysctl {
	__u32	write;		/* Sysctl is being read (= 0) or written (= 1).
				 * Allows 1,2,4-byte read, but no write.
				 */
	__u32	file_pos;	/* Sysctl file position to read from, write to.
				 * Allows 1,2,4-byte read an 4-byte write.
				 */
};

struct bpf_sockopt {
	__bpf_md_ptr(struct bpf_sock *, sk);
	__bpf_md_ptr(void *, optval);
	__bpf_md_ptr(void *, optval_end);

	__s32	level;
	__s32	optname;
	__s32	optlen;
	__s32	retval;
};

struct bpf_pidns_info {
	__u32 pid;
	__u32 tgid;
};

/* User accessible data for SK_LOOKUP programs. Add new fields at the end. */
struct bpf_sk_lookup {
	union {
		__bpf_md_ptr(struct bpf_sock *, sk); /* Selected socket */
		__u64 cookie; /* Non-zero if socket was selected in PROG_TEST_RUN */
	};

	__u32 family;		/* Protocol family (AF_INET, AF_INET6) */
	__u32 protocol;		/* IP protocol (IPPROTO_TCP, IPPROTO_UDP) */
	__u32 remote_ip4;	/* Network byte order */
	__u32 remote_ip6[4];	/* Network byte order */
	__be16 remote_port;	/* Network byte order */
	__u16 :16;		/* Zero padding */
	__u32 local_ip4;	/* Network byte order */
	__u32 local_ip6[4];	/* Network byte order */
	__u32 local_port;	/* Host byte order */
	__u32 ingress_ifindex;		/* The arriving interface. Determined by inet_iif. */
};

/*
 * struct btf_ptr is used for typed pointer representation; the
 * type id is used to render the pointer data as the appropriate type
 * via the bpf_snprintf_btf() helper described above.  A flags field -
 * potentially to specify additional details about the BTF pointer
 * (rather than its mode of display) - is included for future use.
 * Display flags - BTF_F_* - are passed to bpf_snprintf_btf separately.
 */
struct btf_ptr {
	void *ptr;
	__u32 type_id;
	__u32 flags;		/* BTF ptr flags; unused at present. */
};

/*
 * Flags to control bpf_snprintf_btf() behaviour.
 *     - BTF_F_COMPACT: no formatting around type information
 *     - BTF_F_NONAME: no struct/union member names/types
 *     - BTF_F_PTR_RAW: show raw (unobfuscated) pointer values;
 *       equivalent to %px.
 *     - BTF_F_ZERO: show zero-valued struct/union members; they
 *       are not displayed by default
 */
enum {
	BTF_F_COMPACT	=	(1ULL << 0),
	BTF_F_NONAME	=	(1ULL << 1),
	BTF_F_PTR_RAW	=	(1ULL << 2),
	BTF_F_ZERO	=	(1ULL << 3),
};

/* bpf_core_relo_kind encodes which aspect of captured field/type/enum value
 * has to be adjusted by relocations. It is emitted by llvm and passed to
 * libbpf and later to the kernel.
 */
enum bpf_core_relo_kind {
	BPF_CORE_FIELD_BYTE_OFFSET = 0,      /* field byte offset */
	BPF_CORE_FIELD_BYTE_SIZE = 1,        /* field size in bytes */
	BPF_CORE_FIELD_EXISTS = 2,           /* field existence in target kernel */
	BPF_CORE_FIELD_SIGNED = 3,           /* field signedness (0 - unsigned, 1 - signed) */
	BPF_CORE_FIELD_LSHIFT_U64 = 4,       /* bitfield-specific left bitshift */
	BPF_CORE_FIELD_RSHIFT_U64 = 5,       /* bitfield-specific right bitshift */
	BPF_CORE_TYPE_ID_LOCAL = 6,          /* type ID in local BPF object */
	BPF_CORE_TYPE_ID_TARGET = 7,         /* type ID in target kernel */
	BPF_CORE_TYPE_EXISTS = 8,            /* type existence in target kernel */
	BPF_CORE_TYPE_SIZE = 9,              /* type size in bytes */
	BPF_CORE_ENUMVAL_EXISTS = 10,        /* enum value existence in target kernel */
	BPF_CORE_ENUMVAL_VALUE = 11,         /* enum value integer value */
};

/*
 * "struct bpf_core_relo" is used to pass relocation data form LLVM to libbpf
 * and from libbpf to the kernel.
 *
 * CO-RE relocation captures the following data:
 * - insn_off - instruction offset (in bytes) within a BPF program that needs
 *   its insn->imm field to be relocated with actual field info;
 * - type_id - BTF type ID of the "root" (containing) entity of a relocatable
 *   type or field;
 * - access_str_off - offset into corresponding .BTF string section. String
 *   interpretation depends on specific relocation kind:
 *     - for field-based relocations, string encodes an accessed field using
 *       a sequence of field and array indices, separated by colon (:). It's
 *       conceptually very close to LLVM's getelementptr ([0]) instruction's
 *       arguments for identifying offset to a field.
 *     - for type-based relocations, strings is expected to be just "0";
 *     - for enum value-based relocations, string contains an index of enum
 *       value within its enum type;
 * - kind - one of enum bpf_core_relo_kind;
 *
 * Example:
 *   struct sample {
 *       int a;
 *       struct {
 *           int b[10];
 *       };
 *   };
 *
 *   struct sample *s = ...;
 *   int *x = &s->a;     // encoded as "0:0" (a is field #0)
 *   int *y = &s->b[5];  // encoded as "0:1:0:5" (anon struct is field #1,
 *                       // b is field #0 inside anon struct, accessing elem #5)
 *   int *z = &s[10]->b; // encoded as "10:1" (ptr is used as an array)
 *
 * type_id for all relocs in this example will capture BTF type id of
 * `struct sample`.
 *
 * Such relocation is emitted when using __builtin_preserve_access_index()
 * Clang built-in, passing expression that captures field address, e.g.:
 *
 * bpf_probe_read(&dst, sizeof(dst),
 *		  __builtin_preserve_access_index(&src->a.b.c));
 *
 * In this case Clang will emit field relocation recording necessary data to
 * be able to find offset of embedded `a.b.c` field within `src` struct.
 *
 * [0] https://llvm.org/docs/LangRef.html#getelementptr-instruction
 */
struct bpf_core_relo {
	__u32 insn_off;
	__u32 type_id;
	__u32 access_str_off;
	enum bpf_core_relo_kind kind;
};

#endif /* _UAPI__LINUX_BPF_H__ */<|MERGE_RESOLUTION|>--- conflicted
+++ resolved
@@ -1013,10 +1013,7 @@
 	BPF_LINK_TYPE_XDP = 6,
 	BPF_LINK_TYPE_PERF_EVENT = 7,
 	BPF_LINK_TYPE_KPROBE_MULTI = 8,
-<<<<<<< HEAD
-=======
 	BPF_LINK_TYPE_STRUCT_OPS = 9,
->>>>>>> 88084a3d
 
 	MAX_BPF_LINK_TYPE,
 };
@@ -1493,8 +1490,6 @@
 				__aligned_u64	addrs;
 				__aligned_u64	cookies;
 			} kprobe_multi;
-<<<<<<< HEAD
-=======
 			struct {
 				/* this is overlaid with the target_btf_id above. */
 				__u32		target_btf_id;
@@ -1504,7 +1499,6 @@
 				 */
 				__u64		cookie;
 			} tracing;
->>>>>>> 88084a3d
 		};
 	} link_create;
 
@@ -5159,8 +5153,6 @@
  *		The **hash_algo** is returned on success,
  *		**-EOPNOTSUP** if the hash calculation failed or **-EINVAL** if
  *		invalid arguments are passed.
-<<<<<<< HEAD
-=======
  *
  * void *bpf_kptr_xchg(void *map_value, void *ptr)
  *	Description
@@ -5257,7 +5249,6 @@
  *		Pointer to the underlying dynptr data, NULL if the dynptr is
  *		read-only, if the dynptr is invalid, or if the offset and length
  *		is out of bounds.
->>>>>>> 88084a3d
  */
 #define __BPF_FUNC_MAPPER(FN)		\
 	FN(unspec),			\
@@ -5454,8 +5445,6 @@
 	FN(copy_from_user_task),	\
 	FN(skb_set_tstamp),		\
 	FN(ima_file_hash),		\
-<<<<<<< HEAD
-=======
 	FN(kptr_xchg),			\
 	FN(map_lookup_percpu_elem),     \
 	FN(skc_to_mptcp_sock),		\
@@ -5466,7 +5455,6 @@
 	FN(dynptr_read),		\
 	FN(dynptr_write),		\
 	FN(dynptr_data),		\
->>>>>>> 88084a3d
 	/* */
 
 /* integer value in 'imm' field of BPF_CALL instruction selects which helper
