--- conflicted
+++ resolved
@@ -203,11 +203,7 @@
 struct tc_taprio_qopt_offload {
 	struct tc_mqprio_qopt_offload mqprio;
 	struct netlink_ext_ack *extack;
-<<<<<<< HEAD
-	u8 enable;
-=======
 	enum tc_taprio_qopt_cmd cmd;
->>>>>>> 38ca6978
 	ktime_t base_time;
 	u64 cycle_time;
 	u64 cycle_time_extension;
