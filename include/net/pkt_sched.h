/* SPDX-License-Identifier: GPL-2.0 */
#ifndef __NET_PKT_SCHED_H
#define __NET_PKT_SCHED_H

#include <linux/jiffies.h>
#include <linux/ktime.h>
#include <linux/if_vlan.h>
#include <linux/netdevice.h>
#include <net/sch_generic.h>
#include <net/net_namespace.h>
#include <uapi/linux/pkt_sched.h>

#define DEFAULT_TX_QUEUE_LEN	1000
#define STAB_SIZE_LOG_MAX	30

struct qdisc_walker {
	int	stop;
	int	skip;
	int	count;
	int	(*fn)(struct Qdisc *, unsigned long cl, struct qdisc_walker *);
};

static inline void *qdisc_priv(struct Qdisc *q)
{
	return &q->privdata;
}

static inline struct Qdisc *qdisc_from_priv(void *priv)
{
	return container_of(priv, struct Qdisc, privdata);
}

/* 
   Timer resolution MUST BE < 10% of min_schedulable_packet_size/bandwidth
   
   Normal IP packet size ~ 512byte, hence:

   0.5Kbyte/1Mbyte/sec = 0.5msec, so that we need 50usec timer for
   10Mbit ethernet.

   10msec resolution -> <50Kbit/sec.
   
   The result: [34]86 is not good choice for QoS router :-(

   The things are not so bad, because we may use artificial
   clock evaluated by integration of network data flow
   in the most critical places.
 */

typedef u64	psched_time_t;
typedef long	psched_tdiff_t;

/* Avoid doing 64 bit divide */
#define PSCHED_SHIFT			6
#define PSCHED_TICKS2NS(x)		((s64)(x) << PSCHED_SHIFT)
#define PSCHED_NS2TICKS(x)		((x) >> PSCHED_SHIFT)

#define PSCHED_TICKS_PER_SEC		PSCHED_NS2TICKS(NSEC_PER_SEC)
#define PSCHED_PASTPERFECT		0

static inline psched_time_t psched_get_time(void)
{
	return PSCHED_NS2TICKS(ktime_get_ns());
}

struct qdisc_watchdog {
	struct hrtimer	timer;
	struct Qdisc	*qdisc;
};

void qdisc_watchdog_init_clockid(struct qdisc_watchdog *wd, struct Qdisc *qdisc,
				 clockid_t clockid);
void qdisc_watchdog_init(struct qdisc_watchdog *wd, struct Qdisc *qdisc);

void qdisc_watchdog_schedule_range_ns(struct qdisc_watchdog *wd, u64 expires,
				      u64 delta_ns);

static inline void qdisc_watchdog_schedule_ns(struct qdisc_watchdog *wd,
					      u64 expires)
{
	return qdisc_watchdog_schedule_range_ns(wd, expires, 0ULL);
}

static inline void qdisc_watchdog_schedule(struct qdisc_watchdog *wd,
					   psched_time_t expires)
{
	qdisc_watchdog_schedule_ns(wd, PSCHED_TICKS2NS(expires));
}

void qdisc_watchdog_cancel(struct qdisc_watchdog *wd);

extern struct Qdisc_ops pfifo_qdisc_ops;
extern struct Qdisc_ops bfifo_qdisc_ops;
extern struct Qdisc_ops pfifo_head_drop_qdisc_ops;

int fifo_set_limit(struct Qdisc *q, unsigned int limit);
struct Qdisc *fifo_create_dflt(struct Qdisc *sch, struct Qdisc_ops *ops,
			       unsigned int limit,
			       struct netlink_ext_ack *extack);

int register_qdisc(struct Qdisc_ops *qops);
void unregister_qdisc(struct Qdisc_ops *qops);
void qdisc_get_default(char *id, size_t len);
int qdisc_set_default(const char *id);

void qdisc_hash_add(struct Qdisc *q, bool invisible);
void qdisc_hash_del(struct Qdisc *q);
struct Qdisc *qdisc_lookup(struct net_device *dev, u32 handle);
struct Qdisc *qdisc_lookup_rcu(struct net_device *dev, u32 handle);
struct qdisc_rate_table *qdisc_get_rtab(struct tc_ratespec *r,
					struct nlattr *tab,
					struct netlink_ext_ack *extack);
void qdisc_put_rtab(struct qdisc_rate_table *tab);
void qdisc_put_stab(struct qdisc_size_table *tab);
void qdisc_warn_nonwc(const char *txt, struct Qdisc *qdisc);
bool sch_direct_xmit(struct sk_buff *skb, struct Qdisc *q,
		     struct net_device *dev, struct netdev_queue *txq,
		     spinlock_t *root_lock, bool validate);

void __qdisc_run(struct Qdisc *q);

static inline void qdisc_run(struct Qdisc *q)
{
	if (qdisc_run_begin(q)) {
		__qdisc_run(q);
		qdisc_run_end(q);
	}
}

extern const struct nla_policy rtm_tca_policy[TCA_MAX + 1];

/* Calculate maximal size of packet seen by hard_start_xmit
   routine of this device.
 */
static inline unsigned int psched_mtu(const struct net_device *dev)
{
	return READ_ONCE(dev->mtu) + dev->hard_header_len;
}

static inline struct net *qdisc_net(struct Qdisc *q)
{
	return dev_net(q->dev_queue->dev);
}

struct tc_query_caps_base {
	enum tc_setup_type type;
	void *caps;
};

struct tc_cbs_qopt_offload {
	u8 enable;
	s32 queue;
	s32 hicredit;
	s32 locredit;
	s32 idleslope;
	s32 sendslope;
};

struct tc_etf_qopt_offload {
	u8 enable;
	s32 queue;
};

struct tc_mqprio_caps {
	bool validate_queue_counts:1;
};

struct tc_mqprio_qopt_offload {
	/* struct tc_mqprio_qopt must always be the first element */
	struct tc_mqprio_qopt qopt;
	struct netlink_ext_ack *extack;
	u16 mode;
	u16 shaper;
	u32 flags;
	u64 min_rate[TC_QOPT_MAX_QUEUE];
	u64 max_rate[TC_QOPT_MAX_QUEUE];
	unsigned long preemptible_tcs;
};

struct tc_taprio_caps {
	bool supports_queue_max_sdu:1;
	bool gate_mask_per_txq:1;
	/* Device expects lower TXQ numbers to have higher priority over higher
	 * TXQs, regardless of their TC mapping. DO NOT USE FOR NEW DRIVERS,
	 * INSTEAD ENFORCE A PROPER TC:TXQ MAPPING COMING FROM USER SPACE.
	 */
	bool broken_mqprio:1;
};

enum tc_taprio_qopt_cmd {
	TAPRIO_CMD_REPLACE,
	TAPRIO_CMD_DESTROY,
<<<<<<< HEAD
=======
	TAPRIO_CMD_STATS,
	TAPRIO_CMD_QUEUE_STATS,
};

/**
 * struct tc_taprio_qopt_stats - IEEE 802.1Qbv statistics
 * @window_drops: Frames that were dropped because they were too large to be
 *	transmitted in any of the allotted time windows (open gates) for their
 *	traffic class.
 * @tx_overruns: Frames still being transmitted by the MAC after the
 *	transmission gate associated with their traffic class has closed.
 *	Equivalent to `12.29.1.1.2 TransmissionOverrun` from 802.1Q-2018.
 */
struct tc_taprio_qopt_stats {
	u64 window_drops;
	u64 tx_overruns;
};

struct tc_taprio_qopt_queue_stats {
	int queue;
	struct tc_taprio_qopt_stats stats;
>>>>>>> 3766ec12
};

struct tc_taprio_sched_entry {
	u8 command; /* TC_TAPRIO_CMD_* */

	/* The gate_mask in the offloading side refers to traffic classes */
	u32 gate_mask;
	u32 interval;
};

struct tc_taprio_qopt_offload {
<<<<<<< HEAD
	struct tc_mqprio_qopt_offload mqprio;
	struct netlink_ext_ack *extack;
	enum tc_taprio_qopt_cmd cmd;
	ktime_t base_time;
	u64 cycle_time;
	u64 cycle_time_extension;
	u32 max_sdu[TC_MAX_QUEUE];

	size_t num_entries;
	struct tc_taprio_sched_entry entries[];
=======
	enum tc_taprio_qopt_cmd cmd;

	union {
		/* TAPRIO_CMD_STATS */
		struct tc_taprio_qopt_stats stats;
		/* TAPRIO_CMD_QUEUE_STATS */
		struct tc_taprio_qopt_queue_stats queue_stats;
		/* TAPRIO_CMD_REPLACE */
		struct {
			struct tc_mqprio_qopt_offload mqprio;
			struct netlink_ext_ack *extack;
			ktime_t base_time;
			u64 cycle_time;
			u64 cycle_time_extension;
			u32 max_sdu[TC_MAX_QUEUE];

			size_t num_entries;
			struct tc_taprio_sched_entry entries[];
		};
	};
>>>>>>> 3766ec12
};

#if IS_ENABLED(CONFIG_NET_SCH_TAPRIO)

/* Reference counting */
struct tc_taprio_qopt_offload *taprio_offload_get(struct tc_taprio_qopt_offload
						  *offload);
void taprio_offload_free(struct tc_taprio_qopt_offload *offload);

#else

/* Reference counting */
static inline struct tc_taprio_qopt_offload *
taprio_offload_get(struct tc_taprio_qopt_offload *offload)
{
	return NULL;
}

static inline void taprio_offload_free(struct tc_taprio_qopt_offload *offload)
{
}

#endif

/* Ensure skb_mstamp_ns, which might have been populated with the txtime, is
 * not mistaken for a software timestamp, because this will otherwise prevent
 * the dispatch of hardware timestamps to the socket.
 */
static inline void skb_txtime_consumed(struct sk_buff *skb)
{
	skb->tstamp = ktime_set(0, 0);
}

struct tc_skb_cb {
	struct qdisc_skb_cb qdisc_cb;

	u16 mru;
	u8 post_ct:1;
	u8 post_ct_snat:1;
	u8 post_ct_dnat:1;
	u16 zone; /* Only valid if post_ct = true */
};

static inline struct tc_skb_cb *tc_skb_cb(const struct sk_buff *skb)
{
	struct tc_skb_cb *cb = (struct tc_skb_cb *)skb->cb;

	BUILD_BUG_ON(sizeof(*cb) > sizeof_field(struct sk_buff, cb));
	return cb;
}

static inline bool tc_qdisc_stats_dump(struct Qdisc *sch,
				       unsigned long cl,
				       struct qdisc_walker *arg)
{
	if (arg->count >= arg->skip && arg->fn(sch, cl, arg) < 0) {
		arg->stop = 1;
		return false;
	}

	arg->count++;
	return true;
}

#endif<|MERGE_RESOLUTION|>--- conflicted
+++ resolved
@@ -190,8 +190,6 @@
 enum tc_taprio_qopt_cmd {
 	TAPRIO_CMD_REPLACE,
 	TAPRIO_CMD_DESTROY,
-<<<<<<< HEAD
-=======
 	TAPRIO_CMD_STATS,
 	TAPRIO_CMD_QUEUE_STATS,
 };
@@ -213,7 +211,6 @@
 struct tc_taprio_qopt_queue_stats {
 	int queue;
 	struct tc_taprio_qopt_stats stats;
->>>>>>> 3766ec12
 };
 
 struct tc_taprio_sched_entry {
@@ -225,18 +222,6 @@
 };
 
 struct tc_taprio_qopt_offload {
-<<<<<<< HEAD
-	struct tc_mqprio_qopt_offload mqprio;
-	struct netlink_ext_ack *extack;
-	enum tc_taprio_qopt_cmd cmd;
-	ktime_t base_time;
-	u64 cycle_time;
-	u64 cycle_time_extension;
-	u32 max_sdu[TC_MAX_QUEUE];
-
-	size_t num_entries;
-	struct tc_taprio_sched_entry entries[];
-=======
 	enum tc_taprio_qopt_cmd cmd;
 
 	union {
@@ -257,7 +242,6 @@
 			struct tc_taprio_sched_entry entries[];
 		};
 	};
->>>>>>> 3766ec12
 };
 
 #if IS_ENABLED(CONFIG_NET_SCH_TAPRIO)
