--- conflicted
+++ resolved
@@ -1510,21 +1510,12 @@
 {
 	struct net *net = sock_net((struct sock *)tp);
 	int val;
-<<<<<<< HEAD
 
 	/* Paired with WRITE_ONCE() in tcp_sock_set_keepintvl()
 	 * and do_tcp_setsockopt().
 	 */
 	val = READ_ONCE(tp->keepalive_intvl);
 
-=======
-
-	/* Paired with WRITE_ONCE() in tcp_sock_set_keepintvl()
-	 * and do_tcp_setsockopt().
-	 */
-	val = READ_ONCE(tp->keepalive_intvl);
-
->>>>>>> 3766ec12
 	return val ? : READ_ONCE(net->ipv4.sysctl_tcp_keepalive_intvl);
 }
 
@@ -1532,17 +1523,10 @@
 {
 	struct net *net = sock_net((struct sock *)tp);
 	int val;
-<<<<<<< HEAD
 
 	/* Paired with WRITE_ONCE() in tcp_sock_set_keepidle_locked() */
 	val = READ_ONCE(tp->keepalive_time);
 
-=======
-
-	/* Paired with WRITE_ONCE() in tcp_sock_set_keepidle_locked() */
-	val = READ_ONCE(tp->keepalive_time);
-
->>>>>>> 3766ec12
 	return val ? : READ_ONCE(net->ipv4.sysctl_tcp_keepalive_time);
 }
 
