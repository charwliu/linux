--- conflicted
+++ resolved
@@ -3554,14 +3554,9 @@
 int f2fs_quota_sync(struct super_block *sb, int type);
 loff_t max_file_blocks(struct inode *inode);
 void f2fs_quota_off_umount(struct super_block *sb);
-<<<<<<< HEAD
-void f2fs_handle_stop(struct f2fs_sb_info *sbi, unsigned char reason);
-void f2fs_save_errors(struct f2fs_sb_info *sbi, unsigned char flag);
-=======
 void f2fs_save_errors(struct f2fs_sb_info *sbi, unsigned char flag);
 void f2fs_handle_critical_error(struct f2fs_sb_info *sbi, unsigned char reason,
 							bool irq_context);
->>>>>>> 38ca6978
 void f2fs_handle_error(struct f2fs_sb_info *sbi, unsigned char error);
 void f2fs_handle_error_async(struct f2fs_sb_info *sbi, unsigned char error);
 int f2fs_commit_super(struct f2fs_sb_info *sbi, bool recover);
