// SPDX-License-Identifier: GPL-2.0
/*
 * fs/f2fs/data.c
 *
 * Copyright (c) 2012 Samsung Electronics Co., Ltd.
 *             http://www.samsung.com/
 */
#include <linux/fs.h>
#include <linux/f2fs_fs.h>
#include <linux/buffer_head.h>
#include <linux/sched/mm.h>
#include <linux/mpage.h>
#include <linux/writeback.h>
#include <linux/pagevec.h>
#include <linux/blkdev.h>
#include <linux/bio.h>
#include <linux/blk-crypto.h>
#include <linux/swap.h>
#include <linux/prefetch.h>
#include <linux/uio.h>
#include <linux/sched/signal.h>
#include <linux/fiemap.h>
#include <linux/iomap.h>

#include "f2fs.h"
#include "node.h"
#include "segment.h"
#include "iostat.h"
#include <trace/events/f2fs.h>

#define NUM_PREALLOC_POST_READ_CTXS	128

static struct kmem_cache *bio_post_read_ctx_cache;
static struct kmem_cache *bio_entry_slab;
static mempool_t *bio_post_read_ctx_pool;
static struct bio_set f2fs_bioset;

#define	F2FS_BIO_POOL_SIZE	NR_CURSEG_TYPE

int __init f2fs_init_bioset(void)
{
	return bioset_init(&f2fs_bioset, F2FS_BIO_POOL_SIZE,
					0, BIOSET_NEED_BVECS);
}

void f2fs_destroy_bioset(void)
{
	bioset_exit(&f2fs_bioset);
}

static bool __is_cp_guaranteed(struct page *page)
{
	struct address_space *mapping = page->mapping;
	struct inode *inode;
	struct f2fs_sb_info *sbi;

	if (!mapping)
		return false;

	inode = mapping->host;
	sbi = F2FS_I_SB(inode);

	if (inode->i_ino == F2FS_META_INO(sbi) ||
			inode->i_ino == F2FS_NODE_INO(sbi) ||
			S_ISDIR(inode->i_mode))
		return true;

	if (f2fs_is_compressed_page(page))
		return false;
	if ((S_ISREG(inode->i_mode) && IS_NOQUOTA(inode)) ||
			page_private_gcing(page))
		return true;
	return false;
}

static enum count_type __read_io_type(struct page *page)
{
	struct address_space *mapping = page_file_mapping(page);

	if (mapping) {
		struct inode *inode = mapping->host;
		struct f2fs_sb_info *sbi = F2FS_I_SB(inode);

		if (inode->i_ino == F2FS_META_INO(sbi))
			return F2FS_RD_META;

		if (inode->i_ino == F2FS_NODE_INO(sbi))
			return F2FS_RD_NODE;
	}
	return F2FS_RD_DATA;
}

/* postprocessing steps for read bios */
enum bio_post_read_step {
#ifdef CONFIG_FS_ENCRYPTION
	STEP_DECRYPT	= BIT(0),
#else
	STEP_DECRYPT	= 0,	/* compile out the decryption-related code */
#endif
#ifdef CONFIG_F2FS_FS_COMPRESSION
	STEP_DECOMPRESS	= BIT(1),
#else
	STEP_DECOMPRESS	= 0,	/* compile out the decompression-related code */
#endif
#ifdef CONFIG_FS_VERITY
	STEP_VERITY	= BIT(2),
#else
	STEP_VERITY	= 0,	/* compile out the verity-related code */
#endif
};

struct bio_post_read_ctx {
	struct bio *bio;
	struct f2fs_sb_info *sbi;
	struct work_struct work;
	unsigned int enabled_steps;
	/*
	 * decompression_attempted keeps track of whether
	 * f2fs_end_read_compressed_page() has been called on the pages in the
	 * bio that belong to a compressed cluster yet.
	 */
	bool decompression_attempted;
	block_t fs_blkaddr;
};

/*
 * Update and unlock a bio's pages, and free the bio.
 *
 * This marks pages up-to-date only if there was no error in the bio (I/O error,
 * decryption error, or verity error), as indicated by bio->bi_status.
 *
 * "Compressed pages" (pagecache pages backed by a compressed cluster on-disk)
 * aren't marked up-to-date here, as decompression is done on a per-compression-
 * cluster basis rather than a per-bio basis.  Instead, we only must do two
 * things for each compressed page here: call f2fs_end_read_compressed_page()
 * with failed=true if an error occurred before it would have normally gotten
 * called (i.e., I/O error or decryption error, but *not* verity error), and
 * release the bio's reference to the decompress_io_ctx of the page's cluster.
 */
static void f2fs_finish_read_bio(struct bio *bio, bool in_task)
{
	struct bio_vec *bv;
	struct bvec_iter_all iter_all;
	struct bio_post_read_ctx *ctx = bio->bi_private;

	bio_for_each_segment_all(bv, bio, iter_all) {
		struct page *page = bv->bv_page;

		if (f2fs_is_compressed_page(page)) {
			if (ctx && !ctx->decompression_attempted)
				f2fs_end_read_compressed_page(page, true, 0,
							in_task);
			f2fs_put_page_dic(page, in_task);
			continue;
		}

		if (bio->bi_status)
			ClearPageUptodate(page);
		else
			SetPageUptodate(page);
		dec_page_count(F2FS_P_SB(page), __read_io_type(page));
		unlock_page(page);
	}

	if (ctx)
		mempool_free(ctx, bio_post_read_ctx_pool);
	bio_put(bio);
}

static void f2fs_verify_bio(struct work_struct *work)
{
	struct bio_post_read_ctx *ctx =
		container_of(work, struct bio_post_read_ctx, work);
	struct bio *bio = ctx->bio;
	bool may_have_compressed_pages = (ctx->enabled_steps & STEP_DECOMPRESS);

	/*
	 * fsverity_verify_bio() may call readahead() again, and while verity
	 * will be disabled for this, decryption and/or decompression may still
	 * be needed, resulting in another bio_post_read_ctx being allocated.
	 * So to prevent deadlocks we need to release the current ctx to the
	 * mempool first.  This assumes that verity is the last post-read step.
	 */
	mempool_free(ctx, bio_post_read_ctx_pool);
	bio->bi_private = NULL;

	/*
	 * Verify the bio's pages with fs-verity.  Exclude compressed pages,
	 * as those were handled separately by f2fs_end_read_compressed_page().
	 */
	if (may_have_compressed_pages) {
		struct bio_vec *bv;
		struct bvec_iter_all iter_all;

		bio_for_each_segment_all(bv, bio, iter_all) {
			struct page *page = bv->bv_page;

			if (!f2fs_is_compressed_page(page) &&
			    !fsverity_verify_page(page)) {
				bio->bi_status = BLK_STS_IOERR;
				break;
			}
		}
	} else {
		fsverity_verify_bio(bio);
	}

	f2fs_finish_read_bio(bio, true);
}

/*
 * If the bio's data needs to be verified with fs-verity, then enqueue the
 * verity work for the bio.  Otherwise finish the bio now.
 *
 * Note that to avoid deadlocks, the verity work can't be done on the
 * decryption/decompression workqueue.  This is because verifying the data pages
 * can involve reading verity metadata pages from the file, and these verity
 * metadata pages may be encrypted and/or compressed.
 */
static void f2fs_verify_and_finish_bio(struct bio *bio, bool in_task)
{
	struct bio_post_read_ctx *ctx = bio->bi_private;

	if (ctx && (ctx->enabled_steps & STEP_VERITY)) {
		INIT_WORK(&ctx->work, f2fs_verify_bio);
		fsverity_enqueue_verify_work(&ctx->work);
	} else {
		f2fs_finish_read_bio(bio, in_task);
	}
}

/*
 * Handle STEP_DECOMPRESS by decompressing any compressed clusters whose last
 * remaining page was read by @ctx->bio.
 *
 * Note that a bio may span clusters (even a mix of compressed and uncompressed
 * clusters) or be for just part of a cluster.  STEP_DECOMPRESS just indicates
 * that the bio includes at least one compressed page.  The actual decompression
 * is done on a per-cluster basis, not a per-bio basis.
 */
static void f2fs_handle_step_decompress(struct bio_post_read_ctx *ctx,
		bool in_task)
{
	struct bio_vec *bv;
	struct bvec_iter_all iter_all;
	bool all_compressed = true;
	block_t blkaddr = ctx->fs_blkaddr;

	bio_for_each_segment_all(bv, ctx->bio, iter_all) {
		struct page *page = bv->bv_page;

		if (f2fs_is_compressed_page(page))
			f2fs_end_read_compressed_page(page, false, blkaddr,
						      in_task);
		else
			all_compressed = false;

		blkaddr++;
	}

	ctx->decompression_attempted = true;

	/*
	 * Optimization: if all the bio's pages are compressed, then scheduling
	 * the per-bio verity work is unnecessary, as verity will be fully
	 * handled at the compression cluster level.
	 */
	if (all_compressed)
		ctx->enabled_steps &= ~STEP_VERITY;
}

static void f2fs_post_read_work(struct work_struct *work)
{
	struct bio_post_read_ctx *ctx =
		container_of(work, struct bio_post_read_ctx, work);
	struct bio *bio = ctx->bio;

	if ((ctx->enabled_steps & STEP_DECRYPT) && !fscrypt_decrypt_bio(bio)) {
		f2fs_finish_read_bio(bio, true);
		return;
	}

	if (ctx->enabled_steps & STEP_DECOMPRESS)
		f2fs_handle_step_decompress(ctx, true);

	f2fs_verify_and_finish_bio(bio, true);
}

static void f2fs_read_end_io(struct bio *bio)
{
	struct f2fs_sb_info *sbi = F2FS_P_SB(bio_first_page_all(bio));
	struct bio_post_read_ctx *ctx;
	bool intask = in_task();

	iostat_update_and_unbind_ctx(bio);
	ctx = bio->bi_private;

	if (time_to_inject(sbi, FAULT_READ_IO))
		bio->bi_status = BLK_STS_IOERR;

	if (bio->bi_status) {
		f2fs_finish_read_bio(bio, intask);
		return;
	}

	if (ctx) {
		unsigned int enabled_steps = ctx->enabled_steps &
					(STEP_DECRYPT | STEP_DECOMPRESS);

		/*
		 * If we have only decompression step between decompression and
		 * decrypt, we don't need post processing for this.
		 */
		if (enabled_steps == STEP_DECOMPRESS &&
				!f2fs_low_mem_mode(sbi)) {
			f2fs_handle_step_decompress(ctx, intask);
		} else if (enabled_steps) {
			INIT_WORK(&ctx->work, f2fs_post_read_work);
			queue_work(ctx->sbi->post_read_wq, &ctx->work);
			return;
		}
	}

	f2fs_verify_and_finish_bio(bio, intask);
}

static void f2fs_write_end_io(struct bio *bio)
{
	struct f2fs_sb_info *sbi;
	struct bio_vec *bvec;
	struct bvec_iter_all iter_all;

	iostat_update_and_unbind_ctx(bio);
	sbi = bio->bi_private;

	if (time_to_inject(sbi, FAULT_WRITE_IO))
		bio->bi_status = BLK_STS_IOERR;

	bio_for_each_segment_all(bvec, bio, iter_all) {
		struct page *page = bvec->bv_page;
		enum count_type type = WB_DATA_TYPE(page);

		if (page_private_dummy(page)) {
			clear_page_private_dummy(page);
			unlock_page(page);
			mempool_free(page, sbi->write_io_dummy);

			if (unlikely(bio->bi_status))
				f2fs_stop_checkpoint(sbi, true,
						STOP_CP_REASON_WRITE_FAIL);
			continue;
		}

		fscrypt_finalize_bounce_page(&page);

#ifdef CONFIG_F2FS_FS_COMPRESSION
		if (f2fs_is_compressed_page(page)) {
			f2fs_compress_write_end_io(bio, page);
			continue;
		}
#endif

		if (unlikely(bio->bi_status)) {
			mapping_set_error(page->mapping, -EIO);
			if (type == F2FS_WB_CP_DATA)
				f2fs_stop_checkpoint(sbi, true,
						STOP_CP_REASON_WRITE_FAIL);
		}

		f2fs_bug_on(sbi, page->mapping == NODE_MAPPING(sbi) &&
					page->index != nid_of_node(page));

		dec_page_count(sbi, type);
		if (f2fs_in_warm_node_list(sbi, page))
			f2fs_del_fsync_node_entry(sbi, page);
		clear_page_private_gcing(page);
		end_page_writeback(page);
	}
	if (!get_pages(sbi, F2FS_WB_CP_DATA) &&
				wq_has_sleeper(&sbi->cp_wait))
		wake_up(&sbi->cp_wait);

	bio_put(bio);
}

struct block_device *f2fs_target_device(struct f2fs_sb_info *sbi,
		block_t blk_addr, sector_t *sector)
{
	struct block_device *bdev = sbi->sb->s_bdev;
	int i;

	if (f2fs_is_multi_device(sbi)) {
		for (i = 0; i < sbi->s_ndevs; i++) {
			if (FDEV(i).start_blk <= blk_addr &&
			    FDEV(i).end_blk >= blk_addr) {
				blk_addr -= FDEV(i).start_blk;
				bdev = FDEV(i).bdev;
				break;
			}
		}
	}

	if (sector)
		*sector = SECTOR_FROM_BLOCK(blk_addr);
	return bdev;
}

int f2fs_target_device_index(struct f2fs_sb_info *sbi, block_t blkaddr)
{
	int i;

	if (!f2fs_is_multi_device(sbi))
		return 0;

	for (i = 0; i < sbi->s_ndevs; i++)
		if (FDEV(i).start_blk <= blkaddr && FDEV(i).end_blk >= blkaddr)
			return i;
	return 0;
}

static blk_opf_t f2fs_io_flags(struct f2fs_io_info *fio)
{
	unsigned int temp_mask = GENMASK(NR_TEMP_TYPE - 1, 0);
	unsigned int fua_flag, meta_flag, io_flag;
	blk_opf_t op_flags = 0;

	if (fio->op != REQ_OP_WRITE)
		return 0;
	if (fio->type == DATA)
		io_flag = fio->sbi->data_io_flag;
	else if (fio->type == NODE)
		io_flag = fio->sbi->node_io_flag;
	else
		return 0;

	fua_flag = io_flag & temp_mask;
	meta_flag = (io_flag >> NR_TEMP_TYPE) & temp_mask;

	/*
	 * data/node io flag bits per temp:
	 *      REQ_META     |      REQ_FUA      |
	 *    5 |    4 |   3 |    2 |    1 |   0 |
	 * Cold | Warm | Hot | Cold | Warm | Hot |
	 */
	if (BIT(fio->temp) & meta_flag)
		op_flags |= REQ_META;
	if (BIT(fio->temp) & fua_flag)
		op_flags |= REQ_FUA;
	return op_flags;
}

static struct bio *__bio_alloc(struct f2fs_io_info *fio, int npages)
{
	struct f2fs_sb_info *sbi = fio->sbi;
	struct block_device *bdev;
	sector_t sector;
	struct bio *bio;

	bdev = f2fs_target_device(sbi, fio->new_blkaddr, &sector);
	bio = bio_alloc_bioset(bdev, npages,
				fio->op | fio->op_flags | f2fs_io_flags(fio),
				GFP_NOIO, &f2fs_bioset);
	bio->bi_iter.bi_sector = sector;
	if (is_read_io(fio->op)) {
		bio->bi_end_io = f2fs_read_end_io;
		bio->bi_private = NULL;
	} else {
		bio->bi_end_io = f2fs_write_end_io;
		bio->bi_private = sbi;
	}
	iostat_alloc_and_bind_ctx(sbi, bio, NULL);

	if (fio->io_wbc)
		wbc_init_bio(fio->io_wbc, bio);

	return bio;
}

static void f2fs_set_bio_crypt_ctx(struct bio *bio, const struct inode *inode,
				  pgoff_t first_idx,
				  const struct f2fs_io_info *fio,
				  gfp_t gfp_mask)
{
	/*
	 * The f2fs garbage collector sets ->encrypted_page when it wants to
	 * read/write raw data without encryption.
	 */
	if (!fio || !fio->encrypted_page)
		fscrypt_set_bio_crypt_ctx(bio, inode, first_idx, gfp_mask);
}

static bool f2fs_crypt_mergeable_bio(struct bio *bio, const struct inode *inode,
				     pgoff_t next_idx,
				     const struct f2fs_io_info *fio)
{
	/*
	 * The f2fs garbage collector sets ->encrypted_page when it wants to
	 * read/write raw data without encryption.
	 */
	if (fio && fio->encrypted_page)
		return !bio_has_crypt_ctx(bio);

	return fscrypt_mergeable_bio(bio, inode, next_idx);
}

void f2fs_submit_read_bio(struct f2fs_sb_info *sbi, struct bio *bio,
				 enum page_type type)
{
	WARN_ON_ONCE(!is_read_io(bio_op(bio)));
	trace_f2fs_submit_read_bio(sbi->sb, type, bio);

	iostat_update_submit_ctx(bio, type);
	submit_bio(bio);
}

static void f2fs_align_write_bio(struct f2fs_sb_info *sbi, struct bio *bio)
{
	unsigned int start =
		(bio->bi_iter.bi_size >> F2FS_BLKSIZE_BITS) % F2FS_IO_SIZE(sbi);

	if (start == 0)
		return;

	/* fill dummy pages */
	for (; start < F2FS_IO_SIZE(sbi); start++) {
		struct page *page =
			mempool_alloc(sbi->write_io_dummy,
				      GFP_NOIO | __GFP_NOFAIL);
		f2fs_bug_on(sbi, !page);

		lock_page(page);

		zero_user_segment(page, 0, PAGE_SIZE);
		set_page_private_dummy(page);

		if (bio_add_page(bio, page, PAGE_SIZE, 0) < PAGE_SIZE)
			f2fs_bug_on(sbi, 1);
	}
}

static void f2fs_submit_write_bio(struct f2fs_sb_info *sbi, struct bio *bio,
				  enum page_type type)
{
	WARN_ON_ONCE(is_read_io(bio_op(bio)));

	if (type == DATA || type == NODE) {
		if (f2fs_lfs_mode(sbi) && current->plug)
			blk_finish_plug(current->plug);

		if (F2FS_IO_ALIGNED(sbi)) {
			f2fs_align_write_bio(sbi, bio);
			/*
			 * In the NODE case, we lose next block address chain.
			 * So, we need to do checkpoint in f2fs_sync_file.
			 */
			if (type == NODE)
				set_sbi_flag(sbi, SBI_NEED_CP);
		}
	}

	trace_f2fs_submit_write_bio(sbi->sb, type, bio);
	iostat_update_submit_ctx(bio, type);
	submit_bio(bio);
}

static void __submit_merged_bio(struct f2fs_bio_info *io)
{
	struct f2fs_io_info *fio = &io->fio;

	if (!io->bio)
		return;

	if (is_read_io(fio->op)) {
		trace_f2fs_prepare_read_bio(io->sbi->sb, fio->type, io->bio);
		f2fs_submit_read_bio(io->sbi, io->bio, fio->type);
	} else {
		trace_f2fs_prepare_write_bio(io->sbi->sb, fio->type, io->bio);
		f2fs_submit_write_bio(io->sbi, io->bio, fio->type);
	}
	io->bio = NULL;
}

static bool __has_merged_page(struct bio *bio, struct inode *inode,
						struct page *page, nid_t ino)
{
	struct bio_vec *bvec;
	struct bvec_iter_all iter_all;

	if (!bio)
		return false;

	if (!inode && !page && !ino)
		return true;

	bio_for_each_segment_all(bvec, bio, iter_all) {
		struct page *target = bvec->bv_page;

		if (fscrypt_is_bounce_page(target)) {
			target = fscrypt_pagecache_page(target);
			if (IS_ERR(target))
				continue;
		}
		if (f2fs_is_compressed_page(target)) {
			target = f2fs_compress_control_page(target);
			if (IS_ERR(target))
				continue;
		}

		if (inode && inode == target->mapping->host)
			return true;
		if (page && page == target)
			return true;
		if (ino && ino == ino_of_node(target))
			return true;
	}

	return false;
}

int f2fs_init_write_merge_io(struct f2fs_sb_info *sbi)
{
	int i;

	for (i = 0; i < NR_PAGE_TYPE; i++) {
		int n = (i == META) ? 1 : NR_TEMP_TYPE;
		int j;

		sbi->write_io[i] = f2fs_kmalloc(sbi,
				array_size(n, sizeof(struct f2fs_bio_info)),
				GFP_KERNEL);
		if (!sbi->write_io[i])
			return -ENOMEM;

		for (j = HOT; j < n; j++) {
			init_f2fs_rwsem(&sbi->write_io[i][j].io_rwsem);
			sbi->write_io[i][j].sbi = sbi;
			sbi->write_io[i][j].bio = NULL;
			spin_lock_init(&sbi->write_io[i][j].io_lock);
			INIT_LIST_HEAD(&sbi->write_io[i][j].io_list);
			INIT_LIST_HEAD(&sbi->write_io[i][j].bio_list);
			init_f2fs_rwsem(&sbi->write_io[i][j].bio_list_lock);
		}
	}

	return 0;
}

static void __f2fs_submit_merged_write(struct f2fs_sb_info *sbi,
				enum page_type type, enum temp_type temp)
{
	enum page_type btype = PAGE_TYPE_OF_BIO(type);
	struct f2fs_bio_info *io = sbi->write_io[btype] + temp;

	f2fs_down_write(&io->io_rwsem);

	if (!io->bio)
		goto unlock_out;

	/* change META to META_FLUSH in the checkpoint procedure */
	if (type >= META_FLUSH) {
		io->fio.type = META_FLUSH;
		io->bio->bi_opf |= REQ_META | REQ_PRIO | REQ_SYNC;
		if (!test_opt(sbi, NOBARRIER))
			io->bio->bi_opf |= REQ_PREFLUSH | REQ_FUA;
	}
	__submit_merged_bio(io);
unlock_out:
	f2fs_up_write(&io->io_rwsem);
}

static void __submit_merged_write_cond(struct f2fs_sb_info *sbi,
				struct inode *inode, struct page *page,
				nid_t ino, enum page_type type, bool force)
{
	enum temp_type temp;
	bool ret = true;

	for (temp = HOT; temp < NR_TEMP_TYPE; temp++) {
		if (!force)	{
			enum page_type btype = PAGE_TYPE_OF_BIO(type);
			struct f2fs_bio_info *io = sbi->write_io[btype] + temp;

			f2fs_down_read(&io->io_rwsem);
			ret = __has_merged_page(io->bio, inode, page, ino);
			f2fs_up_read(&io->io_rwsem);
		}
		if (ret)
			__f2fs_submit_merged_write(sbi, type, temp);

		/* TODO: use HOT temp only for meta pages now. */
		if (type >= META)
			break;
	}
}

void f2fs_submit_merged_write(struct f2fs_sb_info *sbi, enum page_type type)
{
	__submit_merged_write_cond(sbi, NULL, NULL, 0, type, true);
}

void f2fs_submit_merged_write_cond(struct f2fs_sb_info *sbi,
				struct inode *inode, struct page *page,
				nid_t ino, enum page_type type)
{
	__submit_merged_write_cond(sbi, inode, page, ino, type, false);
}

void f2fs_flush_merged_writes(struct f2fs_sb_info *sbi)
{
	f2fs_submit_merged_write(sbi, DATA);
	f2fs_submit_merged_write(sbi, NODE);
	f2fs_submit_merged_write(sbi, META);
}

/*
 * Fill the locked page with data located in the block address.
 * A caller needs to unlock the page on failure.
 */
int f2fs_submit_page_bio(struct f2fs_io_info *fio)
{
	struct bio *bio;
	struct page *page = fio->encrypted_page ?
			fio->encrypted_page : fio->page;

	if (!f2fs_is_valid_blkaddr(fio->sbi, fio->new_blkaddr,
			fio->is_por ? META_POR : (__is_meta_io(fio) ?
			META_GENERIC : DATA_GENERIC_ENHANCE))) {
		f2fs_handle_error(fio->sbi, ERROR_INVALID_BLKADDR);
		return -EFSCORRUPTED;
	}

	trace_f2fs_submit_page_bio(page, fio);

	/* Allocate a new bio */
	bio = __bio_alloc(fio, 1);

	f2fs_set_bio_crypt_ctx(bio, fio->page->mapping->host,
			       fio->page->index, fio, GFP_NOIO);

	if (bio_add_page(bio, page, PAGE_SIZE, 0) < PAGE_SIZE) {
		bio_put(bio);
		return -EFAULT;
	}

	if (fio->io_wbc && !is_read_io(fio->op))
		wbc_account_cgroup_owner(fio->io_wbc, fio->page, PAGE_SIZE);

	inc_page_count(fio->sbi, is_read_io(fio->op) ?
			__read_io_type(page) : WB_DATA_TYPE(fio->page));

	if (is_read_io(bio_op(bio)))
		f2fs_submit_read_bio(fio->sbi, bio, fio->type);
	else
		f2fs_submit_write_bio(fio->sbi, bio, fio->type);
	return 0;
}

static bool page_is_mergeable(struct f2fs_sb_info *sbi, struct bio *bio,
				block_t last_blkaddr, block_t cur_blkaddr)
{
	if (unlikely(sbi->max_io_bytes &&
			bio->bi_iter.bi_size >= sbi->max_io_bytes))
		return false;
	if (last_blkaddr + 1 != cur_blkaddr)
		return false;
	return bio->bi_bdev == f2fs_target_device(sbi, cur_blkaddr, NULL);
}

static bool io_type_is_mergeable(struct f2fs_bio_info *io,
						struct f2fs_io_info *fio)
{
	if (io->fio.op != fio->op)
		return false;
	return io->fio.op_flags == fio->op_flags;
}

static bool io_is_mergeable(struct f2fs_sb_info *sbi, struct bio *bio,
					struct f2fs_bio_info *io,
					struct f2fs_io_info *fio,
					block_t last_blkaddr,
					block_t cur_blkaddr)
{
	if (F2FS_IO_ALIGNED(sbi) && (fio->type == DATA || fio->type == NODE)) {
		unsigned int filled_blocks =
				F2FS_BYTES_TO_BLK(bio->bi_iter.bi_size);
		unsigned int io_size = F2FS_IO_SIZE(sbi);
		unsigned int left_vecs = bio->bi_max_vecs - bio->bi_vcnt;

		/* IOs in bio is aligned and left space of vectors is not enough */
		if (!(filled_blocks % io_size) && left_vecs < io_size)
			return false;
	}
	if (!page_is_mergeable(sbi, bio, last_blkaddr, cur_blkaddr))
		return false;
	return io_type_is_mergeable(io, fio);
}

static void add_bio_entry(struct f2fs_sb_info *sbi, struct bio *bio,
				struct page *page, enum temp_type temp)
{
	struct f2fs_bio_info *io = sbi->write_io[DATA] + temp;
	struct bio_entry *be;

	be = f2fs_kmem_cache_alloc(bio_entry_slab, GFP_NOFS, true, NULL);
	be->bio = bio;
	bio_get(bio);

	if (bio_add_page(bio, page, PAGE_SIZE, 0) != PAGE_SIZE)
		f2fs_bug_on(sbi, 1);

	f2fs_down_write(&io->bio_list_lock);
	list_add_tail(&be->list, &io->bio_list);
	f2fs_up_write(&io->bio_list_lock);
}

static void del_bio_entry(struct bio_entry *be)
{
	list_del(&be->list);
	kmem_cache_free(bio_entry_slab, be);
}

static int add_ipu_page(struct f2fs_io_info *fio, struct bio **bio,
							struct page *page)
{
	struct f2fs_sb_info *sbi = fio->sbi;
	enum temp_type temp;
	bool found = false;
	int ret = -EAGAIN;

	for (temp = HOT; temp < NR_TEMP_TYPE && !found; temp++) {
		struct f2fs_bio_info *io = sbi->write_io[DATA] + temp;
		struct list_head *head = &io->bio_list;
		struct bio_entry *be;

		f2fs_down_write(&io->bio_list_lock);
		list_for_each_entry(be, head, list) {
			if (be->bio != *bio)
				continue;

			found = true;

			f2fs_bug_on(sbi, !page_is_mergeable(sbi, *bio,
							    *fio->last_block,
							    fio->new_blkaddr));
			if (f2fs_crypt_mergeable_bio(*bio,
					fio->page->mapping->host,
					fio->page->index, fio) &&
			    bio_add_page(*bio, page, PAGE_SIZE, 0) ==
					PAGE_SIZE) {
				ret = 0;
				break;
			}

			/* page can't be merged into bio; submit the bio */
			del_bio_entry(be);
			f2fs_submit_write_bio(sbi, *bio, DATA);
			break;
		}
		f2fs_up_write(&io->bio_list_lock);
	}

	if (ret) {
		bio_put(*bio);
		*bio = NULL;
	}

	return ret;
}

void f2fs_submit_merged_ipu_write(struct f2fs_sb_info *sbi,
					struct bio **bio, struct page *page)
{
	enum temp_type temp;
	bool found = false;
	struct bio *target = bio ? *bio : NULL;

	f2fs_bug_on(sbi, !target && !page);

	for (temp = HOT; temp < NR_TEMP_TYPE && !found; temp++) {
		struct f2fs_bio_info *io = sbi->write_io[DATA] + temp;
		struct list_head *head = &io->bio_list;
		struct bio_entry *be;

		if (list_empty(head))
			continue;

		f2fs_down_read(&io->bio_list_lock);
		list_for_each_entry(be, head, list) {
			if (target)
				found = (target == be->bio);
			else
				found = __has_merged_page(be->bio, NULL,
								page, 0);
			if (found)
				break;
		}
		f2fs_up_read(&io->bio_list_lock);

		if (!found)
			continue;

		found = false;

		f2fs_down_write(&io->bio_list_lock);
		list_for_each_entry(be, head, list) {
			if (target)
				found = (target == be->bio);
			else
				found = __has_merged_page(be->bio, NULL,
								page, 0);
			if (found) {
				target = be->bio;
				del_bio_entry(be);
				break;
			}
		}
		f2fs_up_write(&io->bio_list_lock);
	}

	if (found)
		f2fs_submit_write_bio(sbi, target, DATA);
	if (bio && *bio) {
		bio_put(*bio);
		*bio = NULL;
	}
}

int f2fs_merge_page_bio(struct f2fs_io_info *fio)
{
	struct bio *bio = *fio->bio;
	struct page *page = fio->encrypted_page ?
			fio->encrypted_page : fio->page;

	if (!f2fs_is_valid_blkaddr(fio->sbi, fio->new_blkaddr,
			__is_meta_io(fio) ? META_GENERIC : DATA_GENERIC)) {
		f2fs_handle_error(fio->sbi, ERROR_INVALID_BLKADDR);
		return -EFSCORRUPTED;
	}

	trace_f2fs_submit_page_bio(page, fio);

	if (bio && !page_is_mergeable(fio->sbi, bio, *fio->last_block,
						fio->new_blkaddr))
		f2fs_submit_merged_ipu_write(fio->sbi, &bio, NULL);
alloc_new:
	if (!bio) {
		bio = __bio_alloc(fio, BIO_MAX_VECS);
		f2fs_set_bio_crypt_ctx(bio, fio->page->mapping->host,
				       fio->page->index, fio, GFP_NOIO);

		add_bio_entry(fio->sbi, bio, page, fio->temp);
	} else {
		if (add_ipu_page(fio, &bio, page))
			goto alloc_new;
	}

	if (fio->io_wbc)
		wbc_account_cgroup_owner(fio->io_wbc, fio->page, PAGE_SIZE);

	inc_page_count(fio->sbi, WB_DATA_TYPE(page));

	*fio->last_block = fio->new_blkaddr;
	*fio->bio = bio;

	return 0;
}

void f2fs_submit_page_write(struct f2fs_io_info *fio)
{
	struct f2fs_sb_info *sbi = fio->sbi;
	enum page_type btype = PAGE_TYPE_OF_BIO(fio->type);
	struct f2fs_bio_info *io = sbi->write_io[btype] + fio->temp;
	struct page *bio_page;

	f2fs_bug_on(sbi, is_read_io(fio->op));

	f2fs_down_write(&io->io_rwsem);
next:
	if (fio->in_list) {
		spin_lock(&io->io_lock);
		if (list_empty(&io->io_list)) {
			spin_unlock(&io->io_lock);
			goto out;
		}
		fio = list_first_entry(&io->io_list,
						struct f2fs_io_info, list);
		list_del(&fio->list);
		spin_unlock(&io->io_lock);
	}

	verify_fio_blkaddr(fio);

	if (fio->encrypted_page)
		bio_page = fio->encrypted_page;
	else if (fio->compressed_page)
		bio_page = fio->compressed_page;
	else
		bio_page = fio->page;

	/* set submitted = true as a return value */
	fio->submitted = 1;

	inc_page_count(sbi, WB_DATA_TYPE(bio_page));

	if (io->bio &&
	    (!io_is_mergeable(sbi, io->bio, io, fio, io->last_block_in_bio,
			      fio->new_blkaddr) ||
	     !f2fs_crypt_mergeable_bio(io->bio, fio->page->mapping->host,
				       bio_page->index, fio)))
		__submit_merged_bio(io);
alloc_new:
	if (io->bio == NULL) {
		if (F2FS_IO_ALIGNED(sbi) &&
				(fio->type == DATA || fio->type == NODE) &&
				fio->new_blkaddr & F2FS_IO_SIZE_MASK(sbi)) {
			dec_page_count(sbi, WB_DATA_TYPE(bio_page));
			fio->retry = 1;
			goto skip;
		}
		io->bio = __bio_alloc(fio, BIO_MAX_VECS);
		f2fs_set_bio_crypt_ctx(io->bio, fio->page->mapping->host,
				       bio_page->index, fio, GFP_NOIO);
		io->fio = *fio;
	}

	if (bio_add_page(io->bio, bio_page, PAGE_SIZE, 0) < PAGE_SIZE) {
		__submit_merged_bio(io);
		goto alloc_new;
	}

	if (fio->io_wbc)
		wbc_account_cgroup_owner(fio->io_wbc, fio->page, PAGE_SIZE);

	io->last_block_in_bio = fio->new_blkaddr;

	trace_f2fs_submit_page_write(fio->page, fio);
skip:
	if (fio->in_list)
		goto next;
out:
	if (is_sbi_flag_set(sbi, SBI_IS_SHUTDOWN) ||
				!f2fs_is_checkpoint_ready(sbi))
		__submit_merged_bio(io);
	f2fs_up_write(&io->io_rwsem);
}

static struct bio *f2fs_grab_read_bio(struct inode *inode, block_t blkaddr,
				      unsigned nr_pages, blk_opf_t op_flag,
				      pgoff_t first_idx, bool for_write)
{
	struct f2fs_sb_info *sbi = F2FS_I_SB(inode);
	struct bio *bio;
	struct bio_post_read_ctx *ctx = NULL;
	unsigned int post_read_steps = 0;
	sector_t sector;
	struct block_device *bdev = f2fs_target_device(sbi, blkaddr, &sector);

	bio = bio_alloc_bioset(bdev, bio_max_segs(nr_pages),
			       REQ_OP_READ | op_flag,
			       for_write ? GFP_NOIO : GFP_KERNEL, &f2fs_bioset);
	if (!bio)
		return ERR_PTR(-ENOMEM);
	bio->bi_iter.bi_sector = sector;
	f2fs_set_bio_crypt_ctx(bio, inode, first_idx, NULL, GFP_NOFS);
	bio->bi_end_io = f2fs_read_end_io;

	if (fscrypt_inode_uses_fs_layer_crypto(inode))
		post_read_steps |= STEP_DECRYPT;

	if (f2fs_need_verity(inode, first_idx))
		post_read_steps |= STEP_VERITY;

	/*
	 * STEP_DECOMPRESS is handled specially, since a compressed file might
	 * contain both compressed and uncompressed clusters.  We'll allocate a
	 * bio_post_read_ctx if the file is compressed, but the caller is
	 * responsible for enabling STEP_DECOMPRESS if it's actually needed.
	 */

	if (post_read_steps || f2fs_compressed_file(inode)) {
		/* Due to the mempool, this never fails. */
		ctx = mempool_alloc(bio_post_read_ctx_pool, GFP_NOFS);
		ctx->bio = bio;
		ctx->sbi = sbi;
		ctx->enabled_steps = post_read_steps;
		ctx->fs_blkaddr = blkaddr;
		ctx->decompression_attempted = false;
		bio->bi_private = ctx;
	}
	iostat_alloc_and_bind_ctx(sbi, bio, ctx);

	return bio;
}

/* This can handle encryption stuffs */
static int f2fs_submit_page_read(struct inode *inode, struct page *page,
				 block_t blkaddr, blk_opf_t op_flags,
				 bool for_write)
{
	struct f2fs_sb_info *sbi = F2FS_I_SB(inode);
	struct bio *bio;

	bio = f2fs_grab_read_bio(inode, blkaddr, 1, op_flags,
					page->index, for_write);
	if (IS_ERR(bio))
		return PTR_ERR(bio);

	/* wait for GCed page writeback via META_MAPPING */
	f2fs_wait_on_block_writeback(inode, blkaddr);

	if (bio_add_page(bio, page, PAGE_SIZE, 0) < PAGE_SIZE) {
		bio_put(bio);
		return -EFAULT;
	}
	inc_page_count(sbi, F2FS_RD_DATA);
	f2fs_update_iostat(sbi, NULL, FS_DATA_READ_IO, F2FS_BLKSIZE);
	f2fs_submit_read_bio(sbi, bio, DATA);
	return 0;
}

static void __set_data_blkaddr(struct dnode_of_data *dn)
{
	struct f2fs_node *rn = F2FS_NODE(dn->node_page);
	__le32 *addr_array;
	int base = 0;

	if (IS_INODE(dn->node_page) && f2fs_has_extra_attr(dn->inode))
		base = get_extra_isize(dn->inode);

	/* Get physical address of data block */
	addr_array = blkaddr_in_node(rn);
	addr_array[base + dn->ofs_in_node] = cpu_to_le32(dn->data_blkaddr);
}

/*
 * Lock ordering for the change of data block address:
 * ->data_page
 *  ->node_page
 *    update block addresses in the node page
 */
void f2fs_set_data_blkaddr(struct dnode_of_data *dn)
{
	f2fs_wait_on_page_writeback(dn->node_page, NODE, true, true);
	__set_data_blkaddr(dn);
	if (set_page_dirty(dn->node_page))
		dn->node_changed = true;
}

void f2fs_update_data_blkaddr(struct dnode_of_data *dn, block_t blkaddr)
{
	dn->data_blkaddr = blkaddr;
	f2fs_set_data_blkaddr(dn);
	f2fs_update_read_extent_cache(dn);
}

/* dn->ofs_in_node will be returned with up-to-date last block pointer */
int f2fs_reserve_new_blocks(struct dnode_of_data *dn, blkcnt_t count)
{
	struct f2fs_sb_info *sbi = F2FS_I_SB(dn->inode);
	int err;

	if (!count)
		return 0;

	if (unlikely(is_inode_flag_set(dn->inode, FI_NO_ALLOC)))
		return -EPERM;
	if (unlikely((err = inc_valid_block_count(sbi, dn->inode, &count))))
		return err;

	trace_f2fs_reserve_new_blocks(dn->inode, dn->nid,
						dn->ofs_in_node, count);

	f2fs_wait_on_page_writeback(dn->node_page, NODE, true, true);

	for (; count > 0; dn->ofs_in_node++) {
		block_t blkaddr = f2fs_data_blkaddr(dn);

		if (blkaddr == NULL_ADDR) {
			dn->data_blkaddr = NEW_ADDR;
			__set_data_blkaddr(dn);
			count--;
		}
	}

	if (set_page_dirty(dn->node_page))
		dn->node_changed = true;
	return 0;
}

/* Should keep dn->ofs_in_node unchanged */
int f2fs_reserve_new_block(struct dnode_of_data *dn)
{
	unsigned int ofs_in_node = dn->ofs_in_node;
	int ret;

	ret = f2fs_reserve_new_blocks(dn, 1);
	dn->ofs_in_node = ofs_in_node;
	return ret;
}

int f2fs_reserve_block(struct dnode_of_data *dn, pgoff_t index)
{
	bool need_put = dn->inode_page ? false : true;
	int err;

	err = f2fs_get_dnode_of_data(dn, index, ALLOC_NODE);
	if (err)
		return err;

	if (dn->data_blkaddr == NULL_ADDR)
		err = f2fs_reserve_new_block(dn);
	if (err || need_put)
		f2fs_put_dnode(dn);
	return err;
}

struct page *f2fs_get_read_data_page(struct inode *inode, pgoff_t index,
				     blk_opf_t op_flags, bool for_write,
				     pgoff_t *next_pgofs)
{
	struct address_space *mapping = inode->i_mapping;
	struct dnode_of_data dn;
	struct page *page;
	int err;

	page = f2fs_grab_cache_page(mapping, index, for_write);
	if (!page)
		return ERR_PTR(-ENOMEM);

	if (f2fs_lookup_read_extent_cache_block(inode, index,
						&dn.data_blkaddr)) {
		if (!f2fs_is_valid_blkaddr(F2FS_I_SB(inode), dn.data_blkaddr,
						DATA_GENERIC_ENHANCE_READ)) {
			err = -EFSCORRUPTED;
			f2fs_handle_error(F2FS_I_SB(inode),
						ERROR_INVALID_BLKADDR);
			goto put_err;
		}
		goto got_it;
	}

	set_new_dnode(&dn, inode, NULL, NULL, 0);
	err = f2fs_get_dnode_of_data(&dn, index, LOOKUP_NODE);
	if (err) {
		if (err == -ENOENT && next_pgofs)
			*next_pgofs = f2fs_get_next_page_offset(&dn, index);
		goto put_err;
	}
	f2fs_put_dnode(&dn);

	if (unlikely(dn.data_blkaddr == NULL_ADDR)) {
		err = -ENOENT;
		if (next_pgofs)
			*next_pgofs = index + 1;
		goto put_err;
	}
	if (dn.data_blkaddr != NEW_ADDR &&
			!f2fs_is_valid_blkaddr(F2FS_I_SB(inode),
						dn.data_blkaddr,
						DATA_GENERIC_ENHANCE)) {
		err = -EFSCORRUPTED;
		f2fs_handle_error(F2FS_I_SB(inode),
					ERROR_INVALID_BLKADDR);
		goto put_err;
	}
got_it:
	if (PageUptodate(page)) {
		unlock_page(page);
		return page;
	}

	/*
	 * A new dentry page is allocated but not able to be written, since its
	 * new inode page couldn't be allocated due to -ENOSPC.
	 * In such the case, its blkaddr can be remained as NEW_ADDR.
	 * see, f2fs_add_link -> f2fs_get_new_data_page ->
	 * f2fs_init_inode_metadata.
	 */
	if (dn.data_blkaddr == NEW_ADDR) {
		zero_user_segment(page, 0, PAGE_SIZE);
		if (!PageUptodate(page))
			SetPageUptodate(page);
		unlock_page(page);
		return page;
	}

	err = f2fs_submit_page_read(inode, page, dn.data_blkaddr,
						op_flags, for_write);
	if (err)
		goto put_err;
	return page;

put_err:
	f2fs_put_page(page, 1);
	return ERR_PTR(err);
}

struct page *f2fs_find_data_page(struct inode *inode, pgoff_t index,
					pgoff_t *next_pgofs)
{
	struct address_space *mapping = inode->i_mapping;
	struct page *page;

	page = find_get_page(mapping, index);
	if (page && PageUptodate(page))
		return page;
	f2fs_put_page(page, 0);

	page = f2fs_get_read_data_page(inode, index, 0, false, next_pgofs);
	if (IS_ERR(page))
		return page;

	if (PageUptodate(page))
		return page;

	wait_on_page_locked(page);
	if (unlikely(!PageUptodate(page))) {
		f2fs_put_page(page, 0);
		return ERR_PTR(-EIO);
	}
	return page;
}

/*
 * If it tries to access a hole, return an error.
 * Because, the callers, functions in dir.c and GC, should be able to know
 * whether this page exists or not.
 */
struct page *f2fs_get_lock_data_page(struct inode *inode, pgoff_t index,
							bool for_write)
{
	struct address_space *mapping = inode->i_mapping;
	struct page *page;
repeat:
	page = f2fs_get_read_data_page(inode, index, 0, for_write, NULL);
	if (IS_ERR(page))
		return page;

	/* wait for read completion */
	lock_page(page);
	if (unlikely(page->mapping != mapping)) {
		f2fs_put_page(page, 1);
		goto repeat;
	}
	if (unlikely(!PageUptodate(page))) {
		f2fs_put_page(page, 1);
		return ERR_PTR(-EIO);
	}
	return page;
}

/*
 * Caller ensures that this data page is never allocated.
 * A new zero-filled data page is allocated in the page cache.
 *
 * Also, caller should grab and release a rwsem by calling f2fs_lock_op() and
 * f2fs_unlock_op().
 * Note that, ipage is set only by make_empty_dir, and if any error occur,
 * ipage should be released by this function.
 */
struct page *f2fs_get_new_data_page(struct inode *inode,
		struct page *ipage, pgoff_t index, bool new_i_size)
{
	struct address_space *mapping = inode->i_mapping;
	struct page *page;
	struct dnode_of_data dn;
	int err;

	page = f2fs_grab_cache_page(mapping, index, true);
	if (!page) {
		/*
		 * before exiting, we should make sure ipage will be released
		 * if any error occur.
		 */
		f2fs_put_page(ipage, 1);
		return ERR_PTR(-ENOMEM);
	}

	set_new_dnode(&dn, inode, ipage, NULL, 0);
	err = f2fs_reserve_block(&dn, index);
	if (err) {
		f2fs_put_page(page, 1);
		return ERR_PTR(err);
	}
	if (!ipage)
		f2fs_put_dnode(&dn);

	if (PageUptodate(page))
		goto got_it;

	if (dn.data_blkaddr == NEW_ADDR) {
		zero_user_segment(page, 0, PAGE_SIZE);
		if (!PageUptodate(page))
			SetPageUptodate(page);
	} else {
		f2fs_put_page(page, 1);

		/* if ipage exists, blkaddr should be NEW_ADDR */
		f2fs_bug_on(F2FS_I_SB(inode), ipage);
		page = f2fs_get_lock_data_page(inode, index, true);
		if (IS_ERR(page))
			return page;
	}
got_it:
	if (new_i_size && i_size_read(inode) <
				((loff_t)(index + 1) << PAGE_SHIFT))
		f2fs_i_size_write(inode, ((loff_t)(index + 1) << PAGE_SHIFT));
	return page;
}

static int __allocate_data_block(struct dnode_of_data *dn, int seg_type)
{
	struct f2fs_sb_info *sbi = F2FS_I_SB(dn->inode);
	struct f2fs_summary sum;
	struct node_info ni;
	block_t old_blkaddr;
	blkcnt_t count = 1;
	int err;

	if (unlikely(is_inode_flag_set(dn->inode, FI_NO_ALLOC)))
		return -EPERM;

	err = f2fs_get_node_info(sbi, dn->nid, &ni, false);
	if (err)
		return err;

	dn->data_blkaddr = f2fs_data_blkaddr(dn);
	if (dn->data_blkaddr == NULL_ADDR) {
		err = inc_valid_block_count(sbi, dn->inode, &count);
		if (unlikely(err))
			return err;
	}

	set_summary(&sum, dn->nid, dn->ofs_in_node, ni.version);
	old_blkaddr = dn->data_blkaddr;
	f2fs_allocate_data_block(sbi, NULL, old_blkaddr, &dn->data_blkaddr,
				&sum, seg_type, NULL);
	if (GET_SEGNO(sbi, old_blkaddr) != NULL_SEGNO) {
		invalidate_mapping_pages(META_MAPPING(sbi),
					old_blkaddr, old_blkaddr);
		f2fs_invalidate_compress_page(sbi, old_blkaddr);
	}
	f2fs_update_data_blkaddr(dn, dn->data_blkaddr);
	return 0;
}

static void f2fs_map_lock(struct f2fs_sb_info *sbi, int flag)
{
	if (flag == F2FS_GET_BLOCK_PRE_AIO)
		f2fs_down_read(&sbi->node_change);
	else
		f2fs_lock_op(sbi);
}

static void f2fs_map_unlock(struct f2fs_sb_info *sbi, int flag)
{
	if (flag == F2FS_GET_BLOCK_PRE_AIO)
		f2fs_up_read(&sbi->node_change);
	else
		f2fs_unlock_op(sbi);
}

int f2fs_get_block_locked(struct dnode_of_data *dn, pgoff_t index)
{
	struct f2fs_sb_info *sbi = F2FS_I_SB(dn->inode);
	int err = 0;

	f2fs_map_lock(sbi, F2FS_GET_BLOCK_PRE_AIO);
	if (!f2fs_lookup_read_extent_cache_block(dn->inode, index,
						&dn->data_blkaddr))
		err = f2fs_reserve_block(dn, index);
	f2fs_map_unlock(sbi, F2FS_GET_BLOCK_PRE_AIO);

	return err;
}

static int f2fs_map_no_dnode(struct inode *inode,
		struct f2fs_map_blocks *map, struct dnode_of_data *dn,
		pgoff_t pgoff)
{
	struct f2fs_sb_info *sbi = F2FS_I_SB(inode);

	/*
	 * There is one exceptional case that read_node_page() may return
	 * -ENOENT due to filesystem has been shutdown or cp_error, return
	 * -EIO in that case.
	 */
	if (map->m_may_create &&
	    (is_sbi_flag_set(sbi, SBI_IS_SHUTDOWN) || f2fs_cp_error(sbi)))
		return -EIO;

	if (map->m_next_pgofs)
		*map->m_next_pgofs = f2fs_get_next_page_offset(dn, pgoff);
	if (map->m_next_extent)
		*map->m_next_extent = f2fs_get_next_page_offset(dn, pgoff);
	return 0;
}

static bool f2fs_map_blocks_cached(struct inode *inode,
		struct f2fs_map_blocks *map, int flag)
{
	struct f2fs_sb_info *sbi = F2FS_I_SB(inode);
	unsigned int maxblocks = map->m_len;
	pgoff_t pgoff = (pgoff_t)map->m_lblk;
	struct extent_info ei = {};

	if (!f2fs_lookup_read_extent_cache(inode, pgoff, &ei))
		return false;

	map->m_pblk = ei.blk + pgoff - ei.fofs;
	map->m_len = min((pgoff_t)maxblocks, ei.fofs + ei.len - pgoff);
	map->m_flags = F2FS_MAP_MAPPED;
	if (map->m_next_extent)
		*map->m_next_extent = pgoff + map->m_len;

	/* for hardware encryption, but to avoid potential issue in future */
	if (flag == F2FS_GET_BLOCK_DIO)
		f2fs_wait_on_block_writeback_range(inode,
					map->m_pblk, map->m_len);

	if (f2fs_allow_multi_device_dio(sbi, flag)) {
		int bidx = f2fs_target_device_index(sbi, map->m_pblk);
		struct f2fs_dev_info *dev = &sbi->devs[bidx];

		map->m_bdev = dev->bdev;
		map->m_pblk -= dev->start_blk;
		map->m_len = min(map->m_len, dev->end_blk + 1 - map->m_pblk);
	} else {
		map->m_bdev = inode->i_sb->s_bdev;
	}
	return true;
}

/*
 * f2fs_map_blocks() tries to find or build mapping relationship which
 * maps continuous logical blocks to physical blocks, and return such
 * info via f2fs_map_blocks structure.
 */
int f2fs_map_blocks(struct inode *inode, struct f2fs_map_blocks *map, int flag)
{
	unsigned int maxblocks = map->m_len;
	struct dnode_of_data dn;
	struct f2fs_sb_info *sbi = F2FS_I_SB(inode);
	int mode = map->m_may_create ? ALLOC_NODE : LOOKUP_NODE;
	pgoff_t pgofs, end_offset, end;
	int err = 0, ofs = 1;
	unsigned int ofs_in_node, last_ofs_in_node;
	blkcnt_t prealloc;
	block_t blkaddr;
	unsigned int start_pgofs;
	int bidx = 0;
	bool is_hole;

	if (!maxblocks)
		return 0;

	if (!map->m_may_create && f2fs_map_blocks_cached(inode, map, flag))
		goto out;

	map->m_bdev = inode->i_sb->s_bdev;
	map->m_multidev_dio =
		f2fs_allow_multi_device_dio(F2FS_I_SB(inode), flag);

	map->m_len = 0;
	map->m_flags = 0;

	/* it only supports block size == page size */
	pgofs =	(pgoff_t)map->m_lblk;
	end = pgofs + maxblocks;

next_dnode:
	if (map->m_may_create)
		f2fs_map_lock(sbi, flag);

	/* When reading holes, we need its node page */
	set_new_dnode(&dn, inode, NULL, NULL, 0);
	err = f2fs_get_dnode_of_data(&dn, pgofs, mode);
	if (err) {
		if (flag == F2FS_GET_BLOCK_BMAP)
			map->m_pblk = 0;
		if (err == -ENOENT)
			err = f2fs_map_no_dnode(inode, map, &dn, pgofs);
		goto unlock_out;
	}

	start_pgofs = pgofs;
	prealloc = 0;
	last_ofs_in_node = ofs_in_node = dn.ofs_in_node;
	end_offset = ADDRS_PER_PAGE(dn.node_page, inode);

next_block:
	blkaddr = f2fs_data_blkaddr(&dn);
	is_hole = !__is_valid_data_blkaddr(blkaddr);
	if (!is_hole &&
	    !f2fs_is_valid_blkaddr(sbi, blkaddr, DATA_GENERIC_ENHANCE)) {
		err = -EFSCORRUPTED;
		f2fs_handle_error(sbi, ERROR_INVALID_BLKADDR);
		goto sync_out;
	}

	/* use out-place-update for direct IO under LFS mode */
	if (map->m_may_create &&
	    (is_hole || (f2fs_lfs_mode(sbi) && flag == F2FS_GET_BLOCK_DIO))) {
		if (unlikely(f2fs_cp_error(sbi))) {
			err = -EIO;
			goto sync_out;
		}

		switch (flag) {
		case F2FS_GET_BLOCK_PRE_AIO:
			if (blkaddr == NULL_ADDR) {
				prealloc++;
				last_ofs_in_node = dn.ofs_in_node;
			}
			break;
		case F2FS_GET_BLOCK_PRE_DIO:
		case F2FS_GET_BLOCK_DIO:
			err = __allocate_data_block(&dn, map->m_seg_type);
			if (err)
				goto sync_out;
			if (flag == F2FS_GET_BLOCK_PRE_DIO)
				file_need_truncate(inode);
			set_inode_flag(inode, FI_APPEND_WRITE);
			break;
		default:
			WARN_ON_ONCE(1);
			err = -EIO;
			goto sync_out;
		}

		blkaddr = dn.data_blkaddr;
		if (is_hole)
			map->m_flags |= F2FS_MAP_NEW;
	} else if (is_hole) {
		if (f2fs_compressed_file(inode) &&
		    f2fs_sanity_check_cluster(&dn) &&
		    (flag != F2FS_GET_BLOCK_FIEMAP ||
		     IS_ENABLED(CONFIG_F2FS_CHECK_FS))) {
			err = -EFSCORRUPTED;
			f2fs_handle_error(sbi,
					ERROR_CORRUPTED_CLUSTER);
			goto sync_out;
		}

		switch (flag) {
		case F2FS_GET_BLOCK_PRECACHE:
			goto sync_out;
		case F2FS_GET_BLOCK_BMAP:
			map->m_pblk = 0;
			goto sync_out;
		case F2FS_GET_BLOCK_FIEMAP:
			if (blkaddr == NULL_ADDR) {
				if (map->m_next_pgofs)
					*map->m_next_pgofs = pgofs + 1;
				goto sync_out;
			}
			break;
		default:
			/* for defragment case */
			if (map->m_next_pgofs)
				*map->m_next_pgofs = pgofs + 1;
			goto sync_out;
		}
	}

	if (flag == F2FS_GET_BLOCK_PRE_AIO)
		goto skip;

	if (map->m_multidev_dio)
		bidx = f2fs_target_device_index(sbi, blkaddr);

	if (map->m_len == 0) {
		/* reserved delalloc block should be mapped for fiemap. */
		if (blkaddr == NEW_ADDR)
			map->m_flags |= F2FS_MAP_DELALLOC;
		map->m_flags |= F2FS_MAP_MAPPED;

		map->m_pblk = blkaddr;
		map->m_len = 1;

		if (map->m_multidev_dio)
			map->m_bdev = FDEV(bidx).bdev;
	} else if ((map->m_pblk != NEW_ADDR &&
			blkaddr == (map->m_pblk + ofs)) ||
			(map->m_pblk == NEW_ADDR && blkaddr == NEW_ADDR) ||
			flag == F2FS_GET_BLOCK_PRE_DIO) {
		if (map->m_multidev_dio && map->m_bdev != FDEV(bidx).bdev)
			goto sync_out;
		ofs++;
		map->m_len++;
	} else {
		goto sync_out;
	}

skip:
	dn.ofs_in_node++;
	pgofs++;

	/* preallocate blocks in batch for one dnode page */
	if (flag == F2FS_GET_BLOCK_PRE_AIO &&
			(pgofs == end || dn.ofs_in_node == end_offset)) {

		dn.ofs_in_node = ofs_in_node;
		err = f2fs_reserve_new_blocks(&dn, prealloc);
		if (err)
			goto sync_out;

		map->m_len += dn.ofs_in_node - ofs_in_node;
		if (prealloc && dn.ofs_in_node != last_ofs_in_node + 1) {
			err = -ENOSPC;
			goto sync_out;
		}
		dn.ofs_in_node = end_offset;
	}

	if (pgofs >= end)
		goto sync_out;
	else if (dn.ofs_in_node < end_offset)
		goto next_block;

	if (flag == F2FS_GET_BLOCK_PRECACHE) {
		if (map->m_flags & F2FS_MAP_MAPPED) {
			unsigned int ofs = start_pgofs - map->m_lblk;

			f2fs_update_read_extent_cache_range(&dn,
				start_pgofs, map->m_pblk + ofs,
				map->m_len - ofs);
		}
	}

	f2fs_put_dnode(&dn);

	if (map->m_may_create) {
		f2fs_map_unlock(sbi, flag);
		f2fs_balance_fs(sbi, dn.node_changed);
	}
	goto next_dnode;

sync_out:

	if (flag == F2FS_GET_BLOCK_DIO && map->m_flags & F2FS_MAP_MAPPED) {
		/*
		 * for hardware encryption, but to avoid potential issue
		 * in future
		 */
		f2fs_wait_on_block_writeback_range(inode,
						map->m_pblk, map->m_len);

		if (map->m_multidev_dio) {
			block_t blk_addr = map->m_pblk;

			bidx = f2fs_target_device_index(sbi, map->m_pblk);

			map->m_bdev = FDEV(bidx).bdev;
			map->m_pblk -= FDEV(bidx).start_blk;

			if (map->m_may_create)
				f2fs_update_device_state(sbi, inode->i_ino,
							blk_addr, map->m_len);

			f2fs_bug_on(sbi, blk_addr + map->m_len >
						FDEV(bidx).end_blk + 1);
		}
	}

	if (flag == F2FS_GET_BLOCK_PRECACHE) {
		if (map->m_flags & F2FS_MAP_MAPPED) {
			unsigned int ofs = start_pgofs - map->m_lblk;

			f2fs_update_read_extent_cache_range(&dn,
				start_pgofs, map->m_pblk + ofs,
				map->m_len - ofs);
		}
		if (map->m_next_extent)
			*map->m_next_extent = pgofs + 1;
	}
	f2fs_put_dnode(&dn);
unlock_out:
	if (map->m_may_create) {
		f2fs_map_unlock(sbi, flag);
		f2fs_balance_fs(sbi, dn.node_changed);
	}
out:
	trace_f2fs_map_blocks(inode, map, flag, err);
	return err;
}

bool f2fs_overwrite_io(struct inode *inode, loff_t pos, size_t len)
{
	struct f2fs_map_blocks map;
	block_t last_lblk;
	int err;

	if (pos + len > i_size_read(inode))
		return false;

	map.m_lblk = F2FS_BYTES_TO_BLK(pos);
	map.m_next_pgofs = NULL;
	map.m_next_extent = NULL;
	map.m_seg_type = NO_CHECK_TYPE;
	map.m_may_create = false;
	last_lblk = F2FS_BLK_ALIGN(pos + len);

	while (map.m_lblk < last_lblk) {
		map.m_len = last_lblk - map.m_lblk;
		err = f2fs_map_blocks(inode, &map, F2FS_GET_BLOCK_DEFAULT);
		if (err || map.m_len == 0)
			return false;
		map.m_lblk += map.m_len;
	}
	return true;
}

static inline u64 bytes_to_blks(struct inode *inode, u64 bytes)
{
	return (bytes >> inode->i_blkbits);
}

static inline u64 blks_to_bytes(struct inode *inode, u64 blks)
{
	return (blks << inode->i_blkbits);
}

static int f2fs_xattr_fiemap(struct inode *inode,
				struct fiemap_extent_info *fieinfo)
{
	struct f2fs_sb_info *sbi = F2FS_I_SB(inode);
	struct page *page;
	struct node_info ni;
	__u64 phys = 0, len;
	__u32 flags;
	nid_t xnid = F2FS_I(inode)->i_xattr_nid;
	int err = 0;

	if (f2fs_has_inline_xattr(inode)) {
		int offset;

		page = f2fs_grab_cache_page(NODE_MAPPING(sbi),
						inode->i_ino, false);
		if (!page)
			return -ENOMEM;

		err = f2fs_get_node_info(sbi, inode->i_ino, &ni, false);
		if (err) {
			f2fs_put_page(page, 1);
			return err;
		}

		phys = blks_to_bytes(inode, ni.blk_addr);
		offset = offsetof(struct f2fs_inode, i_addr) +
					sizeof(__le32) * (DEF_ADDRS_PER_INODE -
					get_inline_xattr_addrs(inode));

		phys += offset;
		len = inline_xattr_size(inode);

		f2fs_put_page(page, 1);

		flags = FIEMAP_EXTENT_DATA_INLINE | FIEMAP_EXTENT_NOT_ALIGNED;

		if (!xnid)
			flags |= FIEMAP_EXTENT_LAST;

		err = fiemap_fill_next_extent(fieinfo, 0, phys, len, flags);
		trace_f2fs_fiemap(inode, 0, phys, len, flags, err);
		if (err)
			return err;
	}

	if (xnid) {
		page = f2fs_grab_cache_page(NODE_MAPPING(sbi), xnid, false);
		if (!page)
			return -ENOMEM;

		err = f2fs_get_node_info(sbi, xnid, &ni, false);
		if (err) {
			f2fs_put_page(page, 1);
			return err;
		}

		phys = blks_to_bytes(inode, ni.blk_addr);
		len = inode->i_sb->s_blocksize;

		f2fs_put_page(page, 1);

		flags = FIEMAP_EXTENT_LAST;
	}

	if (phys) {
		err = fiemap_fill_next_extent(fieinfo, 0, phys, len, flags);
		trace_f2fs_fiemap(inode, 0, phys, len, flags, err);
	}

	return (err < 0 ? err : 0);
}

static loff_t max_inode_blocks(struct inode *inode)
{
	loff_t result = ADDRS_PER_INODE(inode);
	loff_t leaf_count = ADDRS_PER_BLOCK(inode);

	/* two direct node blocks */
	result += (leaf_count * 2);

	/* two indirect node blocks */
	leaf_count *= NIDS_PER_BLOCK;
	result += (leaf_count * 2);

	/* one double indirect node block */
	leaf_count *= NIDS_PER_BLOCK;
	result += leaf_count;

	return result;
}

int f2fs_fiemap(struct inode *inode, struct fiemap_extent_info *fieinfo,
		u64 start, u64 len)
{
	struct f2fs_map_blocks map;
	sector_t start_blk, last_blk;
	pgoff_t next_pgofs;
	u64 logical = 0, phys = 0, size = 0;
	u32 flags = 0;
	int ret = 0;
	bool compr_cluster = false, compr_appended;
	unsigned int cluster_size = F2FS_I(inode)->i_cluster_size;
	unsigned int count_in_cluster = 0;
	loff_t maxbytes;

	if (fieinfo->fi_flags & FIEMAP_FLAG_CACHE) {
		ret = f2fs_precache_extents(inode);
		if (ret)
			return ret;
	}

	ret = fiemap_prep(inode, fieinfo, start, &len, FIEMAP_FLAG_XATTR);
	if (ret)
		return ret;

	inode_lock(inode);

	maxbytes = max_file_blocks(inode) << F2FS_BLKSIZE_BITS;
	if (start > maxbytes) {
		ret = -EFBIG;
		goto out;
	}

	if (len > maxbytes || (maxbytes - len) < start)
		len = maxbytes - start;

	if (fieinfo->fi_flags & FIEMAP_FLAG_XATTR) {
		ret = f2fs_xattr_fiemap(inode, fieinfo);
		goto out;
	}

	if (f2fs_has_inline_data(inode) || f2fs_has_inline_dentry(inode)) {
		ret = f2fs_inline_data_fiemap(inode, fieinfo, start, len);
		if (ret != -EAGAIN)
			goto out;
	}

	if (bytes_to_blks(inode, len) == 0)
		len = blks_to_bytes(inode, 1);

	start_blk = bytes_to_blks(inode, start);
	last_blk = bytes_to_blks(inode, start + len - 1);

next:
	memset(&map, 0, sizeof(map));
	map.m_lblk = start_blk;
	map.m_len = bytes_to_blks(inode, len);
	map.m_next_pgofs = &next_pgofs;
	map.m_seg_type = NO_CHECK_TYPE;

	if (compr_cluster) {
		map.m_lblk += 1;
		map.m_len = cluster_size - count_in_cluster;
	}

	ret = f2fs_map_blocks(inode, &map, F2FS_GET_BLOCK_FIEMAP);
	if (ret)
		goto out;

	/* HOLE */
	if (!compr_cluster && !(map.m_flags & F2FS_MAP_FLAGS)) {
		start_blk = next_pgofs;

		if (blks_to_bytes(inode, start_blk) < blks_to_bytes(inode,
						max_inode_blocks(inode)))
			goto prep_next;

		flags |= FIEMAP_EXTENT_LAST;
	}

	compr_appended = false;
	/* In a case of compressed cluster, append this to the last extent */
	if (compr_cluster && ((map.m_flags & F2FS_MAP_DELALLOC) ||
			!(map.m_flags & F2FS_MAP_FLAGS))) {
		compr_appended = true;
		goto skip_fill;
	}

	if (size) {
		flags |= FIEMAP_EXTENT_MERGED;
		if (IS_ENCRYPTED(inode))
			flags |= FIEMAP_EXTENT_DATA_ENCRYPTED;

		ret = fiemap_fill_next_extent(fieinfo, logical,
				phys, size, flags);
		trace_f2fs_fiemap(inode, logical, phys, size, flags, ret);
		if (ret)
			goto out;
		size = 0;
	}

	if (start_blk > last_blk)
		goto out;

skip_fill:
	if (map.m_pblk == COMPRESS_ADDR) {
		compr_cluster = true;
		count_in_cluster = 1;
	} else if (compr_appended) {
		unsigned int appended_blks = cluster_size -
						count_in_cluster + 1;
		size += blks_to_bytes(inode, appended_blks);
		start_blk += appended_blks;
		compr_cluster = false;
	} else {
		logical = blks_to_bytes(inode, start_blk);
		phys = __is_valid_data_blkaddr(map.m_pblk) ?
			blks_to_bytes(inode, map.m_pblk) : 0;
		size = blks_to_bytes(inode, map.m_len);
		flags = 0;

		if (compr_cluster) {
			flags = FIEMAP_EXTENT_ENCODED;
			count_in_cluster += map.m_len;
			if (count_in_cluster == cluster_size) {
				compr_cluster = false;
				size += blks_to_bytes(inode, 1);
			}
		} else if (map.m_flags & F2FS_MAP_DELALLOC) {
			flags = FIEMAP_EXTENT_UNWRITTEN;
		}

		start_blk += bytes_to_blks(inode, size);
	}

prep_next:
	cond_resched();
	if (fatal_signal_pending(current))
		ret = -EINTR;
	else
		goto next;
out:
	if (ret == 1)
		ret = 0;

	inode_unlock(inode);
	return ret;
}

static inline loff_t f2fs_readpage_limit(struct inode *inode)
{
	if (IS_ENABLED(CONFIG_FS_VERITY) && IS_VERITY(inode))
		return inode->i_sb->s_maxbytes;

	return i_size_read(inode);
}

static int f2fs_read_single_page(struct inode *inode, struct page *page,
					unsigned nr_pages,
					struct f2fs_map_blocks *map,
					struct bio **bio_ret,
					sector_t *last_block_in_bio,
					bool is_readahead)
{
	struct bio *bio = *bio_ret;
	const unsigned blocksize = blks_to_bytes(inode, 1);
	sector_t block_in_file;
	sector_t last_block;
	sector_t last_block_in_file;
	sector_t block_nr;
	int ret = 0;

	block_in_file = (sector_t)page_index(page);
	last_block = block_in_file + nr_pages;
	last_block_in_file = bytes_to_blks(inode,
			f2fs_readpage_limit(inode) + blocksize - 1);
	if (last_block > last_block_in_file)
		last_block = last_block_in_file;

	/* just zeroing out page which is beyond EOF */
	if (block_in_file >= last_block)
		goto zero_out;
	/*
	 * Map blocks using the previous result first.
	 */
	if ((map->m_flags & F2FS_MAP_MAPPED) &&
			block_in_file > map->m_lblk &&
			block_in_file < (map->m_lblk + map->m_len))
		goto got_it;

	/*
	 * Then do more f2fs_map_blocks() calls until we are
	 * done with this page.
	 */
	map->m_lblk = block_in_file;
	map->m_len = last_block - block_in_file;

	ret = f2fs_map_blocks(inode, map, F2FS_GET_BLOCK_DEFAULT);
	if (ret)
		goto out;
got_it:
	if ((map->m_flags & F2FS_MAP_MAPPED)) {
		block_nr = map->m_pblk + block_in_file - map->m_lblk;
		SetPageMappedToDisk(page);

		if (!f2fs_is_valid_blkaddr(F2FS_I_SB(inode), block_nr,
						DATA_GENERIC_ENHANCE_READ)) {
			ret = -EFSCORRUPTED;
			f2fs_handle_error(F2FS_I_SB(inode),
						ERROR_INVALID_BLKADDR);
			goto out;
		}
	} else {
zero_out:
		zero_user_segment(page, 0, PAGE_SIZE);
		if (f2fs_need_verity(inode, page->index) &&
		    !fsverity_verify_page(page)) {
			ret = -EIO;
			goto out;
		}
		if (!PageUptodate(page))
			SetPageUptodate(page);
		unlock_page(page);
		goto out;
	}

	/*
	 * This page will go to BIO.  Do we need to send this
	 * BIO off first?
	 */
	if (bio && (!page_is_mergeable(F2FS_I_SB(inode), bio,
				       *last_block_in_bio, block_nr) ||
		    !f2fs_crypt_mergeable_bio(bio, inode, page->index, NULL))) {
submit_and_realloc:
		f2fs_submit_read_bio(F2FS_I_SB(inode), bio, DATA);
		bio = NULL;
	}
	if (bio == NULL) {
		bio = f2fs_grab_read_bio(inode, block_nr, nr_pages,
				is_readahead ? REQ_RAHEAD : 0, page->index,
				false);
		if (IS_ERR(bio)) {
			ret = PTR_ERR(bio);
			bio = NULL;
			goto out;
		}
	}

	/*
	 * If the page is under writeback, we need to wait for
	 * its completion to see the correct decrypted data.
	 */
	f2fs_wait_on_block_writeback(inode, block_nr);

	if (bio_add_page(bio, page, blocksize, 0) < blocksize)
		goto submit_and_realloc;

	inc_page_count(F2FS_I_SB(inode), F2FS_RD_DATA);
	f2fs_update_iostat(F2FS_I_SB(inode), NULL, FS_DATA_READ_IO,
							F2FS_BLKSIZE);
	*last_block_in_bio = block_nr;
	goto out;
out:
	*bio_ret = bio;
	return ret;
}

#ifdef CONFIG_F2FS_FS_COMPRESSION
int f2fs_read_multi_pages(struct compress_ctx *cc, struct bio **bio_ret,
				unsigned nr_pages, sector_t *last_block_in_bio,
				bool is_readahead, bool for_write)
{
	struct dnode_of_data dn;
	struct inode *inode = cc->inode;
	struct f2fs_sb_info *sbi = F2FS_I_SB(inode);
	struct bio *bio = *bio_ret;
	unsigned int start_idx = cc->cluster_idx << cc->log_cluster_size;
	sector_t last_block_in_file;
	const unsigned blocksize = blks_to_bytes(inode, 1);
	struct decompress_io_ctx *dic = NULL;
	struct extent_info ei = {};
	bool from_dnode = true;
	int i;
	int ret = 0;

	f2fs_bug_on(sbi, f2fs_cluster_is_empty(cc));

	last_block_in_file = bytes_to_blks(inode,
			f2fs_readpage_limit(inode) + blocksize - 1);

	/* get rid of pages beyond EOF */
	for (i = 0; i < cc->cluster_size; i++) {
		struct page *page = cc->rpages[i];

		if (!page)
			continue;
		if ((sector_t)page->index >= last_block_in_file) {
			zero_user_segment(page, 0, PAGE_SIZE);
			if (!PageUptodate(page))
				SetPageUptodate(page);
		} else if (!PageUptodate(page)) {
			continue;
		}
		unlock_page(page);
		if (for_write)
			put_page(page);
		cc->rpages[i] = NULL;
		cc->nr_rpages--;
	}

	/* we are done since all pages are beyond EOF */
	if (f2fs_cluster_is_empty(cc))
		goto out;

	if (f2fs_lookup_read_extent_cache(inode, start_idx, &ei))
		from_dnode = false;

	if (!from_dnode)
		goto skip_reading_dnode;

	set_new_dnode(&dn, inode, NULL, NULL, 0);
	ret = f2fs_get_dnode_of_data(&dn, start_idx, LOOKUP_NODE);
	if (ret)
		goto out;

	if (unlikely(f2fs_cp_error(sbi))) {
		ret = -EIO;
		goto out_put_dnode;
	}
	f2fs_bug_on(sbi, dn.data_blkaddr != COMPRESS_ADDR);

skip_reading_dnode:
	for (i = 1; i < cc->cluster_size; i++) {
		block_t blkaddr;

		blkaddr = from_dnode ? data_blkaddr(dn.inode, dn.node_page,
					dn.ofs_in_node + i) :
					ei.blk + i - 1;

		if (!__is_valid_data_blkaddr(blkaddr))
			break;

		if (!f2fs_is_valid_blkaddr(sbi, blkaddr, DATA_GENERIC)) {
			ret = -EFAULT;
			goto out_put_dnode;
		}
		cc->nr_cpages++;

		if (!from_dnode && i >= ei.c_len)
			break;
	}

	/* nothing to decompress */
	if (cc->nr_cpages == 0) {
		ret = 0;
		goto out_put_dnode;
	}

	dic = f2fs_alloc_dic(cc);
	if (IS_ERR(dic)) {
		ret = PTR_ERR(dic);
		goto out_put_dnode;
	}

	for (i = 0; i < cc->nr_cpages; i++) {
		struct page *page = dic->cpages[i];
		block_t blkaddr;
		struct bio_post_read_ctx *ctx;

		blkaddr = from_dnode ? data_blkaddr(dn.inode, dn.node_page,
					dn.ofs_in_node + i + 1) :
					ei.blk + i;

		f2fs_wait_on_block_writeback(inode, blkaddr);

		if (f2fs_load_compressed_page(sbi, page, blkaddr)) {
			if (atomic_dec_and_test(&dic->remaining_pages))
				f2fs_decompress_cluster(dic, true);
			continue;
		}

		if (bio && (!page_is_mergeable(sbi, bio,
					*last_block_in_bio, blkaddr) ||
		    !f2fs_crypt_mergeable_bio(bio, inode, page->index, NULL))) {
submit_and_realloc:
			f2fs_submit_read_bio(sbi, bio, DATA);
			bio = NULL;
		}

		if (!bio) {
			bio = f2fs_grab_read_bio(inode, blkaddr, nr_pages,
					is_readahead ? REQ_RAHEAD : 0,
					page->index, for_write);
			if (IS_ERR(bio)) {
				ret = PTR_ERR(bio);
				f2fs_decompress_end_io(dic, ret, true);
				f2fs_put_dnode(&dn);
				*bio_ret = NULL;
				return ret;
			}
		}

		if (bio_add_page(bio, page, blocksize, 0) < blocksize)
			goto submit_and_realloc;

		ctx = get_post_read_ctx(bio);
		ctx->enabled_steps |= STEP_DECOMPRESS;
		refcount_inc(&dic->refcnt);

		inc_page_count(sbi, F2FS_RD_DATA);
		f2fs_update_iostat(sbi, inode, FS_DATA_READ_IO, F2FS_BLKSIZE);
		*last_block_in_bio = blkaddr;
	}

	if (from_dnode)
		f2fs_put_dnode(&dn);

	*bio_ret = bio;
	return 0;

out_put_dnode:
	if (from_dnode)
		f2fs_put_dnode(&dn);
out:
	for (i = 0; i < cc->cluster_size; i++) {
		if (cc->rpages[i]) {
			ClearPageUptodate(cc->rpages[i]);
			unlock_page(cc->rpages[i]);
		}
	}
	*bio_ret = bio;
	return ret;
}
#endif

/*
 * This function was originally taken from fs/mpage.c, and customized for f2fs.
 * Major change was from block_size == page_size in f2fs by default.
 */
static int f2fs_mpage_readpages(struct inode *inode,
		struct readahead_control *rac, struct page *page)
{
	struct bio *bio = NULL;
	sector_t last_block_in_bio = 0;
	struct f2fs_map_blocks map;
#ifdef CONFIG_F2FS_FS_COMPRESSION
	struct compress_ctx cc = {
		.inode = inode,
		.log_cluster_size = F2FS_I(inode)->i_log_cluster_size,
		.cluster_size = F2FS_I(inode)->i_cluster_size,
		.cluster_idx = NULL_CLUSTER,
		.rpages = NULL,
		.cpages = NULL,
		.nr_rpages = 0,
		.nr_cpages = 0,
	};
	pgoff_t nc_cluster_idx = NULL_CLUSTER;
#endif
	unsigned nr_pages = rac ? readahead_count(rac) : 1;
	unsigned max_nr_pages = nr_pages;
	int ret = 0;

	map.m_pblk = 0;
	map.m_lblk = 0;
	map.m_len = 0;
	map.m_flags = 0;
	map.m_next_pgofs = NULL;
	map.m_next_extent = NULL;
	map.m_seg_type = NO_CHECK_TYPE;
	map.m_may_create = false;

	for (; nr_pages; nr_pages--) {
		if (rac) {
			page = readahead_page(rac);
			prefetchw(&page->flags);
		}

#ifdef CONFIG_F2FS_FS_COMPRESSION
		if (f2fs_compressed_file(inode)) {
			/* there are remained compressed pages, submit them */
			if (!f2fs_cluster_can_merge_page(&cc, page->index)) {
				ret = f2fs_read_multi_pages(&cc, &bio,
							max_nr_pages,
							&last_block_in_bio,
							rac != NULL, false);
				f2fs_destroy_compress_ctx(&cc, false);
				if (ret)
					goto set_error_page;
			}
			if (cc.cluster_idx == NULL_CLUSTER) {
				if (nc_cluster_idx ==
					page->index >> cc.log_cluster_size) {
					goto read_single_page;
				}

				ret = f2fs_is_compressed_cluster(inode, page->index);
				if (ret < 0)
					goto set_error_page;
				else if (!ret) {
					nc_cluster_idx =
						page->index >> cc.log_cluster_size;
					goto read_single_page;
				}

				nc_cluster_idx = NULL_CLUSTER;
			}
			ret = f2fs_init_compress_ctx(&cc);
			if (ret)
				goto set_error_page;

			f2fs_compress_ctx_add_page(&cc, page);

			goto next_page;
		}
read_single_page:
#endif

		ret = f2fs_read_single_page(inode, page, max_nr_pages, &map,
					&bio, &last_block_in_bio, rac);
		if (ret) {
#ifdef CONFIG_F2FS_FS_COMPRESSION
set_error_page:
#endif
			zero_user_segment(page, 0, PAGE_SIZE);
			unlock_page(page);
		}
#ifdef CONFIG_F2FS_FS_COMPRESSION
next_page:
#endif
		if (rac)
			put_page(page);

#ifdef CONFIG_F2FS_FS_COMPRESSION
		if (f2fs_compressed_file(inode)) {
			/* last page */
			if (nr_pages == 1 && !f2fs_cluster_is_empty(&cc)) {
				ret = f2fs_read_multi_pages(&cc, &bio,
							max_nr_pages,
							&last_block_in_bio,
							rac != NULL, false);
				f2fs_destroy_compress_ctx(&cc, false);
			}
		}
#endif
	}
	if (bio)
		f2fs_submit_read_bio(F2FS_I_SB(inode), bio, DATA);
	return ret;
}

static int f2fs_read_data_folio(struct file *file, struct folio *folio)
{
	struct page *page = &folio->page;
	struct inode *inode = page_file_mapping(page)->host;
	int ret = -EAGAIN;

	trace_f2fs_readpage(page, DATA);

	if (!f2fs_is_compress_backend_ready(inode)) {
		unlock_page(page);
		return -EOPNOTSUPP;
	}

	/* If the file has inline data, try to read it directly */
	if (f2fs_has_inline_data(inode))
		ret = f2fs_read_inline_data(inode, page);
	if (ret == -EAGAIN)
		ret = f2fs_mpage_readpages(inode, NULL, page);
	return ret;
}

static void f2fs_readahead(struct readahead_control *rac)
{
	struct inode *inode = rac->mapping->host;

	trace_f2fs_readpages(inode, readahead_index(rac), readahead_count(rac));

	if (!f2fs_is_compress_backend_ready(inode))
		return;

	/* If the file has inline data, skip readahead */
	if (f2fs_has_inline_data(inode))
		return;

	f2fs_mpage_readpages(inode, rac, NULL);
}

int f2fs_encrypt_one_page(struct f2fs_io_info *fio)
{
	struct inode *inode = fio->page->mapping->host;
	struct page *mpage, *page;
	gfp_t gfp_flags = GFP_NOFS;

	if (!f2fs_encrypted_file(inode))
		return 0;

	page = fio->compressed_page ? fio->compressed_page : fio->page;

	/* wait for GCed page writeback via META_MAPPING */
	f2fs_wait_on_block_writeback(inode, fio->old_blkaddr);

	if (fscrypt_inode_uses_inline_crypto(inode))
		return 0;

retry_encrypt:
	fio->encrypted_page = fscrypt_encrypt_pagecache_blocks(page,
					PAGE_SIZE, 0, gfp_flags);
	if (IS_ERR(fio->encrypted_page)) {
		/* flush pending IOs and wait for a while in the ENOMEM case */
		if (PTR_ERR(fio->encrypted_page) == -ENOMEM) {
			f2fs_flush_merged_writes(fio->sbi);
			memalloc_retry_wait(GFP_NOFS);
			gfp_flags |= __GFP_NOFAIL;
			goto retry_encrypt;
		}
		return PTR_ERR(fio->encrypted_page);
	}

	mpage = find_lock_page(META_MAPPING(fio->sbi), fio->old_blkaddr);
	if (mpage) {
		if (PageUptodate(mpage))
			memcpy(page_address(mpage),
				page_address(fio->encrypted_page), PAGE_SIZE);
		f2fs_put_page(mpage, 1);
	}
	return 0;
}

static inline bool check_inplace_update_policy(struct inode *inode,
				struct f2fs_io_info *fio)
{
	struct f2fs_sb_info *sbi = F2FS_I_SB(inode);

	if (IS_F2FS_IPU_HONOR_OPU_WRITE(sbi) &&
	    is_inode_flag_set(inode, FI_OPU_WRITE))
		return false;
	if (IS_F2FS_IPU_FORCE(sbi))
		return true;
	if (IS_F2FS_IPU_SSR(sbi) && f2fs_need_SSR(sbi))
		return true;
	if (IS_F2FS_IPU_UTIL(sbi) && utilization(sbi) > SM_I(sbi)->min_ipu_util)
		return true;
	if (IS_F2FS_IPU_SSR_UTIL(sbi) && f2fs_need_SSR(sbi) &&
	    utilization(sbi) > SM_I(sbi)->min_ipu_util)
		return true;

	/*
	 * IPU for rewrite async pages
	 */
	if (IS_F2FS_IPU_ASYNC(sbi) && fio && fio->op == REQ_OP_WRITE &&
	    !(fio->op_flags & REQ_SYNC) && !IS_ENCRYPTED(inode))
		return true;

	/* this is only set during fdatasync */
	if (IS_F2FS_IPU_FSYNC(sbi) && is_inode_flag_set(inode, FI_NEED_IPU))
		return true;

	if (unlikely(fio && is_sbi_flag_set(sbi, SBI_CP_DISABLED) &&
			!f2fs_is_checkpointed_data(sbi, fio->old_blkaddr)))
		return true;

	return false;
}

bool f2fs_should_update_inplace(struct inode *inode, struct f2fs_io_info *fio)
{
	/* swap file is migrating in aligned write mode */
	if (is_inode_flag_set(inode, FI_ALIGNED_WRITE))
		return false;

	if (f2fs_is_pinned_file(inode))
		return true;

	/* if this is cold file, we should overwrite to avoid fragmentation */
	if (file_is_cold(inode) && !is_inode_flag_set(inode, FI_OPU_WRITE))
		return true;

	return check_inplace_update_policy(inode, fio);
}

bool f2fs_should_update_outplace(struct inode *inode, struct f2fs_io_info *fio)
{
	struct f2fs_sb_info *sbi = F2FS_I_SB(inode);

	/* The below cases were checked when setting it. */
	if (f2fs_is_pinned_file(inode))
		return false;
	if (fio && is_sbi_flag_set(sbi, SBI_NEED_FSCK))
		return true;
	if (f2fs_lfs_mode(sbi))
		return true;
	if (S_ISDIR(inode->i_mode))
		return true;
	if (IS_NOQUOTA(inode))
		return true;
	if (f2fs_is_atomic_file(inode))
		return true;

	/* swap file is migrating in aligned write mode */
	if (is_inode_flag_set(inode, FI_ALIGNED_WRITE))
		return true;

	if (is_inode_flag_set(inode, FI_OPU_WRITE))
		return true;

	if (fio) {
		if (page_private_gcing(fio->page))
			return true;
		if (page_private_dummy(fio->page))
			return true;
		if (unlikely(is_sbi_flag_set(sbi, SBI_CP_DISABLED) &&
			f2fs_is_checkpointed_data(sbi, fio->old_blkaddr)))
			return true;
	}
	return false;
}

static inline bool need_inplace_update(struct f2fs_io_info *fio)
{
	struct inode *inode = fio->page->mapping->host;

	if (f2fs_should_update_outplace(inode, fio))
		return false;

	return f2fs_should_update_inplace(inode, fio);
}

int f2fs_do_write_data_page(struct f2fs_io_info *fio)
{
	struct page *page = fio->page;
	struct inode *inode = page->mapping->host;
	struct dnode_of_data dn;
	struct node_info ni;
	bool ipu_force = false;
	int err = 0;

	/* Use COW inode to make dnode_of_data for atomic write */
	if (f2fs_is_atomic_file(inode))
		set_new_dnode(&dn, F2FS_I(inode)->cow_inode, NULL, NULL, 0);
	else
		set_new_dnode(&dn, inode, NULL, NULL, 0);

	if (need_inplace_update(fio) &&
	    f2fs_lookup_read_extent_cache_block(inode, page->index,
						&fio->old_blkaddr)) {
		if (!f2fs_is_valid_blkaddr(fio->sbi, fio->old_blkaddr,
						DATA_GENERIC_ENHANCE)) {
			f2fs_handle_error(fio->sbi,
						ERROR_INVALID_BLKADDR);
			return -EFSCORRUPTED;
		}

		ipu_force = true;
		fio->need_lock = LOCK_DONE;
		goto got_it;
	}

	/* Deadlock due to between page->lock and f2fs_lock_op */
	if (fio->need_lock == LOCK_REQ && !f2fs_trylock_op(fio->sbi))
		return -EAGAIN;

	err = f2fs_get_dnode_of_data(&dn, page->index, LOOKUP_NODE);
	if (err)
		goto out;

	fio->old_blkaddr = dn.data_blkaddr;

	/* This page is already truncated */
	if (fio->old_blkaddr == NULL_ADDR) {
		ClearPageUptodate(page);
		clear_page_private_gcing(page);
		goto out_writepage;
	}
got_it:
	if (__is_valid_data_blkaddr(fio->old_blkaddr) &&
		!f2fs_is_valid_blkaddr(fio->sbi, fio->old_blkaddr,
						DATA_GENERIC_ENHANCE)) {
		err = -EFSCORRUPTED;
		f2fs_handle_error(fio->sbi, ERROR_INVALID_BLKADDR);
		goto out_writepage;
	}

	/*
	 * If current allocation needs SSR,
	 * it had better in-place writes for updated data.
	 */
	if (ipu_force ||
		(__is_valid_data_blkaddr(fio->old_blkaddr) &&
					need_inplace_update(fio))) {
		err = f2fs_encrypt_one_page(fio);
		if (err)
			goto out_writepage;

		set_page_writeback(page);
		f2fs_put_dnode(&dn);
		if (fio->need_lock == LOCK_REQ)
			f2fs_unlock_op(fio->sbi);
		err = f2fs_inplace_write_data(fio);
		if (err) {
			if (fscrypt_inode_uses_fs_layer_crypto(inode))
				fscrypt_finalize_bounce_page(&fio->encrypted_page);
			if (PageWriteback(page))
				end_page_writeback(page);
		} else {
			set_inode_flag(inode, FI_UPDATE_WRITE);
		}
		trace_f2fs_do_write_data_page(fio->page, IPU);
		return err;
	}

	if (fio->need_lock == LOCK_RETRY) {
		if (!f2fs_trylock_op(fio->sbi)) {
			err = -EAGAIN;
			goto out_writepage;
		}
		fio->need_lock = LOCK_REQ;
	}

	err = f2fs_get_node_info(fio->sbi, dn.nid, &ni, false);
	if (err)
		goto out_writepage;

	fio->version = ni.version;

	err = f2fs_encrypt_one_page(fio);
	if (err)
		goto out_writepage;

	set_page_writeback(page);

	if (fio->compr_blocks && fio->old_blkaddr == COMPRESS_ADDR)
		f2fs_i_compr_blocks_update(inode, fio->compr_blocks - 1, false);

	/* LFS mode write path */
	f2fs_outplace_write_data(&dn, fio);
	trace_f2fs_do_write_data_page(page, OPU);
	set_inode_flag(inode, FI_APPEND_WRITE);
	if (page->index == 0)
		set_inode_flag(inode, FI_FIRST_BLOCK_WRITTEN);
out_writepage:
	f2fs_put_dnode(&dn);
out:
	if (fio->need_lock == LOCK_REQ)
		f2fs_unlock_op(fio->sbi);
	return err;
}

int f2fs_write_single_data_page(struct page *page, int *submitted,
				struct bio **bio,
				sector_t *last_block,
				struct writeback_control *wbc,
				enum iostat_type io_type,
				int compr_blocks,
				bool allow_balance)
{
	struct inode *inode = page->mapping->host;
	struct f2fs_sb_info *sbi = F2FS_I_SB(inode);
	loff_t i_size = i_size_read(inode);
	const pgoff_t end_index = ((unsigned long long)i_size)
							>> PAGE_SHIFT;
	loff_t psize = (loff_t)(page->index + 1) << PAGE_SHIFT;
	unsigned offset = 0;
	bool need_balance_fs = false;
	bool quota_inode = IS_NOQUOTA(inode);
	int err = 0;
	struct f2fs_io_info fio = {
		.sbi = sbi,
		.ino = inode->i_ino,
		.type = DATA,
		.op = REQ_OP_WRITE,
		.op_flags = wbc_to_write_flags(wbc),
		.old_blkaddr = NULL_ADDR,
		.page = page,
		.encrypted_page = NULL,
		.submitted = 0,
		.compr_blocks = compr_blocks,
		.need_lock = LOCK_RETRY,
		.post_read = f2fs_post_read_required(inode) ? 1 : 0,
		.io_type = io_type,
		.io_wbc = wbc,
		.bio = bio,
		.last_block = last_block,
	};

	trace_f2fs_writepage(page, DATA);

	/* we should bypass data pages to proceed the kworker jobs */
	if (unlikely(f2fs_cp_error(sbi))) {
		mapping_set_error(page->mapping, -EIO);
		/*
		 * don't drop any dirty dentry pages for keeping lastest
		 * directory structure.
		 */
		if (S_ISDIR(inode->i_mode) &&
				!is_sbi_flag_set(sbi, SBI_IS_CLOSE))
<<<<<<< HEAD
=======
			goto redirty_out;

		/* keep data pages in remount-ro mode */
		if (F2FS_OPTION(sbi).errors == MOUNT_ERRORS_READONLY)
>>>>>>> 38ca6978
			goto redirty_out;
		goto out;
	}

	if (unlikely(is_sbi_flag_set(sbi, SBI_POR_DOING)))
		goto redirty_out;

	if (page->index < end_index ||
			f2fs_verity_in_progress(inode) ||
			compr_blocks)
		goto write;

	/*
	 * If the offset is out-of-range of file size,
	 * this page does not have to be written to disk.
	 */
	offset = i_size & (PAGE_SIZE - 1);
	if ((page->index >= end_index + 1) || !offset)
		goto out;

	zero_user_segment(page, offset, PAGE_SIZE);
write:
	if (f2fs_is_drop_cache(inode))
		goto out;

	/* Dentry/quota blocks are controlled by checkpoint */
	if (S_ISDIR(inode->i_mode) || quota_inode) {
		/*
		 * We need to wait for node_write to avoid block allocation during
		 * checkpoint. This can only happen to quota writes which can cause
		 * the below discard race condition.
		 */
		if (quota_inode)
			f2fs_down_read(&sbi->node_write);

		fio.need_lock = LOCK_DONE;
		err = f2fs_do_write_data_page(&fio);

		if (quota_inode)
			f2fs_up_read(&sbi->node_write);

		goto done;
	}

	if (!wbc->for_reclaim)
		need_balance_fs = true;
	else if (has_not_enough_free_secs(sbi, 0, 0))
		goto redirty_out;
	else
		set_inode_flag(inode, FI_HOT_DATA);

	err = -EAGAIN;
	if (f2fs_has_inline_data(inode)) {
		err = f2fs_write_inline_data(inode, page);
		if (!err)
			goto out;
	}

	if (err == -EAGAIN) {
		err = f2fs_do_write_data_page(&fio);
		if (err == -EAGAIN) {
			fio.need_lock = LOCK_REQ;
			err = f2fs_do_write_data_page(&fio);
		}
	}

	if (err) {
		file_set_keep_isize(inode);
	} else {
		spin_lock(&F2FS_I(inode)->i_size_lock);
		if (F2FS_I(inode)->last_disk_size < psize)
			F2FS_I(inode)->last_disk_size = psize;
		spin_unlock(&F2FS_I(inode)->i_size_lock);
	}

done:
	if (err && err != -ENOENT)
		goto redirty_out;

out:
	inode_dec_dirty_pages(inode);
	if (err) {
		ClearPageUptodate(page);
		clear_page_private_gcing(page);
	}

	if (wbc->for_reclaim) {
		f2fs_submit_merged_write_cond(sbi, NULL, page, 0, DATA);
		clear_inode_flag(inode, FI_HOT_DATA);
		f2fs_remove_dirty_inode(inode);
		submitted = NULL;
	}
	unlock_page(page);
	if (!S_ISDIR(inode->i_mode) && !IS_NOQUOTA(inode) &&
			!F2FS_I(inode)->wb_task && allow_balance)
		f2fs_balance_fs(sbi, need_balance_fs);

	if (unlikely(f2fs_cp_error(sbi))) {
		f2fs_submit_merged_write(sbi, DATA);
		if (bio && *bio)
			f2fs_submit_merged_ipu_write(sbi, bio, NULL);
		submitted = NULL;
	}

	if (submitted)
		*submitted = fio.submitted;

	return 0;

redirty_out:
	redirty_page_for_writepage(wbc, page);
	/*
	 * pageout() in MM translates EAGAIN, so calls handle_write_error()
	 * -> mapping_set_error() -> set_bit(AS_EIO, ...).
	 * file_write_and_wait_range() will see EIO error, which is critical
	 * to return value of fsync() followed by atomic_write failure to user.
	 */
	if (!err || wbc->for_reclaim)
		return AOP_WRITEPAGE_ACTIVATE;
	unlock_page(page);
	return err;
}

static int f2fs_write_data_page(struct page *page,
					struct writeback_control *wbc)
{
#ifdef CONFIG_F2FS_FS_COMPRESSION
	struct inode *inode = page->mapping->host;

	if (unlikely(f2fs_cp_error(F2FS_I_SB(inode))))
		goto out;

	if (f2fs_compressed_file(inode)) {
		if (f2fs_is_compressed_cluster(inode, page->index)) {
			redirty_page_for_writepage(wbc, page);
			return AOP_WRITEPAGE_ACTIVATE;
		}
	}
out:
#endif

	return f2fs_write_single_data_page(page, NULL, NULL, NULL,
						wbc, FS_DATA_IO, 0, true);
}

/*
 * This function was copied from write_cache_pages from mm/page-writeback.c.
 * The major change is making write step of cold data page separately from
 * warm/hot data page.
 */
static int f2fs_write_cache_pages(struct address_space *mapping,
					struct writeback_control *wbc,
					enum iostat_type io_type)
{
	int ret = 0;
	int done = 0, retry = 0;
	struct page *pages[F2FS_ONSTACK_PAGES];
	struct folio_batch fbatch;
	struct f2fs_sb_info *sbi = F2FS_M_SB(mapping);
	struct bio *bio = NULL;
	sector_t last_block;
#ifdef CONFIG_F2FS_FS_COMPRESSION
	struct inode *inode = mapping->host;
	struct compress_ctx cc = {
		.inode = inode,
		.log_cluster_size = F2FS_I(inode)->i_log_cluster_size,
		.cluster_size = F2FS_I(inode)->i_cluster_size,
		.cluster_idx = NULL_CLUSTER,
		.rpages = NULL,
		.nr_rpages = 0,
		.cpages = NULL,
		.valid_nr_cpages = 0,
		.rbuf = NULL,
		.cbuf = NULL,
		.rlen = PAGE_SIZE * F2FS_I(inode)->i_cluster_size,
		.private = NULL,
	};
#endif
	int nr_folios, p, idx;
	int nr_pages;
	pgoff_t index;
	pgoff_t end;		/* Inclusive */
	pgoff_t done_index;
	int range_whole = 0;
	xa_mark_t tag;
	int nwritten = 0;
	int submitted = 0;
	int i;

	folio_batch_init(&fbatch);

	if (get_dirty_pages(mapping->host) <=
				SM_I(F2FS_M_SB(mapping))->min_hot_blocks)
		set_inode_flag(mapping->host, FI_HOT_DATA);
	else
		clear_inode_flag(mapping->host, FI_HOT_DATA);

	if (wbc->range_cyclic) {
		index = mapping->writeback_index; /* prev offset */
		end = -1;
	} else {
		index = wbc->range_start >> PAGE_SHIFT;
		end = wbc->range_end >> PAGE_SHIFT;
		if (wbc->range_start == 0 && wbc->range_end == LLONG_MAX)
			range_whole = 1;
	}
	if (wbc->sync_mode == WB_SYNC_ALL || wbc->tagged_writepages)
		tag = PAGECACHE_TAG_TOWRITE;
	else
		tag = PAGECACHE_TAG_DIRTY;
retry:
	retry = 0;
	if (wbc->sync_mode == WB_SYNC_ALL || wbc->tagged_writepages)
		tag_pages_for_writeback(mapping, index, end);
	done_index = index;
	while (!done && !retry && (index <= end)) {
		nr_pages = 0;
again:
		nr_folios = filemap_get_folios_tag(mapping, &index, end,
				tag, &fbatch);
		if (nr_folios == 0) {
			if (nr_pages)
				goto write;
			break;
		}

		for (i = 0; i < nr_folios; i++) {
			struct folio *folio = fbatch.folios[i];

			idx = 0;
			p = folio_nr_pages(folio);
add_more:
			pages[nr_pages] = folio_page(folio, idx);
			folio_get(folio);
			if (++nr_pages == F2FS_ONSTACK_PAGES) {
				index = folio->index + idx + 1;
				folio_batch_release(&fbatch);
				goto write;
			}
			if (++idx < p)
				goto add_more;
		}
		folio_batch_release(&fbatch);
		goto again;
write:
		for (i = 0; i < nr_pages; i++) {
			struct page *page = pages[i];
			struct folio *folio = page_folio(page);
			bool need_readd;
readd:
			need_readd = false;
#ifdef CONFIG_F2FS_FS_COMPRESSION
			if (f2fs_compressed_file(inode)) {
				void *fsdata = NULL;
				struct page *pagep;
				int ret2;

				ret = f2fs_init_compress_ctx(&cc);
				if (ret) {
					done = 1;
					break;
				}

				if (!f2fs_cluster_can_merge_page(&cc,
								folio->index)) {
					ret = f2fs_write_multi_pages(&cc,
						&submitted, wbc, io_type);
					if (!ret)
						need_readd = true;
					goto result;
				}

				if (unlikely(f2fs_cp_error(sbi)))
					goto lock_folio;

				if (!f2fs_cluster_is_empty(&cc))
					goto lock_folio;

				if (f2fs_all_cluster_page_ready(&cc,
					pages, i, nr_pages, true))
					goto lock_folio;

				ret2 = f2fs_prepare_compress_overwrite(
							inode, &pagep,
							folio->index, &fsdata);
				if (ret2 < 0) {
					ret = ret2;
					done = 1;
					break;
				} else if (ret2 &&
					(!f2fs_compress_write_end(inode,
						fsdata, folio->index, 1) ||
					 !f2fs_all_cluster_page_ready(&cc,
						pages, i, nr_pages,
						false))) {
					retry = 1;
					break;
				}
			}
#endif
			/* give a priority to WB_SYNC threads */
			if (atomic_read(&sbi->wb_sync_req[DATA]) &&
					wbc->sync_mode == WB_SYNC_NONE) {
				done = 1;
				break;
			}
#ifdef CONFIG_F2FS_FS_COMPRESSION
lock_folio:
#endif
			done_index = folio->index;
retry_write:
			folio_lock(folio);

			if (unlikely(folio->mapping != mapping)) {
continue_unlock:
				folio_unlock(folio);
				continue;
			}

			if (!folio_test_dirty(folio)) {
				/* someone wrote it for us */
				goto continue_unlock;
			}

			if (folio_test_writeback(folio)) {
				if (wbc->sync_mode == WB_SYNC_NONE)
					goto continue_unlock;
				f2fs_wait_on_page_writeback(&folio->page, DATA, true, true);
			}

			if (!folio_clear_dirty_for_io(folio))
				goto continue_unlock;

#ifdef CONFIG_F2FS_FS_COMPRESSION
			if (f2fs_compressed_file(inode)) {
				folio_get(folio);
				f2fs_compress_ctx_add_page(&cc, &folio->page);
				continue;
			}
#endif
			ret = f2fs_write_single_data_page(&folio->page,
					&submitted, &bio, &last_block,
					wbc, io_type, 0, true);
			if (ret == AOP_WRITEPAGE_ACTIVATE)
				folio_unlock(folio);
#ifdef CONFIG_F2FS_FS_COMPRESSION
result:
#endif
			nwritten += submitted;
			wbc->nr_to_write -= submitted;

			if (unlikely(ret)) {
				/*
				 * keep nr_to_write, since vfs uses this to
				 * get # of written pages.
				 */
				if (ret == AOP_WRITEPAGE_ACTIVATE) {
					ret = 0;
					goto next;
				} else if (ret == -EAGAIN) {
					ret = 0;
					if (wbc->sync_mode == WB_SYNC_ALL) {
						f2fs_io_schedule_timeout(
							DEFAULT_IO_TIMEOUT);
						goto retry_write;
					}
					goto next;
				}
				done_index = folio->index +
					folio_nr_pages(folio);
				done = 1;
				break;
			}

			if (wbc->nr_to_write <= 0 &&
					wbc->sync_mode == WB_SYNC_NONE) {
				done = 1;
				break;
			}
next:
			if (need_readd)
				goto readd;
		}
		release_pages(pages, nr_pages);
		cond_resched();
	}
#ifdef CONFIG_F2FS_FS_COMPRESSION
	/* flush remained pages in compress cluster */
	if (f2fs_compressed_file(inode) && !f2fs_cluster_is_empty(&cc)) {
		ret = f2fs_write_multi_pages(&cc, &submitted, wbc, io_type);
		nwritten += submitted;
		wbc->nr_to_write -= submitted;
		if (ret) {
			done = 1;
			retry = 0;
		}
	}
	if (f2fs_compressed_file(inode))
		f2fs_destroy_compress_ctx(&cc, false);
#endif
	if (retry) {
		index = 0;
		end = -1;
		goto retry;
	}
	if (wbc->range_cyclic && !done)
		done_index = 0;
	if (wbc->range_cyclic || (range_whole && wbc->nr_to_write > 0))
		mapping->writeback_index = done_index;

	if (nwritten)
		f2fs_submit_merged_write_cond(F2FS_M_SB(mapping), mapping->host,
								NULL, 0, DATA);
	/* submit cached bio of IPU write */
	if (bio)
		f2fs_submit_merged_ipu_write(sbi, &bio, NULL);

	return ret;
}

static inline bool __should_serialize_io(struct inode *inode,
					struct writeback_control *wbc)
{
	/* to avoid deadlock in path of data flush */
	if (F2FS_I(inode)->wb_task)
		return false;

	if (!S_ISREG(inode->i_mode))
		return false;
	if (IS_NOQUOTA(inode))
		return false;

	if (f2fs_need_compress_data(inode))
		return true;
	if (wbc->sync_mode != WB_SYNC_ALL)
		return true;
	if (get_dirty_pages(inode) >= SM_I(F2FS_I_SB(inode))->min_seq_blocks)
		return true;
	return false;
}

static int __f2fs_write_data_pages(struct address_space *mapping,
						struct writeback_control *wbc,
						enum iostat_type io_type)
{
	struct inode *inode = mapping->host;
	struct f2fs_sb_info *sbi = F2FS_I_SB(inode);
	struct blk_plug plug;
	int ret;
	bool locked = false;

	/* deal with chardevs and other special file */
	if (!mapping->a_ops->writepage)
		return 0;

	/* skip writing if there is no dirty page in this inode */
	if (!get_dirty_pages(inode) && wbc->sync_mode == WB_SYNC_NONE)
		return 0;

	/* during POR, we don't need to trigger writepage at all. */
	if (unlikely(is_sbi_flag_set(sbi, SBI_POR_DOING)))
		goto skip_write;

	if ((S_ISDIR(inode->i_mode) || IS_NOQUOTA(inode)) &&
			wbc->sync_mode == WB_SYNC_NONE &&
			get_dirty_pages(inode) < nr_pages_to_skip(sbi, DATA) &&
			f2fs_available_free_memory(sbi, DIRTY_DENTS))
		goto skip_write;

	/* skip writing in file defragment preparing stage */
	if (is_inode_flag_set(inode, FI_SKIP_WRITES))
		goto skip_write;

	trace_f2fs_writepages(mapping->host, wbc, DATA);

	/* to avoid spliting IOs due to mixed WB_SYNC_ALL and WB_SYNC_NONE */
	if (wbc->sync_mode == WB_SYNC_ALL)
		atomic_inc(&sbi->wb_sync_req[DATA]);
	else if (atomic_read(&sbi->wb_sync_req[DATA])) {
		/* to avoid potential deadlock */
		if (current->plug)
			blk_finish_plug(current->plug);
		goto skip_write;
	}

	if (__should_serialize_io(inode, wbc)) {
		mutex_lock(&sbi->writepages);
		locked = true;
	}

	blk_start_plug(&plug);
	ret = f2fs_write_cache_pages(mapping, wbc, io_type);
	blk_finish_plug(&plug);

	if (locked)
		mutex_unlock(&sbi->writepages);

	if (wbc->sync_mode == WB_SYNC_ALL)
		atomic_dec(&sbi->wb_sync_req[DATA]);
	/*
	 * if some pages were truncated, we cannot guarantee its mapping->host
	 * to detect pending bios.
	 */

	f2fs_remove_dirty_inode(inode);
	return ret;

skip_write:
	wbc->pages_skipped += get_dirty_pages(inode);
	trace_f2fs_writepages(mapping->host, wbc, DATA);
	return 0;
}

static int f2fs_write_data_pages(struct address_space *mapping,
			    struct writeback_control *wbc)
{
	struct inode *inode = mapping->host;

	return __f2fs_write_data_pages(mapping, wbc,
			F2FS_I(inode)->cp_task == current ?
			FS_CP_DATA_IO : FS_DATA_IO);
}

void f2fs_write_failed(struct inode *inode, loff_t to)
{
	loff_t i_size = i_size_read(inode);

	if (IS_NOQUOTA(inode))
		return;

	/* In the fs-verity case, f2fs_end_enable_verity() does the truncate */
	if (to > i_size && !f2fs_verity_in_progress(inode)) {
		f2fs_down_write(&F2FS_I(inode)->i_gc_rwsem[WRITE]);
		filemap_invalidate_lock(inode->i_mapping);

		truncate_pagecache(inode, i_size);
		f2fs_truncate_blocks(inode, i_size, true);

		filemap_invalidate_unlock(inode->i_mapping);
		f2fs_up_write(&F2FS_I(inode)->i_gc_rwsem[WRITE]);
	}
}

static int prepare_write_begin(struct f2fs_sb_info *sbi,
			struct page *page, loff_t pos, unsigned len,
			block_t *blk_addr, bool *node_changed)
{
	struct inode *inode = page->mapping->host;
	pgoff_t index = page->index;
	struct dnode_of_data dn;
	struct page *ipage;
	bool locked = false;
	int flag = F2FS_GET_BLOCK_PRE_AIO;
	int err = 0;

	/*
	 * If a whole page is being written and we already preallocated all the
	 * blocks, then there is no need to get a block address now.
	 */
	if (len == PAGE_SIZE && is_inode_flag_set(inode, FI_PREALLOCATED_ALL))
		return 0;

	/* f2fs_lock_op avoids race between write CP and convert_inline_page */
	if (f2fs_has_inline_data(inode)) {
		if (pos + len > MAX_INLINE_DATA(inode))
			flag = F2FS_GET_BLOCK_DEFAULT;
		f2fs_map_lock(sbi, flag);
		locked = true;
	} else if ((pos & PAGE_MASK) >= i_size_read(inode)) {
		f2fs_map_lock(sbi, flag);
		locked = true;
	}

restart:
	/* check inline_data */
	ipage = f2fs_get_node_page(sbi, inode->i_ino);
	if (IS_ERR(ipage)) {
		err = PTR_ERR(ipage);
		goto unlock_out;
	}

	set_new_dnode(&dn, inode, ipage, ipage, 0);

	if (f2fs_has_inline_data(inode)) {
		if (pos + len <= MAX_INLINE_DATA(inode)) {
			f2fs_do_read_inline_data(page, ipage);
			set_inode_flag(inode, FI_DATA_EXIST);
			if (inode->i_nlink)
				set_page_private_inline(ipage);
			goto out;
		}
		err = f2fs_convert_inline_page(&dn, page);
		if (err || dn.data_blkaddr != NULL_ADDR)
			goto out;
	}

	if (!f2fs_lookup_read_extent_cache_block(inode, index,
						 &dn.data_blkaddr)) {
		if (locked) {
			err = f2fs_reserve_block(&dn, index);
			goto out;
		}

		/* hole case */
		err = f2fs_get_dnode_of_data(&dn, index, LOOKUP_NODE);
		if (!err && dn.data_blkaddr != NULL_ADDR)
			goto out;
		f2fs_put_dnode(&dn);
		f2fs_map_lock(sbi, F2FS_GET_BLOCK_PRE_AIO);
		WARN_ON(flag != F2FS_GET_BLOCK_PRE_AIO);
		locked = true;
		goto restart;
	}
out:
	if (!err) {
		/* convert_inline_page can make node_changed */
		*blk_addr = dn.data_blkaddr;
		*node_changed = dn.node_changed;
	}
	f2fs_put_dnode(&dn);
unlock_out:
	if (locked)
		f2fs_map_unlock(sbi, flag);
	return err;
}

static int __find_data_block(struct inode *inode, pgoff_t index,
				block_t *blk_addr)
{
	struct dnode_of_data dn;
	struct page *ipage;
	int err = 0;

	ipage = f2fs_get_node_page(F2FS_I_SB(inode), inode->i_ino);
	if (IS_ERR(ipage))
		return PTR_ERR(ipage);

	set_new_dnode(&dn, inode, ipage, ipage, 0);

	if (!f2fs_lookup_read_extent_cache_block(inode, index,
						 &dn.data_blkaddr)) {
		/* hole case */
		err = f2fs_get_dnode_of_data(&dn, index, LOOKUP_NODE);
		if (err) {
			dn.data_blkaddr = NULL_ADDR;
			err = 0;
		}
	}
	*blk_addr = dn.data_blkaddr;
	f2fs_put_dnode(&dn);
	return err;
}

static int __reserve_data_block(struct inode *inode, pgoff_t index,
				block_t *blk_addr, bool *node_changed)
{
	struct f2fs_sb_info *sbi = F2FS_I_SB(inode);
	struct dnode_of_data dn;
	struct page *ipage;
	int err = 0;

	f2fs_map_lock(sbi, F2FS_GET_BLOCK_PRE_AIO);

	ipage = f2fs_get_node_page(sbi, inode->i_ino);
	if (IS_ERR(ipage)) {
		err = PTR_ERR(ipage);
		goto unlock_out;
	}
	set_new_dnode(&dn, inode, ipage, ipage, 0);

	if (!f2fs_lookup_read_extent_cache_block(dn.inode, index,
						&dn.data_blkaddr))
		err = f2fs_reserve_block(&dn, index);

	*blk_addr = dn.data_blkaddr;
	*node_changed = dn.node_changed;
	f2fs_put_dnode(&dn);

unlock_out:
	f2fs_map_unlock(sbi, F2FS_GET_BLOCK_PRE_AIO);
	return err;
}

static int prepare_atomic_write_begin(struct f2fs_sb_info *sbi,
			struct page *page, loff_t pos, unsigned int len,
			block_t *blk_addr, bool *node_changed, bool *use_cow)
{
	struct inode *inode = page->mapping->host;
	struct inode *cow_inode = F2FS_I(inode)->cow_inode;
	pgoff_t index = page->index;
	int err = 0;
	block_t ori_blk_addr = NULL_ADDR;

	/* If pos is beyond the end of file, reserve a new block in COW inode */
	if ((pos & PAGE_MASK) >= i_size_read(inode))
		goto reserve_block;

	/* Look for the block in COW inode first */
	err = __find_data_block(cow_inode, index, blk_addr);
	if (err) {
		return err;
	} else if (*blk_addr != NULL_ADDR) {
		*use_cow = true;
		return 0;
	}

	if (is_inode_flag_set(inode, FI_ATOMIC_REPLACE))
		goto reserve_block;

	/* Look for the block in the original inode */
	err = __find_data_block(inode, index, &ori_blk_addr);
	if (err)
		return err;

reserve_block:
	/* Finally, we should reserve a new block in COW inode for the update */
	err = __reserve_data_block(cow_inode, index, blk_addr, node_changed);
	if (err)
		return err;
	inc_atomic_write_cnt(inode);

	if (ori_blk_addr != NULL_ADDR)
		*blk_addr = ori_blk_addr;
	return 0;
}

static int f2fs_write_begin(struct file *file, struct address_space *mapping,
		loff_t pos, unsigned len, struct page **pagep, void **fsdata)
{
	struct inode *inode = mapping->host;
	struct f2fs_sb_info *sbi = F2FS_I_SB(inode);
	struct page *page = NULL;
	pgoff_t index = ((unsigned long long) pos) >> PAGE_SHIFT;
	bool need_balance = false;
	bool use_cow = false;
	block_t blkaddr = NULL_ADDR;
	int err = 0;

	trace_f2fs_write_begin(inode, pos, len);

	if (!f2fs_is_checkpoint_ready(sbi)) {
		err = -ENOSPC;
		goto fail;
	}

	/*
	 * We should check this at this moment to avoid deadlock on inode page
	 * and #0 page. The locking rule for inline_data conversion should be:
	 * lock_page(page #0) -> lock_page(inode_page)
	 */
	if (index != 0) {
		err = f2fs_convert_inline_inode(inode);
		if (err)
			goto fail;
	}

#ifdef CONFIG_F2FS_FS_COMPRESSION
	if (f2fs_compressed_file(inode)) {
		int ret;

		*fsdata = NULL;

		if (len == PAGE_SIZE && !(f2fs_is_atomic_file(inode)))
			goto repeat;

		ret = f2fs_prepare_compress_overwrite(inode, pagep,
							index, fsdata);
		if (ret < 0) {
			err = ret;
			goto fail;
		} else if (ret) {
			return 0;
		}
	}
#endif

repeat:
	/*
	 * Do not use grab_cache_page_write_begin() to avoid deadlock due to
	 * wait_for_stable_page. Will wait that below with our IO control.
	 */
	page = f2fs_pagecache_get_page(mapping, index,
				FGP_LOCK | FGP_WRITE | FGP_CREAT, GFP_NOFS);
	if (!page) {
		err = -ENOMEM;
		goto fail;
	}

	/* TODO: cluster can be compressed due to race with .writepage */

	*pagep = page;

	if (f2fs_is_atomic_file(inode))
		err = prepare_atomic_write_begin(sbi, page, pos, len,
					&blkaddr, &need_balance, &use_cow);
	else
		err = prepare_write_begin(sbi, page, pos, len,
					&blkaddr, &need_balance);
	if (err)
		goto fail;

	if (need_balance && !IS_NOQUOTA(inode) &&
			has_not_enough_free_secs(sbi, 0, 0)) {
		unlock_page(page);
		f2fs_balance_fs(sbi, true);
		lock_page(page);
		if (page->mapping != mapping) {
			/* The page got truncated from under us */
			f2fs_put_page(page, 1);
			goto repeat;
		}
	}

	f2fs_wait_on_page_writeback(page, DATA, false, true);

	if (len == PAGE_SIZE || PageUptodate(page))
		return 0;

	if (!(pos & (PAGE_SIZE - 1)) && (pos + len) >= i_size_read(inode) &&
	    !f2fs_verity_in_progress(inode)) {
		zero_user_segment(page, len, PAGE_SIZE);
		return 0;
	}

	if (blkaddr == NEW_ADDR) {
		zero_user_segment(page, 0, PAGE_SIZE);
		SetPageUptodate(page);
	} else {
		if (!f2fs_is_valid_blkaddr(sbi, blkaddr,
				DATA_GENERIC_ENHANCE_READ)) {
			err = -EFSCORRUPTED;
			f2fs_handle_error(sbi, ERROR_INVALID_BLKADDR);
			goto fail;
		}
		err = f2fs_submit_page_read(use_cow ?
				F2FS_I(inode)->cow_inode : inode, page,
				blkaddr, 0, true);
		if (err)
			goto fail;

		lock_page(page);
		if (unlikely(page->mapping != mapping)) {
			f2fs_put_page(page, 1);
			goto repeat;
		}
		if (unlikely(!PageUptodate(page))) {
			err = -EIO;
			goto fail;
		}
	}
	return 0;

fail:
	f2fs_put_page(page, 1);
	f2fs_write_failed(inode, pos + len);
	return err;
}

static int f2fs_write_end(struct file *file,
			struct address_space *mapping,
			loff_t pos, unsigned len, unsigned copied,
			struct page *page, void *fsdata)
{
	struct inode *inode = page->mapping->host;

	trace_f2fs_write_end(inode, pos, len, copied);

	/*
	 * This should be come from len == PAGE_SIZE, and we expect copied
	 * should be PAGE_SIZE. Otherwise, we treat it with zero copied and
	 * let generic_perform_write() try to copy data again through copied=0.
	 */
	if (!PageUptodate(page)) {
		if (unlikely(copied != len))
			copied = 0;
		else
			SetPageUptodate(page);
	}

#ifdef CONFIG_F2FS_FS_COMPRESSION
	/* overwrite compressed file */
	if (f2fs_compressed_file(inode) && fsdata) {
		f2fs_compress_write_end(inode, fsdata, page->index, copied);
		f2fs_update_time(F2FS_I_SB(inode), REQ_TIME);

		if (pos + copied > i_size_read(inode) &&
				!f2fs_verity_in_progress(inode))
			f2fs_i_size_write(inode, pos + copied);
		return copied;
	}
#endif

	if (!copied)
		goto unlock_out;

	set_page_dirty(page);

	if (pos + copied > i_size_read(inode) &&
	    !f2fs_verity_in_progress(inode)) {
		f2fs_i_size_write(inode, pos + copied);
		if (f2fs_is_atomic_file(inode))
			f2fs_i_size_write(F2FS_I(inode)->cow_inode,
					pos + copied);
	}
unlock_out:
	f2fs_put_page(page, 1);
	f2fs_update_time(F2FS_I_SB(inode), REQ_TIME);
	return copied;
}

void f2fs_invalidate_folio(struct folio *folio, size_t offset, size_t length)
{
	struct inode *inode = folio->mapping->host;
	struct f2fs_sb_info *sbi = F2FS_I_SB(inode);

	if (inode->i_ino >= F2FS_ROOT_INO(sbi) &&
				(offset || length != folio_size(folio)))
		return;

	if (folio_test_dirty(folio)) {
		if (inode->i_ino == F2FS_META_INO(sbi)) {
			dec_page_count(sbi, F2FS_DIRTY_META);
		} else if (inode->i_ino == F2FS_NODE_INO(sbi)) {
			dec_page_count(sbi, F2FS_DIRTY_NODES);
		} else {
			inode_dec_dirty_pages(inode);
			f2fs_remove_dirty_inode(inode);
		}
	}
	clear_page_private_all(&folio->page);
}

bool f2fs_release_folio(struct folio *folio, gfp_t wait)
{
	/* If this is dirty folio, keep private data */
	if (folio_test_dirty(folio))
		return false;

	clear_page_private_all(&folio->page);
	return true;
}

static bool f2fs_dirty_data_folio(struct address_space *mapping,
		struct folio *folio)
{
	struct inode *inode = mapping->host;

	trace_f2fs_set_page_dirty(&folio->page, DATA);

	if (!folio_test_uptodate(folio))
		folio_mark_uptodate(folio);
	BUG_ON(folio_test_swapcache(folio));

	if (filemap_dirty_folio(mapping, folio)) {
		f2fs_update_dirty_folio(inode, folio);
		return true;
	}
	return false;
}


static sector_t f2fs_bmap_compress(struct inode *inode, sector_t block)
{
#ifdef CONFIG_F2FS_FS_COMPRESSION
	struct dnode_of_data dn;
	sector_t start_idx, blknr = 0;
	int ret;

	start_idx = round_down(block, F2FS_I(inode)->i_cluster_size);

	set_new_dnode(&dn, inode, NULL, NULL, 0);
	ret = f2fs_get_dnode_of_data(&dn, start_idx, LOOKUP_NODE);
	if (ret)
		return 0;

	if (dn.data_blkaddr != COMPRESS_ADDR) {
		dn.ofs_in_node += block - start_idx;
		blknr = f2fs_data_blkaddr(&dn);
		if (!__is_valid_data_blkaddr(blknr))
			blknr = 0;
	}

	f2fs_put_dnode(&dn);
	return blknr;
#else
	return 0;
#endif
}


static sector_t f2fs_bmap(struct address_space *mapping, sector_t block)
{
	struct inode *inode = mapping->host;
	sector_t blknr = 0;

	if (f2fs_has_inline_data(inode))
		goto out;

	/* make sure allocating whole blocks */
	if (mapping_tagged(mapping, PAGECACHE_TAG_DIRTY))
		filemap_write_and_wait(mapping);

	/* Block number less than F2FS MAX BLOCKS */
	if (unlikely(block >= max_file_blocks(inode)))
		goto out;

	if (f2fs_compressed_file(inode)) {
		blknr = f2fs_bmap_compress(inode, block);
	} else {
		struct f2fs_map_blocks map;

		memset(&map, 0, sizeof(map));
		map.m_lblk = block;
		map.m_len = 1;
		map.m_next_pgofs = NULL;
		map.m_seg_type = NO_CHECK_TYPE;

		if (!f2fs_map_blocks(inode, &map, F2FS_GET_BLOCK_BMAP))
			blknr = map.m_pblk;
	}
out:
	trace_f2fs_bmap(inode, block, blknr);
	return blknr;
}

#ifdef CONFIG_SWAP
static int f2fs_migrate_blocks(struct inode *inode, block_t start_blk,
							unsigned int blkcnt)
{
	struct f2fs_sb_info *sbi = F2FS_I_SB(inode);
	unsigned int blkofs;
	unsigned int blk_per_sec = BLKS_PER_SEC(sbi);
	unsigned int secidx = start_blk / blk_per_sec;
	unsigned int end_sec = secidx + blkcnt / blk_per_sec;
	int ret = 0;

	f2fs_down_write(&F2FS_I(inode)->i_gc_rwsem[WRITE]);
	filemap_invalidate_lock(inode->i_mapping);

	set_inode_flag(inode, FI_ALIGNED_WRITE);
	set_inode_flag(inode, FI_OPU_WRITE);

	for (; secidx < end_sec; secidx++) {
		f2fs_down_write(&sbi->pin_sem);

		f2fs_lock_op(sbi);
		f2fs_allocate_new_section(sbi, CURSEG_COLD_DATA_PINNED, false);
		f2fs_unlock_op(sbi);

		set_inode_flag(inode, FI_SKIP_WRITES);

		for (blkofs = 0; blkofs < blk_per_sec; blkofs++) {
			struct page *page;
			unsigned int blkidx = secidx * blk_per_sec + blkofs;

			page = f2fs_get_lock_data_page(inode, blkidx, true);
			if (IS_ERR(page)) {
				f2fs_up_write(&sbi->pin_sem);
				ret = PTR_ERR(page);
				goto done;
			}

			set_page_dirty(page);
			f2fs_put_page(page, 1);
		}

		clear_inode_flag(inode, FI_SKIP_WRITES);

		ret = filemap_fdatawrite(inode->i_mapping);

		f2fs_up_write(&sbi->pin_sem);

		if (ret)
			break;
	}

done:
	clear_inode_flag(inode, FI_SKIP_WRITES);
	clear_inode_flag(inode, FI_OPU_WRITE);
	clear_inode_flag(inode, FI_ALIGNED_WRITE);

	filemap_invalidate_unlock(inode->i_mapping);
	f2fs_up_write(&F2FS_I(inode)->i_gc_rwsem[WRITE]);

	return ret;
}

static int check_swap_activate(struct swap_info_struct *sis,
				struct file *swap_file, sector_t *span)
{
	struct address_space *mapping = swap_file->f_mapping;
	struct inode *inode = mapping->host;
	struct f2fs_sb_info *sbi = F2FS_I_SB(inode);
	sector_t cur_lblock;
	sector_t last_lblock;
	sector_t pblock;
	sector_t lowest_pblock = -1;
	sector_t highest_pblock = 0;
	int nr_extents = 0;
	unsigned long nr_pblocks;
	unsigned int blks_per_sec = BLKS_PER_SEC(sbi);
	unsigned int sec_blks_mask = BLKS_PER_SEC(sbi) - 1;
	unsigned int not_aligned = 0;
	int ret = 0;

	/*
	 * Map all the blocks into the extent list.  This code doesn't try
	 * to be very smart.
	 */
	cur_lblock = 0;
	last_lblock = bytes_to_blks(inode, i_size_read(inode));

	while (cur_lblock < last_lblock && cur_lblock < sis->max) {
		struct f2fs_map_blocks map;
retry:
		cond_resched();

		memset(&map, 0, sizeof(map));
		map.m_lblk = cur_lblock;
		map.m_len = last_lblock - cur_lblock;
		map.m_next_pgofs = NULL;
		map.m_next_extent = NULL;
		map.m_seg_type = NO_CHECK_TYPE;
		map.m_may_create = false;

		ret = f2fs_map_blocks(inode, &map, F2FS_GET_BLOCK_FIEMAP);
		if (ret)
			goto out;

		/* hole */
		if (!(map.m_flags & F2FS_MAP_FLAGS)) {
			f2fs_err(sbi, "Swapfile has holes");
			ret = -EINVAL;
			goto out;
		}

		pblock = map.m_pblk;
		nr_pblocks = map.m_len;

		if ((pblock - SM_I(sbi)->main_blkaddr) & sec_blks_mask ||
				nr_pblocks & sec_blks_mask) {
			not_aligned++;

			nr_pblocks = roundup(nr_pblocks, blks_per_sec);
			if (cur_lblock + nr_pblocks > sis->max)
				nr_pblocks -= blks_per_sec;

			if (!nr_pblocks) {
				/* this extent is last one */
				nr_pblocks = map.m_len;
				f2fs_warn(sbi, "Swapfile: last extent is not aligned to section");
				goto next;
			}

			ret = f2fs_migrate_blocks(inode, cur_lblock,
							nr_pblocks);
			if (ret)
				goto out;
			goto retry;
		}
next:
		if (cur_lblock + nr_pblocks >= sis->max)
			nr_pblocks = sis->max - cur_lblock;

		if (cur_lblock) {	/* exclude the header page */
			if (pblock < lowest_pblock)
				lowest_pblock = pblock;
			if (pblock + nr_pblocks - 1 > highest_pblock)
				highest_pblock = pblock + nr_pblocks - 1;
		}

		/*
		 * We found a PAGE_SIZE-length, PAGE_SIZE-aligned run of blocks
		 */
		ret = add_swap_extent(sis, cur_lblock, nr_pblocks, pblock);
		if (ret < 0)
			goto out;
		nr_extents += ret;
		cur_lblock += nr_pblocks;
	}
	ret = nr_extents;
	*span = 1 + highest_pblock - lowest_pblock;
	if (cur_lblock == 0)
		cur_lblock = 1;	/* force Empty message */
	sis->max = cur_lblock;
	sis->pages = cur_lblock - 1;
	sis->highest_bit = cur_lblock - 1;
out:
	if (not_aligned)
		f2fs_warn(sbi, "Swapfile (%u) is not align to section: 1) creat(), 2) ioctl(F2FS_IOC_SET_PIN_FILE), 3) fallocate(%u * N)",
			  not_aligned, blks_per_sec * F2FS_BLKSIZE);
	return ret;
}

static int f2fs_swap_activate(struct swap_info_struct *sis, struct file *file,
				sector_t *span)
{
	struct inode *inode = file_inode(file);
	int ret;

	if (!S_ISREG(inode->i_mode))
		return -EINVAL;

	if (f2fs_readonly(F2FS_I_SB(inode)->sb))
		return -EROFS;

	if (f2fs_lfs_mode(F2FS_I_SB(inode))) {
		f2fs_err(F2FS_I_SB(inode),
			"Swapfile not supported in LFS mode");
		return -EINVAL;
	}

	ret = f2fs_convert_inline_inode(inode);
	if (ret)
		return ret;

	if (!f2fs_disable_compressed_file(inode))
		return -EINVAL;

	f2fs_precache_extents(inode);

	ret = check_swap_activate(sis, file, span);
	if (ret < 0)
		return ret;

	stat_inc_swapfile_inode(inode);
	set_inode_flag(inode, FI_PIN_FILE);
	f2fs_update_time(F2FS_I_SB(inode), REQ_TIME);
	return ret;
}

static void f2fs_swap_deactivate(struct file *file)
{
	struct inode *inode = file_inode(file);

	stat_dec_swapfile_inode(inode);
	clear_inode_flag(inode, FI_PIN_FILE);
}
#else
static int f2fs_swap_activate(struct swap_info_struct *sis, struct file *file,
				sector_t *span)
{
	return -EOPNOTSUPP;
}

static void f2fs_swap_deactivate(struct file *file)
{
}
#endif

const struct address_space_operations f2fs_dblock_aops = {
	.read_folio	= f2fs_read_data_folio,
	.readahead	= f2fs_readahead,
	.writepage	= f2fs_write_data_page,
	.writepages	= f2fs_write_data_pages,
	.write_begin	= f2fs_write_begin,
	.write_end	= f2fs_write_end,
	.dirty_folio	= f2fs_dirty_data_folio,
	.migrate_folio	= filemap_migrate_folio,
	.invalidate_folio = f2fs_invalidate_folio,
	.release_folio	= f2fs_release_folio,
	.direct_IO	= noop_direct_IO,
	.bmap		= f2fs_bmap,
	.swap_activate  = f2fs_swap_activate,
	.swap_deactivate = f2fs_swap_deactivate,
};

void f2fs_clear_page_cache_dirty_tag(struct page *page)
{
	struct address_space *mapping = page_mapping(page);
	unsigned long flags;

	xa_lock_irqsave(&mapping->i_pages, flags);
	__xa_clear_mark(&mapping->i_pages, page_index(page),
						PAGECACHE_TAG_DIRTY);
	xa_unlock_irqrestore(&mapping->i_pages, flags);
}

int __init f2fs_init_post_read_processing(void)
{
	bio_post_read_ctx_cache =
		kmem_cache_create("f2fs_bio_post_read_ctx",
				  sizeof(struct bio_post_read_ctx), 0, 0, NULL);
	if (!bio_post_read_ctx_cache)
		goto fail;
	bio_post_read_ctx_pool =
		mempool_create_slab_pool(NUM_PREALLOC_POST_READ_CTXS,
					 bio_post_read_ctx_cache);
	if (!bio_post_read_ctx_pool)
		goto fail_free_cache;
	return 0;

fail_free_cache:
	kmem_cache_destroy(bio_post_read_ctx_cache);
fail:
	return -ENOMEM;
}

void f2fs_destroy_post_read_processing(void)
{
	mempool_destroy(bio_post_read_ctx_pool);
	kmem_cache_destroy(bio_post_read_ctx_cache);
}

int f2fs_init_post_read_wq(struct f2fs_sb_info *sbi)
{
	if (!f2fs_sb_has_encrypt(sbi) &&
		!f2fs_sb_has_verity(sbi) &&
		!f2fs_sb_has_compression(sbi))
		return 0;

	sbi->post_read_wq = alloc_workqueue("f2fs_post_read_wq",
						 WQ_UNBOUND | WQ_HIGHPRI,
						 num_online_cpus());
	return sbi->post_read_wq ? 0 : -ENOMEM;
}

void f2fs_destroy_post_read_wq(struct f2fs_sb_info *sbi)
{
	if (sbi->post_read_wq)
		destroy_workqueue(sbi->post_read_wq);
}

int __init f2fs_init_bio_entry_cache(void)
{
	bio_entry_slab = f2fs_kmem_cache_create("f2fs_bio_entry_slab",
			sizeof(struct bio_entry));
	return bio_entry_slab ? 0 : -ENOMEM;
}

void f2fs_destroy_bio_entry_cache(void)
{
	kmem_cache_destroy(bio_entry_slab);
}

static int f2fs_iomap_begin(struct inode *inode, loff_t offset, loff_t length,
			    unsigned int flags, struct iomap *iomap,
			    struct iomap *srcmap)
{
	struct f2fs_map_blocks map = {};
	pgoff_t next_pgofs = 0;
	int err;

	map.m_lblk = bytes_to_blks(inode, offset);
	map.m_len = bytes_to_blks(inode, offset + length - 1) - map.m_lblk + 1;
	map.m_next_pgofs = &next_pgofs;
	map.m_seg_type = f2fs_rw_hint_to_seg_type(inode->i_write_hint);
	if (flags & IOMAP_WRITE)
		map.m_may_create = true;

	err = f2fs_map_blocks(inode, &map, F2FS_GET_BLOCK_DIO);
	if (err)
		return err;

	iomap->offset = blks_to_bytes(inode, map.m_lblk);

	/*
	 * When inline encryption is enabled, sometimes I/O to an encrypted file
	 * has to be broken up to guarantee DUN contiguity.  Handle this by
	 * limiting the length of the mapping returned.
	 */
	map.m_len = fscrypt_limit_io_blocks(inode, map.m_lblk, map.m_len);

	/*
	 * We should never see delalloc or compressed extents here based on
	 * prior flushing and checks.
	 */
	if (WARN_ON_ONCE(map.m_pblk == NEW_ADDR))
		return -EINVAL;
	if (WARN_ON_ONCE(map.m_pblk == COMPRESS_ADDR))
		return -EINVAL;

	if (map.m_pblk != NULL_ADDR) {
		iomap->length = blks_to_bytes(inode, map.m_len);
		iomap->type = IOMAP_MAPPED;
		iomap->flags |= IOMAP_F_MERGED;
		iomap->bdev = map.m_bdev;
		iomap->addr = blks_to_bytes(inode, map.m_pblk);
	} else {
		if (flags & IOMAP_WRITE)
			return -ENOTBLK;
		iomap->length = blks_to_bytes(inode, next_pgofs) -
				iomap->offset;
		iomap->type = IOMAP_HOLE;
		iomap->addr = IOMAP_NULL_ADDR;
	}

	if (map.m_flags & F2FS_MAP_NEW)
		iomap->flags |= IOMAP_F_NEW;
	if ((inode->i_state & I_DIRTY_DATASYNC) ||
	    offset + length > i_size_read(inode))
		iomap->flags |= IOMAP_F_DIRTY;

	return 0;
}

const struct iomap_ops f2fs_iomap_ops = {
	.iomap_begin	= f2fs_iomap_begin,
};<|MERGE_RESOLUTION|>--- conflicted
+++ resolved
@@ -2807,13 +2807,10 @@
 		 */
 		if (S_ISDIR(inode->i_mode) &&
 				!is_sbi_flag_set(sbi, SBI_IS_CLOSE))
-<<<<<<< HEAD
-=======
 			goto redirty_out;
 
 		/* keep data pages in remount-ro mode */
 		if (F2FS_OPTION(sbi).errors == MOUNT_ERRORS_READONLY)
->>>>>>> 38ca6978
 			goto redirty_out;
 		goto out;
 	}
