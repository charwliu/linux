// SPDX-License-Identifier: GPL-2.0-only
/*
 * Copyright (C) 2018 HUAWEI, Inc.
 *             https://www.huawei.com/
 * Copyright (C) 2022 Alibaba Cloud
 */
#include "compress.h"
#include <linux/psi.h>
#include <linux/cpuhotplug.h>
#include <trace/events/erofs.h>

#define Z_EROFS_PCLUSTER_MAX_PAGES	(Z_EROFS_PCLUSTER_MAX_SIZE / PAGE_SIZE)
#define Z_EROFS_INLINE_BVECS		2

/*
 * let's leave a type here in case of introducing
 * another tagged pointer later.
 */
typedef void *z_erofs_next_pcluster_t;

struct z_erofs_bvec {
	struct page *page;
	int offset;
	unsigned int end;
};

#define __Z_EROFS_BVSET(name, total) \
struct name { \
	/* point to the next page which contains the following bvecs */ \
	struct page *nextpage; \
	struct z_erofs_bvec bvec[total]; \
}
__Z_EROFS_BVSET(z_erofs_bvset,);
__Z_EROFS_BVSET(z_erofs_bvset_inline, Z_EROFS_INLINE_BVECS);

/*
 * Structure fields follow one of the following exclusion rules.
 *
 * I: Modifiable by initialization/destruction paths and read-only
 *    for everyone else;
 *
 * L: Field should be protected by the pcluster lock;
 *
 * A: Field should be accessed / updated in atomic for parallelized code.
 */
struct z_erofs_pcluster {
	struct erofs_workgroup obj;
	struct mutex lock;

	/* A: point to next chained pcluster or TAILs */
	z_erofs_next_pcluster_t next;

	/* L: the maximum decompression size of this round */
	unsigned int length;

	/* L: total number of bvecs */
	unsigned int vcnt;

	/* I: page offset of start position of decompression */
	unsigned short pageofs_out;

	/* I: page offset of inline compressed data */
	unsigned short pageofs_in;

	union {
		/* L: inline a certain number of bvec for bootstrap */
		struct z_erofs_bvset_inline bvset;

		/* I: can be used to free the pcluster by RCU. */
		struct rcu_head rcu;
	};

	union {
		/* I: physical cluster size in pages */
		unsigned short pclusterpages;

		/* I: tailpacking inline compressed size */
		unsigned short tailpacking_size;
	};

	/* I: compression algorithm format */
	unsigned char algorithmformat;

	/* L: whether partial decompression or not */
	bool partial;

	/* L: indicate several pageofs_outs or not */
	bool multibases;

	/* A: compressed bvecs (can be cached or inplaced pages) */
	struct z_erofs_bvec compressed_bvecs[];
};

<<<<<<< HEAD
/* let's avoid the valid 32-bit kernel addresses */

/* the end of a chain of pclusters */
#define Z_EROFS_PCLUSTER_TAIL           ((void *)0x5F0ECAFE)
=======
/* the end of a chain of pclusters */
#define Z_EROFS_PCLUSTER_TAIL           ((void *) 0x700 + POISON_POINTER_DELTA)
>>>>>>> 3766ec12
#define Z_EROFS_PCLUSTER_NIL            (NULL)

struct z_erofs_decompressqueue {
	struct super_block *sb;
	atomic_t pending_bios;
	z_erofs_next_pcluster_t head;

	union {
		struct completion done;
		struct work_struct work;
		struct kthread_work kthread_work;
	} u;
	bool eio, sync;
};

static inline bool z_erofs_is_inline_pcluster(struct z_erofs_pcluster *pcl)
{
	return !pcl->obj.index;
}

static inline unsigned int z_erofs_pclusterpages(struct z_erofs_pcluster *pcl)
{
	if (z_erofs_is_inline_pcluster(pcl))
		return 1;
	return pcl->pclusterpages;
}

/*
 * bit 30: I/O error occurred on this page
 * bit 0 - 29: remaining parts to complete this page
 */
#define Z_EROFS_PAGE_EIO			(1 << 30)

static inline void z_erofs_onlinepage_init(struct page *page)
{
	union {
		atomic_t o;
		unsigned long v;
	} u = { .o = ATOMIC_INIT(1) };

	set_page_private(page, u.v);
	smp_wmb();
	SetPagePrivate(page);
}

static inline void z_erofs_onlinepage_split(struct page *page)
{
	atomic_inc((atomic_t *)&page->private);
}

static inline void z_erofs_page_mark_eio(struct page *page)
{
	int orig;

	do {
		orig = atomic_read((atomic_t *)&page->private);
	} while (atomic_cmpxchg((atomic_t *)&page->private, orig,
				orig | Z_EROFS_PAGE_EIO) != orig);
}

static inline void z_erofs_onlinepage_endio(struct page *page)
{
	unsigned int v;

	DBG_BUGON(!PagePrivate(page));
	v = atomic_dec_return((atomic_t *)&page->private);
	if (!(v & ~Z_EROFS_PAGE_EIO)) {
		set_page_private(page, 0);
		ClearPagePrivate(page);
		if (!(v & Z_EROFS_PAGE_EIO))
			SetPageUptodate(page);
		unlock_page(page);
	}
}

#define Z_EROFS_ONSTACK_PAGES		32

/*
 * since pclustersize is variable for big pcluster feature, introduce slab
 * pools implementation for different pcluster sizes.
 */
struct z_erofs_pcluster_slab {
	struct kmem_cache *slab;
	unsigned int maxpages;
	char name[48];
};

#define _PCLP(n) { .maxpages = n }

static struct z_erofs_pcluster_slab pcluster_pool[] __read_mostly = {
	_PCLP(1), _PCLP(4), _PCLP(16), _PCLP(64), _PCLP(128),
	_PCLP(Z_EROFS_PCLUSTER_MAX_PAGES)
};

struct z_erofs_bvec_iter {
	struct page *bvpage;
	struct z_erofs_bvset *bvset;
	unsigned int nr, cur;
};

static struct page *z_erofs_bvec_iter_end(struct z_erofs_bvec_iter *iter)
{
	if (iter->bvpage)
		kunmap_local(iter->bvset);
	return iter->bvpage;
}

static struct page *z_erofs_bvset_flip(struct z_erofs_bvec_iter *iter)
{
	unsigned long base = (unsigned long)((struct z_erofs_bvset *)0)->bvec;
	/* have to access nextpage in advance, otherwise it will be unmapped */
	struct page *nextpage = iter->bvset->nextpage;
	struct page *oldpage;

	DBG_BUGON(!nextpage);
	oldpage = z_erofs_bvec_iter_end(iter);
	iter->bvpage = nextpage;
	iter->bvset = kmap_local_page(nextpage);
	iter->nr = (PAGE_SIZE - base) / sizeof(struct z_erofs_bvec);
	iter->cur = 0;
	return oldpage;
}

static void z_erofs_bvec_iter_begin(struct z_erofs_bvec_iter *iter,
				    struct z_erofs_bvset_inline *bvset,
				    unsigned int bootstrap_nr,
				    unsigned int cur)
{
	*iter = (struct z_erofs_bvec_iter) {
		.nr = bootstrap_nr,
		.bvset = (struct z_erofs_bvset *)bvset,
	};

	while (cur > iter->nr) {
		cur -= iter->nr;
		z_erofs_bvset_flip(iter);
	}
	iter->cur = cur;
}

static int z_erofs_bvec_enqueue(struct z_erofs_bvec_iter *iter,
				struct z_erofs_bvec *bvec,
				struct page **candidate_bvpage,
				struct page **pagepool)
{
	if (iter->cur >= iter->nr) {
		struct page *nextpage = *candidate_bvpage;

		if (!nextpage) {
			nextpage = erofs_allocpage(pagepool, GFP_NOFS);
			if (!nextpage)
				return -ENOMEM;
			set_page_private(nextpage, Z_EROFS_SHORTLIVED_PAGE);
		}
		DBG_BUGON(iter->bvset->nextpage);
		iter->bvset->nextpage = nextpage;
		z_erofs_bvset_flip(iter);

		iter->bvset->nextpage = NULL;
		*candidate_bvpage = NULL;
	}
	iter->bvset->bvec[iter->cur++] = *bvec;
	return 0;
}

static void z_erofs_bvec_dequeue(struct z_erofs_bvec_iter *iter,
				 struct z_erofs_bvec *bvec,
				 struct page **old_bvpage)
{
	if (iter->cur == iter->nr)
		*old_bvpage = z_erofs_bvset_flip(iter);
	else
		*old_bvpage = NULL;
	*bvec = iter->bvset->bvec[iter->cur++];
}

static void z_erofs_destroy_pcluster_pool(void)
{
	int i;

	for (i = 0; i < ARRAY_SIZE(pcluster_pool); ++i) {
		if (!pcluster_pool[i].slab)
			continue;
		kmem_cache_destroy(pcluster_pool[i].slab);
		pcluster_pool[i].slab = NULL;
	}
}

static int z_erofs_create_pcluster_pool(void)
{
	struct z_erofs_pcluster_slab *pcs;
	struct z_erofs_pcluster *a;
	unsigned int size;

	for (pcs = pcluster_pool;
	     pcs < pcluster_pool + ARRAY_SIZE(pcluster_pool); ++pcs) {
		size = struct_size(a, compressed_bvecs, pcs->maxpages);

		sprintf(pcs->name, "erofs_pcluster-%u", pcs->maxpages);
		pcs->slab = kmem_cache_create(pcs->name, size, 0,
					      SLAB_RECLAIM_ACCOUNT, NULL);
		if (pcs->slab)
			continue;

		z_erofs_destroy_pcluster_pool();
		return -ENOMEM;
	}
	return 0;
}

static struct z_erofs_pcluster *z_erofs_alloc_pcluster(unsigned int nrpages)
{
	int i;

	for (i = 0; i < ARRAY_SIZE(pcluster_pool); ++i) {
		struct z_erofs_pcluster_slab *pcs = pcluster_pool + i;
		struct z_erofs_pcluster *pcl;

		if (nrpages > pcs->maxpages)
			continue;

		pcl = kmem_cache_zalloc(pcs->slab, GFP_NOFS);
		if (!pcl)
			return ERR_PTR(-ENOMEM);
		pcl->pclusterpages = nrpages;
		return pcl;
	}
	return ERR_PTR(-EINVAL);
}

static void z_erofs_free_pcluster(struct z_erofs_pcluster *pcl)
{
	unsigned int pclusterpages = z_erofs_pclusterpages(pcl);
	int i;

	for (i = 0; i < ARRAY_SIZE(pcluster_pool); ++i) {
		struct z_erofs_pcluster_slab *pcs = pcluster_pool + i;

		if (pclusterpages > pcs->maxpages)
			continue;

		kmem_cache_free(pcs->slab, pcl);
		return;
	}
	DBG_BUGON(1);
}

static struct workqueue_struct *z_erofs_workqueue __read_mostly;

#ifdef CONFIG_EROFS_FS_PCPU_KTHREAD
static struct kthread_worker __rcu **z_erofs_pcpu_workers;

static void erofs_destroy_percpu_workers(void)
{
	struct kthread_worker *worker;
	unsigned int cpu;

	for_each_possible_cpu(cpu) {
		worker = rcu_dereference_protected(
					z_erofs_pcpu_workers[cpu], 1);
		rcu_assign_pointer(z_erofs_pcpu_workers[cpu], NULL);
		if (worker)
			kthread_destroy_worker(worker);
	}
	kfree(z_erofs_pcpu_workers);
}

static struct kthread_worker *erofs_init_percpu_worker(int cpu)
{
	struct kthread_worker *worker =
		kthread_create_worker_on_cpu(cpu, 0, "erofs_worker/%u", cpu);

	if (IS_ERR(worker))
		return worker;
	if (IS_ENABLED(CONFIG_EROFS_FS_PCPU_KTHREAD_HIPRI))
		sched_set_fifo_low(worker->task);
	return worker;
}

static int erofs_init_percpu_workers(void)
{
	struct kthread_worker *worker;
	unsigned int cpu;

	z_erofs_pcpu_workers = kcalloc(num_possible_cpus(),
			sizeof(struct kthread_worker *), GFP_ATOMIC);
	if (!z_erofs_pcpu_workers)
		return -ENOMEM;

	for_each_online_cpu(cpu) {	/* could miss cpu{off,on}line? */
		worker = erofs_init_percpu_worker(cpu);
		if (!IS_ERR(worker))
			rcu_assign_pointer(z_erofs_pcpu_workers[cpu], worker);
	}
	return 0;
}
#else
static inline void erofs_destroy_percpu_workers(void) {}
static inline int erofs_init_percpu_workers(void) { return 0; }
#endif

#if defined(CONFIG_HOTPLUG_CPU) && defined(CONFIG_EROFS_FS_PCPU_KTHREAD)
static DEFINE_SPINLOCK(z_erofs_pcpu_worker_lock);
static enum cpuhp_state erofs_cpuhp_state;

static int erofs_cpu_online(unsigned int cpu)
{
	struct kthread_worker *worker, *old;

	worker = erofs_init_percpu_worker(cpu);
	if (IS_ERR(worker))
		return PTR_ERR(worker);

	spin_lock(&z_erofs_pcpu_worker_lock);
	old = rcu_dereference_protected(z_erofs_pcpu_workers[cpu],
			lockdep_is_held(&z_erofs_pcpu_worker_lock));
	if (!old)
		rcu_assign_pointer(z_erofs_pcpu_workers[cpu], worker);
	spin_unlock(&z_erofs_pcpu_worker_lock);
	if (old)
		kthread_destroy_worker(worker);
	return 0;
}

static int erofs_cpu_offline(unsigned int cpu)
{
	struct kthread_worker *worker;

	spin_lock(&z_erofs_pcpu_worker_lock);
	worker = rcu_dereference_protected(z_erofs_pcpu_workers[cpu],
			lockdep_is_held(&z_erofs_pcpu_worker_lock));
	rcu_assign_pointer(z_erofs_pcpu_workers[cpu], NULL);
	spin_unlock(&z_erofs_pcpu_worker_lock);

	synchronize_rcu();
	if (worker)
		kthread_destroy_worker(worker);
	return 0;
}

static int erofs_cpu_hotplug_init(void)
{
	int state;

	state = cpuhp_setup_state_nocalls(CPUHP_AP_ONLINE_DYN,
			"fs/erofs:online", erofs_cpu_online, erofs_cpu_offline);
	if (state < 0)
		return state;

	erofs_cpuhp_state = state;
	return 0;
}

static void erofs_cpu_hotplug_destroy(void)
{
	if (erofs_cpuhp_state)
		cpuhp_remove_state_nocalls(erofs_cpuhp_state);
}
#else /* !CONFIG_HOTPLUG_CPU || !CONFIG_EROFS_FS_PCPU_KTHREAD */
static inline int erofs_cpu_hotplug_init(void) { return 0; }
static inline void erofs_cpu_hotplug_destroy(void) {}
#endif

void z_erofs_exit_zip_subsystem(void)
{
	erofs_cpu_hotplug_destroy();
	erofs_destroy_percpu_workers();
	destroy_workqueue(z_erofs_workqueue);
	z_erofs_destroy_pcluster_pool();
}

int __init z_erofs_init_zip_subsystem(void)
{
	int err = z_erofs_create_pcluster_pool();

	if (err)
		goto out_error_pcluster_pool;

	z_erofs_workqueue = alloc_workqueue("erofs_worker",
			WQ_UNBOUND | WQ_HIGHPRI, num_possible_cpus());
	if (!z_erofs_workqueue) {
		err = -ENOMEM;
		goto out_error_workqueue_init;
	}

	err = erofs_init_percpu_workers();
	if (err)
		goto out_error_pcpu_worker;

	err = erofs_cpu_hotplug_init();
	if (err < 0)
		goto out_error_cpuhp_init;
	return err;

out_error_cpuhp_init:
	erofs_destroy_percpu_workers();
out_error_pcpu_worker:
	destroy_workqueue(z_erofs_workqueue);
out_error_workqueue_init:
	z_erofs_destroy_pcluster_pool();
out_error_pcluster_pool:
	return err;
}

enum z_erofs_pclustermode {
	Z_EROFS_PCLUSTER_INFLIGHT,
	/*
	 * a weak form of Z_EROFS_PCLUSTER_FOLLOWED, the difference is that it
	 * could be dispatched into bypass queue later due to uptodated managed
	 * pages. All related online pages cannot be reused for inplace I/O (or
	 * bvpage) since it can be directly decoded without I/O submission.
	 */
	Z_EROFS_PCLUSTER_FOLLOWED_NOINPLACE,
	/*
	 * The current collection has been linked with the owned chain, and
	 * could also be linked with the remaining collections, which means
	 * if the processing page is the tail page of the collection, thus
	 * the current collection can safely use the whole page (since
	 * the previous collection is under control) for in-place I/O, as
	 * illustrated below:
	 *  ________________________________________________________________
	 * |  tail (partial) page |          head (partial) page           |
	 * |  (of the current cl) |      (of the previous collection)      |
	 * |                      |                                        |
	 * |__PCLUSTER_FOLLOWED___|___________PCLUSTER_FOLLOWED____________|
	 *
	 * [  (*) the above page can be used as inplace I/O.               ]
	 */
	Z_EROFS_PCLUSTER_FOLLOWED,
};

struct z_erofs_decompress_frontend {
	struct inode *const inode;
	struct erofs_map_blocks map;
	struct z_erofs_bvec_iter biter;

	struct page *pagepool;
	struct page *candidate_bvpage;
	struct z_erofs_pcluster *pcl;
	z_erofs_next_pcluster_t owned_head;
	enum z_erofs_pclustermode mode;

	/* used for applying cache strategy on the fly */
	bool backmost;
	erofs_off_t headoffset;

	/* a pointer used to pick up inplace I/O pages */
	unsigned int icur;
};

#define DECOMPRESS_FRONTEND_INIT(__i) { \
	.inode = __i, .owned_head = Z_EROFS_PCLUSTER_TAIL, \
	.mode = Z_EROFS_PCLUSTER_FOLLOWED, .backmost = true }

static bool z_erofs_should_alloc_cache(struct z_erofs_decompress_frontend *fe)
{
	unsigned int cachestrategy = EROFS_I_SB(fe->inode)->opt.cache_strategy;

	if (cachestrategy <= EROFS_ZIP_CACHE_DISABLED)
		return false;

	if (fe->backmost)
		return true;

	if (cachestrategy >= EROFS_ZIP_CACHE_READAROUND &&
	    fe->map.m_la < fe->headoffset)
		return true;

	return false;
}

static void z_erofs_bind_cache(struct z_erofs_decompress_frontend *fe)
{
	struct address_space *mc = MNGD_MAPPING(EROFS_I_SB(fe->inode));
	struct z_erofs_pcluster *pcl = fe->pcl;
	bool shouldalloc = z_erofs_should_alloc_cache(fe);
	bool standalone = true;
	/*
	 * optimistic allocation without direct reclaim since inplace I/O
	 * can be used if low memory otherwise.
	 */
	gfp_t gfp = (mapping_gfp_mask(mc) & ~__GFP_DIRECT_RECLAIM) |
			__GFP_NOMEMALLOC | __GFP_NORETRY | __GFP_NOWARN;
	unsigned int i;

	if (fe->mode < Z_EROFS_PCLUSTER_FOLLOWED)
		return;

	for (i = 0; i < pcl->pclusterpages; ++i) {
		struct page *page;
		void *t;	/* mark pages just found for debugging */
		struct page *newpage = NULL;

		/* the compressed page was loaded before */
		if (READ_ONCE(pcl->compressed_bvecs[i].page))
			continue;

		page = find_get_page(mc, pcl->obj.index + i);

		if (page) {
			t = (void *)((unsigned long)page | 1);
		} else {
			/* I/O is needed, no possible to decompress directly */
			standalone = false;
			if (!shouldalloc)
				continue;

			/*
			 * try to use cached I/O if page allocation
			 * succeeds or fallback to in-place I/O instead
			 * to avoid any direct reclaim.
			 */
			newpage = erofs_allocpage(&fe->pagepool, gfp);
			if (!newpage)
				continue;
			set_page_private(newpage, Z_EROFS_PREALLOCATED_PAGE);
			t = (void *)((unsigned long)newpage | 1);
		}

		if (!cmpxchg_relaxed(&pcl->compressed_bvecs[i].page, NULL, t))
			continue;

		if (page)
			put_page(page);
		else if (newpage)
			erofs_pagepool_add(&fe->pagepool, newpage);
	}

	/*
	 * don't do inplace I/O if all compressed pages are available in
	 * managed cache since it can be moved to the bypass queue instead.
	 */
	if (standalone)
		fe->mode = Z_EROFS_PCLUSTER_FOLLOWED_NOINPLACE;
}

/* called by erofs_shrinker to get rid of all compressed_pages */
int erofs_try_to_free_all_cached_pages(struct erofs_sb_info *sbi,
				       struct erofs_workgroup *grp)
{
	struct z_erofs_pcluster *const pcl =
		container_of(grp, struct z_erofs_pcluster, obj);
	int i;

	DBG_BUGON(z_erofs_is_inline_pcluster(pcl));
	/*
	 * refcount of workgroup is now freezed as 0,
	 * therefore no need to worry about available decompression users.
	 */
	for (i = 0; i < pcl->pclusterpages; ++i) {
		struct page *page = pcl->compressed_bvecs[i].page;

		if (!page)
			continue;

		/* block other users from reclaiming or migrating the page */
		if (!trylock_page(page))
			return -EBUSY;

		if (!erofs_page_is_managed(sbi, page))
			continue;

		/* barrier is implied in the following 'unlock_page' */
		WRITE_ONCE(pcl->compressed_bvecs[i].page, NULL);
		detach_page_private(page);
		unlock_page(page);
	}
	return 0;
}

static bool z_erofs_cache_release_folio(struct folio *folio, gfp_t gfp)
{
	struct z_erofs_pcluster *pcl = folio_get_private(folio);
	bool ret;
	int i;

	if (!folio_test_private(folio))
		return true;

	ret = false;
	spin_lock(&pcl->obj.lockref.lock);
	if (pcl->obj.lockref.count > 0)
		goto out;

	DBG_BUGON(z_erofs_is_inline_pcluster(pcl));
	for (i = 0; i < pcl->pclusterpages; ++i) {
		if (pcl->compressed_bvecs[i].page == &folio->page) {
			WRITE_ONCE(pcl->compressed_bvecs[i].page, NULL);
			ret = true;
			break;
		}
	}
	if (ret)
		folio_detach_private(folio);
out:
	spin_unlock(&pcl->obj.lockref.lock);
	return ret;
}

/*
 * It will be called only on inode eviction. In case that there are still some
 * decompression requests in progress, wait with rescheduling for a bit here.
 * An extra lock could be introduced instead but it seems unnecessary.
 */
static void z_erofs_cache_invalidate_folio(struct folio *folio,
					   size_t offset, size_t length)
{
	const size_t stop = length + offset;

	/* Check for potential overflow in debug mode */
	DBG_BUGON(stop > folio_size(folio) || stop < length);

	if (offset == 0 && stop == folio_size(folio))
		while (!z_erofs_cache_release_folio(folio, GFP_NOFS))
			cond_resched();
}

static const struct address_space_operations z_erofs_cache_aops = {
	.release_folio = z_erofs_cache_release_folio,
	.invalidate_folio = z_erofs_cache_invalidate_folio,
};

int erofs_init_managed_cache(struct super_block *sb)
{
	struct inode *const inode = new_inode(sb);

	if (!inode)
		return -ENOMEM;

	set_nlink(inode, 1);
	inode->i_size = OFFSET_MAX;
	inode->i_mapping->a_ops = &z_erofs_cache_aops;
	mapping_set_gfp_mask(inode->i_mapping, GFP_NOFS);
	EROFS_SB(sb)->managed_cache = inode;
	return 0;
}

static bool z_erofs_try_inplace_io(struct z_erofs_decompress_frontend *fe,
				   struct z_erofs_bvec *bvec)
{
	struct z_erofs_pcluster *const pcl = fe->pcl;

	while (fe->icur > 0) {
		if (!cmpxchg(&pcl->compressed_bvecs[--fe->icur].page,
			     NULL, bvec->page)) {
			pcl->compressed_bvecs[fe->icur] = *bvec;
			return true;
		}
	}
	return false;
}

/* callers must be with pcluster lock held */
static int z_erofs_attach_page(struct z_erofs_decompress_frontend *fe,
			       struct z_erofs_bvec *bvec, bool exclusive)
{
	int ret;

	if (exclusive) {
		/* give priority for inplaceio to use file pages first */
		if (z_erofs_try_inplace_io(fe, bvec))
			return 0;
		/* otherwise, check if it can be used as a bvpage */
		if (fe->mode >= Z_EROFS_PCLUSTER_FOLLOWED &&
		    !fe->candidate_bvpage)
			fe->candidate_bvpage = bvec->page;
	}
	ret = z_erofs_bvec_enqueue(&fe->biter, bvec, &fe->candidate_bvpage,
				   &fe->pagepool);
	fe->pcl->vcnt += (ret >= 0);
	return ret;
}

static void z_erofs_try_to_claim_pcluster(struct z_erofs_decompress_frontend *f)
{
	struct z_erofs_pcluster *pcl = f->pcl;
	z_erofs_next_pcluster_t *owned_head = &f->owned_head;

	/* type 1, nil pcluster (this pcluster doesn't belong to any chain.) */
	if (cmpxchg(&pcl->next, Z_EROFS_PCLUSTER_NIL,
		    *owned_head) == Z_EROFS_PCLUSTER_NIL) {
		*owned_head = &pcl->next;
		/* so we can attach this pcluster to our submission chain. */
		f->mode = Z_EROFS_PCLUSTER_FOLLOWED;
		return;
	}

	/* type 2, it belongs to an ongoing chain */
	f->mode = Z_EROFS_PCLUSTER_INFLIGHT;
}

static int z_erofs_register_pcluster(struct z_erofs_decompress_frontend *fe)
{
	struct erofs_map_blocks *map = &fe->map;
	bool ztailpacking = map->m_flags & EROFS_MAP_META;
	struct z_erofs_pcluster *pcl;
	struct erofs_workgroup *grp;
	int err;

	if (!(map->m_flags & EROFS_MAP_ENCODED) ||
	    (!ztailpacking && !(map->m_pa >> PAGE_SHIFT))) {
		DBG_BUGON(1);
		return -EFSCORRUPTED;
	}

	/* no available pcluster, let's allocate one */
	pcl = z_erofs_alloc_pcluster(ztailpacking ? 1 :
				     map->m_plen >> PAGE_SHIFT);
	if (IS_ERR(pcl))
		return PTR_ERR(pcl);

	spin_lock_init(&pcl->obj.lockref.lock);
	pcl->algorithmformat = map->m_algorithmformat;
	pcl->length = 0;
	pcl->partial = true;

	/* new pclusters should be claimed as type 1, primary and followed */
	pcl->next = fe->owned_head;
	pcl->pageofs_out = map->m_la & ~PAGE_MASK;
	fe->mode = Z_EROFS_PCLUSTER_FOLLOWED;

	/*
	 * lock all primary followed works before visible to others
	 * and mutex_trylock *never* fails for a new pcluster.
	 */
	mutex_init(&pcl->lock);
	DBG_BUGON(!mutex_trylock(&pcl->lock));

	if (ztailpacking) {
		pcl->obj.index = 0;	/* which indicates ztailpacking */
		pcl->pageofs_in = erofs_blkoff(fe->inode->i_sb, map->m_pa);
		pcl->tailpacking_size = map->m_plen;
	} else {
		pcl->obj.index = map->m_pa >> PAGE_SHIFT;

		grp = erofs_insert_workgroup(fe->inode->i_sb, &pcl->obj);
		if (IS_ERR(grp)) {
			err = PTR_ERR(grp);
			goto err_out;
		}

		if (grp != &pcl->obj) {
			fe->pcl = container_of(grp,
					struct z_erofs_pcluster, obj);
			err = -EEXIST;
			goto err_out;
		}
	}
	fe->owned_head = &pcl->next;
	fe->pcl = pcl;
	return 0;

err_out:
	mutex_unlock(&pcl->lock);
	z_erofs_free_pcluster(pcl);
	return err;
}

static int z_erofs_collector_begin(struct z_erofs_decompress_frontend *fe)
{
	struct erofs_map_blocks *map = &fe->map;
	struct erofs_workgroup *grp = NULL;
	int ret;

	DBG_BUGON(fe->pcl);

	/* must be Z_EROFS_PCLUSTER_TAIL or pointed to previous pcluster */
	DBG_BUGON(fe->owned_head == Z_EROFS_PCLUSTER_NIL);

	if (!(map->m_flags & EROFS_MAP_META)) {
		grp = erofs_find_workgroup(fe->inode->i_sb,
					   map->m_pa >> PAGE_SHIFT);
	} else if ((map->m_pa & ~PAGE_MASK) + map->m_plen > PAGE_SIZE) {
		DBG_BUGON(1);
		return -EFSCORRUPTED;
	}

	if (grp) {
		fe->pcl = container_of(grp, struct z_erofs_pcluster, obj);
		ret = -EEXIST;
	} else {
		ret = z_erofs_register_pcluster(fe);
	}

	if (ret == -EEXIST) {
		mutex_lock(&fe->pcl->lock);
		z_erofs_try_to_claim_pcluster(fe);
	} else if (ret) {
		return ret;
	}
	z_erofs_bvec_iter_begin(&fe->biter, &fe->pcl->bvset,
				Z_EROFS_INLINE_BVECS, fe->pcl->vcnt);
	/* since file-backed online pages are traversed in reverse order */
	fe->icur = z_erofs_pclusterpages(fe->pcl);
	return 0;
}

/*
 * keep in mind that no referenced pclusters will be freed
 * only after a RCU grace period.
 */
static void z_erofs_rcu_callback(struct rcu_head *head)
{
	z_erofs_free_pcluster(container_of(head,
			struct z_erofs_pcluster, rcu));
}

void erofs_workgroup_free_rcu(struct erofs_workgroup *grp)
{
	struct z_erofs_pcluster *const pcl =
		container_of(grp, struct z_erofs_pcluster, obj);

	call_rcu(&pcl->rcu, z_erofs_rcu_callback);
}

static bool z_erofs_collector_end(struct z_erofs_decompress_frontend *fe)
{
	struct z_erofs_pcluster *pcl = fe->pcl;

	if (!pcl)
		return false;

	z_erofs_bvec_iter_end(&fe->biter);
	mutex_unlock(&pcl->lock);

	if (fe->candidate_bvpage)
		fe->candidate_bvpage = NULL;

	/*
	 * if all pending pages are added, don't hold its reference
	 * any longer if the pcluster isn't hosted by ourselves.
	 */
	if (fe->mode < Z_EROFS_PCLUSTER_FOLLOWED_NOINPLACE)
		erofs_workgroup_put(&pcl->obj);

	fe->pcl = NULL;
	return true;
}

static int z_erofs_read_fragment(struct inode *inode, erofs_off_t pos,
				 struct page *page, unsigned int pageofs,
				 unsigned int len)
{
	struct super_block *sb = inode->i_sb;
	struct inode *packed_inode = EROFS_I_SB(inode)->packed_inode;
	struct erofs_buf buf = __EROFS_BUF_INITIALIZER;
	u8 *src, *dst;
	unsigned int i, cnt;

	if (!packed_inode)
		return -EFSCORRUPTED;

	buf.inode = packed_inode;
	pos += EROFS_I(inode)->z_fragmentoff;
	for (i = 0; i < len; i += cnt) {
		cnt = min_t(unsigned int, len - i,
			    sb->s_blocksize - erofs_blkoff(sb, pos));
		src = erofs_bread(&buf, erofs_blknr(sb, pos), EROFS_KMAP);
		if (IS_ERR(src)) {
			erofs_put_metabuf(&buf);
			return PTR_ERR(src);
		}

		dst = kmap_local_page(page);
		memcpy(dst + pageofs + i, src + erofs_blkoff(sb, pos), cnt);
		kunmap_local(dst);
		pos += cnt;
	}
	erofs_put_metabuf(&buf);
	return 0;
}

static int z_erofs_do_read_page(struct z_erofs_decompress_frontend *fe,
				struct page *page)
{
	struct inode *const inode = fe->inode;
	struct erofs_map_blocks *const map = &fe->map;
	const loff_t offset = page_offset(page);
	bool tight = true, exclusive;
	unsigned int cur, end, spiltted;
	int err = 0;

	/* register locked file pages as online pages in pack */
	z_erofs_onlinepage_init(page);

	spiltted = 0;
	end = PAGE_SIZE;
repeat:
	cur = end - 1;

	if (offset + cur < map->m_la ||
	    offset + cur >= map->m_la + map->m_llen) {
		if (z_erofs_collector_end(fe))
			fe->backmost = false;
		map->m_la = offset + cur;
		map->m_llen = 0;
		err = z_erofs_map_blocks_iter(inode, map, 0);
		if (err)
			goto out;
	} else {
		if (fe->pcl)
			goto hitted;
		/* didn't get a valid pcluster previously (very rare) */
	}

	if (!(map->m_flags & EROFS_MAP_MAPPED) ||
	    map->m_flags & EROFS_MAP_FRAGMENT)
		goto hitted;

	err = z_erofs_collector_begin(fe);
	if (err)
		goto out;

	if (z_erofs_is_inline_pcluster(fe->pcl)) {
		void *mp;

		mp = erofs_read_metabuf(&fe->map.buf, inode->i_sb,
					erofs_blknr(inode->i_sb, map->m_pa),
					EROFS_NO_KMAP);
		if (IS_ERR(mp)) {
			err = PTR_ERR(mp);
			erofs_err(inode->i_sb,
				  "failed to get inline page, err %d", err);
			goto out;
		}
		get_page(fe->map.buf.page);
		WRITE_ONCE(fe->pcl->compressed_bvecs[0].page,
			   fe->map.buf.page);
		fe->mode = Z_EROFS_PCLUSTER_FOLLOWED_NOINPLACE;
	} else {
		/* bind cache first when cached decompression is preferred */
		z_erofs_bind_cache(fe);
	}
hitted:
	/*
	 * Ensure the current partial page belongs to this submit chain rather
	 * than other concurrent submit chains or the noio(bypass) chain since
	 * those chains are handled asynchronously thus the page cannot be used
	 * for inplace I/O or bvpage (should be processed in a strict order.)
	 */
	tight &= (fe->mode > Z_EROFS_PCLUSTER_FOLLOWED_NOINPLACE);

	cur = end - min_t(erofs_off_t, offset + end - map->m_la, end);
	if (!(map->m_flags & EROFS_MAP_MAPPED)) {
		zero_user_segment(page, cur, end);
		++spiltted;
		tight = false;
		goto next_part;
	}
	if (map->m_flags & EROFS_MAP_FRAGMENT) {
		unsigned int pageofs, skip, len;

		if (offset > map->m_la) {
			pageofs = 0;
			skip = offset - map->m_la;
		} else {
			pageofs = map->m_la & ~PAGE_MASK;
			skip = 0;
		}
		len = min_t(unsigned int, map->m_llen - skip, end - cur);
		err = z_erofs_read_fragment(inode, skip, page, pageofs, len);
		if (err)
			goto out;
		++spiltted;
		tight = false;
		goto next_part;
	}

	exclusive = (!cur && (!spiltted || tight));
	if (cur)
		tight &= (fe->mode >= Z_EROFS_PCLUSTER_FOLLOWED);

	err = z_erofs_attach_page(fe, &((struct z_erofs_bvec) {
					.page = page,
					.offset = offset - map->m_la,
					.end = end,
				  }), exclusive);
	if (err)
		goto out;

	z_erofs_onlinepage_split(page);
	/* bump up the number of spiltted parts of a page */
	++spiltted;
	if (fe->pcl->pageofs_out != (map->m_la & ~PAGE_MASK))
		fe->pcl->multibases = true;
	if (fe->pcl->length < offset + end - map->m_la) {
		fe->pcl->length = offset + end - map->m_la;
		fe->pcl->pageofs_out = map->m_la & ~PAGE_MASK;
	}
	if ((map->m_flags & EROFS_MAP_FULL_MAPPED) &&
	    !(map->m_flags & EROFS_MAP_PARTIAL_REF) &&
	    fe->pcl->length == map->m_llen)
		fe->pcl->partial = false;
next_part:
	/* shorten the remaining extent to update progress */
	map->m_llen = offset + cur - map->m_la;
	map->m_flags &= ~EROFS_MAP_FULL_MAPPED;

	end = cur;
	if (end > 0)
		goto repeat;

out:
	if (err)
		z_erofs_page_mark_eio(page);
	z_erofs_onlinepage_endio(page);
	return err;
}

static bool z_erofs_is_sync_decompress(struct erofs_sb_info *sbi,
				       unsigned int readahead_pages)
{
	/* auto: enable for read_folio, disable for readahead */
	if ((sbi->opt.sync_decompress == EROFS_SYNC_DECOMPRESS_AUTO) &&
	    !readahead_pages)
		return true;

	if ((sbi->opt.sync_decompress == EROFS_SYNC_DECOMPRESS_FORCE_ON) &&
	    (readahead_pages <= sbi->opt.max_sync_decompress_pages))
		return true;

	return false;
}

static bool z_erofs_page_is_invalidated(struct page *page)
{
	return !page->mapping && !z_erofs_is_shortlived_page(page);
}

struct z_erofs_decompress_backend {
	struct page *onstack_pages[Z_EROFS_ONSTACK_PAGES];
	struct super_block *sb;
	struct z_erofs_pcluster *pcl;

	/* pages with the longest decompressed length for deduplication */
	struct page **decompressed_pages;
	/* pages to keep the compressed data */
	struct page **compressed_pages;

	struct list_head decompressed_secondary_bvecs;
	struct page **pagepool;
	unsigned int onstack_used, nr_pages;
};

struct z_erofs_bvec_item {
	struct z_erofs_bvec bvec;
	struct list_head list;
};

static void z_erofs_do_decompressed_bvec(struct z_erofs_decompress_backend *be,
					 struct z_erofs_bvec *bvec)
{
	struct z_erofs_bvec_item *item;
	unsigned int pgnr;

	if (!((bvec->offset + be->pcl->pageofs_out) & ~PAGE_MASK) &&
	    (bvec->end == PAGE_SIZE ||
	     bvec->offset + bvec->end == be->pcl->length)) {
		pgnr = (bvec->offset + be->pcl->pageofs_out) >> PAGE_SHIFT;
		DBG_BUGON(pgnr >= be->nr_pages);
		if (!be->decompressed_pages[pgnr]) {
			be->decompressed_pages[pgnr] = bvec->page;
			return;
		}
	}

	/* (cold path) one pcluster is requested multiple times */
	item = kmalloc(sizeof(*item), GFP_KERNEL | __GFP_NOFAIL);
	item->bvec = *bvec;
	list_add(&item->list, &be->decompressed_secondary_bvecs);
}

static void z_erofs_fill_other_copies(struct z_erofs_decompress_backend *be,
				      int err)
{
	unsigned int off0 = be->pcl->pageofs_out;
	struct list_head *p, *n;

	list_for_each_safe(p, n, &be->decompressed_secondary_bvecs) {
		struct z_erofs_bvec_item *bvi;
		unsigned int end, cur;
		void *dst, *src;

		bvi = container_of(p, struct z_erofs_bvec_item, list);
		cur = bvi->bvec.offset < 0 ? -bvi->bvec.offset : 0;
		end = min_t(unsigned int, be->pcl->length - bvi->bvec.offset,
			    bvi->bvec.end);
		dst = kmap_local_page(bvi->bvec.page);
		while (cur < end) {
			unsigned int pgnr, scur, len;

			pgnr = (bvi->bvec.offset + cur + off0) >> PAGE_SHIFT;
			DBG_BUGON(pgnr >= be->nr_pages);

			scur = bvi->bvec.offset + cur -
					((pgnr << PAGE_SHIFT) - off0);
			len = min_t(unsigned int, end - cur, PAGE_SIZE - scur);
			if (!be->decompressed_pages[pgnr]) {
				err = -EFSCORRUPTED;
				cur += len;
				continue;
			}
			src = kmap_local_page(be->decompressed_pages[pgnr]);
			memcpy(dst + cur, src + scur, len);
			kunmap_local(src);
			cur += len;
		}
		kunmap_local(dst);
		if (err)
			z_erofs_page_mark_eio(bvi->bvec.page);
		z_erofs_onlinepage_endio(bvi->bvec.page);
		list_del(p);
		kfree(bvi);
	}
}

static void z_erofs_parse_out_bvecs(struct z_erofs_decompress_backend *be)
{
	struct z_erofs_pcluster *pcl = be->pcl;
	struct z_erofs_bvec_iter biter;
	struct page *old_bvpage;
	int i;

	z_erofs_bvec_iter_begin(&biter, &pcl->bvset, Z_EROFS_INLINE_BVECS, 0);
	for (i = 0; i < pcl->vcnt; ++i) {
		struct z_erofs_bvec bvec;

		z_erofs_bvec_dequeue(&biter, &bvec, &old_bvpage);

		if (old_bvpage)
			z_erofs_put_shortlivedpage(be->pagepool, old_bvpage);

		DBG_BUGON(z_erofs_page_is_invalidated(bvec.page));
		z_erofs_do_decompressed_bvec(be, &bvec);
	}

	old_bvpage = z_erofs_bvec_iter_end(&biter);
	if (old_bvpage)
		z_erofs_put_shortlivedpage(be->pagepool, old_bvpage);
}

static int z_erofs_parse_in_bvecs(struct z_erofs_decompress_backend *be,
				  bool *overlapped)
{
	struct z_erofs_pcluster *pcl = be->pcl;
	unsigned int pclusterpages = z_erofs_pclusterpages(pcl);
	int i, err = 0;

	*overlapped = false;
	for (i = 0; i < pclusterpages; ++i) {
		struct z_erofs_bvec *bvec = &pcl->compressed_bvecs[i];
		struct page *page = bvec->page;

		/* compressed pages ought to be present before decompressing */
		if (!page) {
			DBG_BUGON(1);
			continue;
		}
		be->compressed_pages[i] = page;

		if (z_erofs_is_inline_pcluster(pcl)) {
			if (!PageUptodate(page))
				err = -EIO;
			continue;
		}

		DBG_BUGON(z_erofs_page_is_invalidated(page));
		if (!z_erofs_is_shortlived_page(page)) {
			if (erofs_page_is_managed(EROFS_SB(be->sb), page)) {
				if (!PageUptodate(page))
					err = -EIO;
				continue;
			}
			z_erofs_do_decompressed_bvec(be, bvec);
			*overlapped = true;
		}
	}

	if (err)
		return err;
	return 0;
}

static int z_erofs_decompress_pcluster(struct z_erofs_decompress_backend *be,
				       int err)
{
	struct erofs_sb_info *const sbi = EROFS_SB(be->sb);
	struct z_erofs_pcluster *pcl = be->pcl;
	unsigned int pclusterpages = z_erofs_pclusterpages(pcl);
	const struct z_erofs_decompressor *decompressor =
				&erofs_decompressors[pcl->algorithmformat];
	unsigned int i, inputsize;
	int err2;
	struct page *page;
	bool overlapped;

	mutex_lock(&pcl->lock);
	be->nr_pages = PAGE_ALIGN(pcl->length + pcl->pageofs_out) >> PAGE_SHIFT;

	/* allocate (de)compressed page arrays if cannot be kept on stack */
	be->decompressed_pages = NULL;
	be->compressed_pages = NULL;
	be->onstack_used = 0;
	if (be->nr_pages <= Z_EROFS_ONSTACK_PAGES) {
		be->decompressed_pages = be->onstack_pages;
		be->onstack_used = be->nr_pages;
		memset(be->decompressed_pages, 0,
		       sizeof(struct page *) * be->nr_pages);
	}

	if (pclusterpages + be->onstack_used <= Z_EROFS_ONSTACK_PAGES)
		be->compressed_pages = be->onstack_pages + be->onstack_used;

	if (!be->decompressed_pages)
		be->decompressed_pages =
			kvcalloc(be->nr_pages, sizeof(struct page *),
				 GFP_KERNEL | __GFP_NOFAIL);
	if (!be->compressed_pages)
		be->compressed_pages =
			kvcalloc(pclusterpages, sizeof(struct page *),
				 GFP_KERNEL | __GFP_NOFAIL);

	z_erofs_parse_out_bvecs(be);
	err2 = z_erofs_parse_in_bvecs(be, &overlapped);
	if (err2)
		err = err2;
	if (err)
		goto out;

	if (z_erofs_is_inline_pcluster(pcl))
		inputsize = pcl->tailpacking_size;
	else
		inputsize = pclusterpages * PAGE_SIZE;

	err = decompressor->decompress(&(struct z_erofs_decompress_req) {
					.sb = be->sb,
					.in = be->compressed_pages,
					.out = be->decompressed_pages,
					.pageofs_in = pcl->pageofs_in,
					.pageofs_out = pcl->pageofs_out,
					.inputsize = inputsize,
					.outputsize = pcl->length,
					.alg = pcl->algorithmformat,
					.inplace_io = overlapped,
					.partial_decoding = pcl->partial,
					.fillgaps = pcl->multibases,
				 }, be->pagepool);

out:
	/* must handle all compressed pages before actual file pages */
	if (z_erofs_is_inline_pcluster(pcl)) {
		page = pcl->compressed_bvecs[0].page;
		WRITE_ONCE(pcl->compressed_bvecs[0].page, NULL);
		put_page(page);
	} else {
		for (i = 0; i < pclusterpages; ++i) {
			page = pcl->compressed_bvecs[i].page;

			if (erofs_page_is_managed(sbi, page))
				continue;

			/* recycle all individual short-lived pages */
			(void)z_erofs_put_shortlivedpage(be->pagepool, page);
			WRITE_ONCE(pcl->compressed_bvecs[i].page, NULL);
		}
	}
	if (be->compressed_pages < be->onstack_pages ||
	    be->compressed_pages >= be->onstack_pages + Z_EROFS_ONSTACK_PAGES)
		kvfree(be->compressed_pages);
	z_erofs_fill_other_copies(be, err);

	for (i = 0; i < be->nr_pages; ++i) {
		page = be->decompressed_pages[i];
		if (!page)
			continue;

		DBG_BUGON(z_erofs_page_is_invalidated(page));

		/* recycle all individual short-lived pages */
		if (z_erofs_put_shortlivedpage(be->pagepool, page))
			continue;
		if (err)
			z_erofs_page_mark_eio(page);
		z_erofs_onlinepage_endio(page);
	}

	if (be->decompressed_pages != be->onstack_pages)
		kvfree(be->decompressed_pages);

	pcl->length = 0;
	pcl->partial = true;
	pcl->multibases = false;
	pcl->bvset.nextpage = NULL;
	pcl->vcnt = 0;

	/* pcluster lock MUST be taken before the following line */
	WRITE_ONCE(pcl->next, Z_EROFS_PCLUSTER_NIL);
	mutex_unlock(&pcl->lock);
	return err;
}

static void z_erofs_decompress_queue(const struct z_erofs_decompressqueue *io,
				     struct page **pagepool)
{
	struct z_erofs_decompress_backend be = {
		.sb = io->sb,
		.pagepool = pagepool,
		.decompressed_secondary_bvecs =
			LIST_HEAD_INIT(be.decompressed_secondary_bvecs),
	};
	z_erofs_next_pcluster_t owned = io->head;

	while (owned != Z_EROFS_PCLUSTER_TAIL) {
		DBG_BUGON(owned == Z_EROFS_PCLUSTER_NIL);

		be.pcl = container_of(owned, struct z_erofs_pcluster, next);
		owned = READ_ONCE(be.pcl->next);

		z_erofs_decompress_pcluster(&be, io->eio ? -EIO : 0);
		erofs_workgroup_put(&be.pcl->obj);
	}
}

static void z_erofs_decompressqueue_work(struct work_struct *work)
{
	struct z_erofs_decompressqueue *bgq =
		container_of(work, struct z_erofs_decompressqueue, u.work);
	struct page *pagepool = NULL;

	DBG_BUGON(bgq->head == Z_EROFS_PCLUSTER_TAIL);
	z_erofs_decompress_queue(bgq, &pagepool);
	erofs_release_pages(&pagepool);
	kvfree(bgq);
}

#ifdef CONFIG_EROFS_FS_PCPU_KTHREAD
static void z_erofs_decompressqueue_kthread_work(struct kthread_work *work)
{
	z_erofs_decompressqueue_work((struct work_struct *)work);
}
#endif

static void z_erofs_decompress_kickoff(struct z_erofs_decompressqueue *io,
				       int bios)
{
	struct erofs_sb_info *const sbi = EROFS_SB(io->sb);

	/* wake up the caller thread for sync decompression */
	if (io->sync) {
		if (!atomic_add_return(bios, &io->pending_bios))
			complete(&io->u.done);
		return;
	}

	if (atomic_add_return(bios, &io->pending_bios))
		return;
	/* Use (kthread_)work and sync decompression for atomic contexts only */
	if (!in_task() || irqs_disabled() || rcu_read_lock_any_held()) {
#ifdef CONFIG_EROFS_FS_PCPU_KTHREAD
		struct kthread_worker *worker;

		rcu_read_lock();
		worker = rcu_dereference(
				z_erofs_pcpu_workers[raw_smp_processor_id()]);
		if (!worker) {
			INIT_WORK(&io->u.work, z_erofs_decompressqueue_work);
			queue_work(z_erofs_workqueue, &io->u.work);
		} else {
			kthread_queue_work(worker, &io->u.kthread_work);
		}
		rcu_read_unlock();
#else
		queue_work(z_erofs_workqueue, &io->u.work);
#endif
		/* enable sync decompression for readahead */
		if (sbi->opt.sync_decompress == EROFS_SYNC_DECOMPRESS_AUTO)
			sbi->opt.sync_decompress = EROFS_SYNC_DECOMPRESS_FORCE_ON;
		return;
	}
	z_erofs_decompressqueue_work(&io->u.work);
}

static struct page *pickup_page_for_submission(struct z_erofs_pcluster *pcl,
					       unsigned int nr,
					       struct page **pagepool,
					       struct address_space *mc)
{
	const pgoff_t index = pcl->obj.index;
	gfp_t gfp = mapping_gfp_mask(mc);
	bool tocache = false;

	struct address_space *mapping;
	struct page *oldpage, *page;
	int justfound;

repeat:
	page = READ_ONCE(pcl->compressed_bvecs[nr].page);
	oldpage = page;

	if (!page)
		goto out_allocpage;

	justfound = (unsigned long)page & 1UL;
	page = (struct page *)((unsigned long)page & ~1UL);

	/*
	 * preallocated cached pages, which is used to avoid direct reclaim
	 * otherwise, it will go inplace I/O path instead.
	 */
	if (page->private == Z_EROFS_PREALLOCATED_PAGE) {
		WRITE_ONCE(pcl->compressed_bvecs[nr].page, page);
		set_page_private(page, 0);
		tocache = true;
		goto out_tocache;
	}
	mapping = READ_ONCE(page->mapping);

	/*
	 * file-backed online pages in plcuster are all locked steady,
	 * therefore it is impossible for `mapping' to be NULL.
	 */
	if (mapping && mapping != mc)
		/* ought to be unmanaged pages */
		goto out;

	/* directly return for shortlived page as well */
	if (z_erofs_is_shortlived_page(page))
		goto out;

	lock_page(page);

	/* only true if page reclaim goes wrong, should never happen */
	DBG_BUGON(justfound && PagePrivate(page));

	/* the page is still in manage cache */
	if (page->mapping == mc) {
		WRITE_ONCE(pcl->compressed_bvecs[nr].page, page);

		if (!PagePrivate(page)) {
			/*
			 * impossible to be !PagePrivate(page) for
			 * the current restriction as well if
			 * the page is already in compressed_bvecs[].
			 */
			DBG_BUGON(!justfound);

			justfound = 0;
			set_page_private(page, (unsigned long)pcl);
			SetPagePrivate(page);
		}

		/* no need to submit io if it is already up-to-date */
		if (PageUptodate(page)) {
			unlock_page(page);
			page = NULL;
		}
		goto out;
	}

	/*
	 * the managed page has been truncated, it's unsafe to
	 * reuse this one, let's allocate a new cache-managed page.
	 */
	DBG_BUGON(page->mapping);
	DBG_BUGON(!justfound);

	tocache = true;
	unlock_page(page);
	put_page(page);
out_allocpage:
	page = erofs_allocpage(pagepool, gfp | __GFP_NOFAIL);
	if (oldpage != cmpxchg(&pcl->compressed_bvecs[nr].page,
			       oldpage, page)) {
		erofs_pagepool_add(pagepool, page);
		cond_resched();
		goto repeat;
	}
out_tocache:
	if (!tocache || add_to_page_cache_lru(page, mc, index + nr, gfp)) {
		/* turn into temporary page if fails (1 ref) */
		set_page_private(page, Z_EROFS_SHORTLIVED_PAGE);
		goto out;
	}
	attach_page_private(page, pcl);
	/* drop a refcount added by allocpage (then we have 2 refs here) */
	put_page(page);

out:	/* the only exit (for tracing and debugging) */
	return page;
}

static struct z_erofs_decompressqueue *jobqueue_init(struct super_block *sb,
			      struct z_erofs_decompressqueue *fgq, bool *fg)
{
	struct z_erofs_decompressqueue *q;

	if (fg && !*fg) {
		q = kvzalloc(sizeof(*q), GFP_KERNEL | __GFP_NOWARN);
		if (!q) {
			*fg = true;
			goto fg_out;
		}
#ifdef CONFIG_EROFS_FS_PCPU_KTHREAD
		kthread_init_work(&q->u.kthread_work,
				  z_erofs_decompressqueue_kthread_work);
#else
		INIT_WORK(&q->u.work, z_erofs_decompressqueue_work);
#endif
	} else {
fg_out:
		q = fgq;
		init_completion(&fgq->u.done);
		atomic_set(&fgq->pending_bios, 0);
		q->eio = false;
		q->sync = true;
	}
	q->sb = sb;
	q->head = Z_EROFS_PCLUSTER_TAIL;
	return q;
}

/* define decompression jobqueue types */
enum {
	JQ_BYPASS,
	JQ_SUBMIT,
	NR_JOBQUEUES,
};

static void move_to_bypass_jobqueue(struct z_erofs_pcluster *pcl,
				    z_erofs_next_pcluster_t qtail[],
				    z_erofs_next_pcluster_t owned_head)
{
	z_erofs_next_pcluster_t *const submit_qtail = qtail[JQ_SUBMIT];
	z_erofs_next_pcluster_t *const bypass_qtail = qtail[JQ_BYPASS];

	WRITE_ONCE(pcl->next, Z_EROFS_PCLUSTER_TAIL);

	WRITE_ONCE(*submit_qtail, owned_head);
	WRITE_ONCE(*bypass_qtail, &pcl->next);

	qtail[JQ_BYPASS] = &pcl->next;
}

static void z_erofs_decompressqueue_endio(struct bio *bio)
{
	struct z_erofs_decompressqueue *q = bio->bi_private;
	blk_status_t err = bio->bi_status;
	struct bio_vec *bvec;
	struct bvec_iter_all iter_all;

	bio_for_each_segment_all(bvec, bio, iter_all) {
		struct page *page = bvec->bv_page;

		DBG_BUGON(PageUptodate(page));
		DBG_BUGON(z_erofs_page_is_invalidated(page));

		if (erofs_page_is_managed(EROFS_SB(q->sb), page)) {
			if (!err)
				SetPageUptodate(page);
			unlock_page(page);
		}
	}
	if (err)
		q->eio = true;
	z_erofs_decompress_kickoff(q, -1);
	bio_put(bio);
}

static void z_erofs_submit_queue(struct z_erofs_decompress_frontend *f,
				 struct z_erofs_decompressqueue *fgq,
				 bool *force_fg, bool readahead)
{
	struct super_block *sb = f->inode->i_sb;
	struct address_space *mc = MNGD_MAPPING(EROFS_SB(sb));
	z_erofs_next_pcluster_t qtail[NR_JOBQUEUES];
	struct z_erofs_decompressqueue *q[NR_JOBQUEUES];
	z_erofs_next_pcluster_t owned_head = f->owned_head;
	/* bio is NULL initially, so no need to initialize last_{index,bdev} */
	pgoff_t last_index;
	struct block_device *last_bdev;
	unsigned int nr_bios = 0;
	struct bio *bio = NULL;
	unsigned long pflags;
	int memstall = 0;

	/*
	 * if managed cache is enabled, bypass jobqueue is needed,
	 * no need to read from device for all pclusters in this queue.
	 */
	q[JQ_BYPASS] = jobqueue_init(sb, fgq + JQ_BYPASS, NULL);
	q[JQ_SUBMIT] = jobqueue_init(sb, fgq + JQ_SUBMIT, force_fg);

	qtail[JQ_BYPASS] = &q[JQ_BYPASS]->head;
	qtail[JQ_SUBMIT] = &q[JQ_SUBMIT]->head;

	/* by default, all need io submission */
	q[JQ_SUBMIT]->head = owned_head;

	do {
		struct erofs_map_dev mdev;
		struct z_erofs_pcluster *pcl;
		pgoff_t cur, end;
		unsigned int i = 0;
		bool bypass = true;

		DBG_BUGON(owned_head == Z_EROFS_PCLUSTER_NIL);
		pcl = container_of(owned_head, struct z_erofs_pcluster, next);
		owned_head = READ_ONCE(pcl->next);

		if (z_erofs_is_inline_pcluster(pcl)) {
			move_to_bypass_jobqueue(pcl, qtail, owned_head);
			continue;
		}

		/* no device id here, thus it will always succeed */
		mdev = (struct erofs_map_dev) {
			.m_pa = erofs_pos(sb, pcl->obj.index),
		};
		(void)erofs_map_dev(sb, &mdev);

		cur = erofs_blknr(sb, mdev.m_pa);
		end = cur + pcl->pclusterpages;

		do {
			struct page *page;

			page = pickup_page_for_submission(pcl, i++,
					&f->pagepool, mc);
			if (!page)
				continue;

			if (bio && (cur != last_index + 1 ||
				    last_bdev != mdev.m_bdev)) {
submit_bio_retry:
				submit_bio(bio);
				if (memstall) {
					psi_memstall_leave(&pflags);
					memstall = 0;
				}
				bio = NULL;
			}

			if (unlikely(PageWorkingset(page)) && !memstall) {
				psi_memstall_enter(&pflags);
				memstall = 1;
			}

			if (!bio) {
				bio = bio_alloc(mdev.m_bdev, BIO_MAX_VECS,
						REQ_OP_READ, GFP_NOIO);
				bio->bi_end_io = z_erofs_decompressqueue_endio;

				last_bdev = mdev.m_bdev;
				bio->bi_iter.bi_sector = (sector_t)cur <<
					(sb->s_blocksize_bits - 9);
				bio->bi_private = q[JQ_SUBMIT];
				if (readahead)
					bio->bi_opf |= REQ_RAHEAD;
				++nr_bios;
			}

			if (bio_add_page(bio, page, PAGE_SIZE, 0) < PAGE_SIZE)
				goto submit_bio_retry;

			last_index = cur;
			bypass = false;
		} while (++cur < end);

		if (!bypass)
			qtail[JQ_SUBMIT] = &pcl->next;
		else
			move_to_bypass_jobqueue(pcl, qtail, owned_head);
	} while (owned_head != Z_EROFS_PCLUSTER_TAIL);

	if (bio) {
		submit_bio(bio);
		if (memstall)
			psi_memstall_leave(&pflags);
	}

	/*
	 * although background is preferred, no one is pending for submission.
	 * don't issue decompression but drop it directly instead.
	 */
	if (!*force_fg && !nr_bios) {
		kvfree(q[JQ_SUBMIT]);
		return;
	}
	z_erofs_decompress_kickoff(q[JQ_SUBMIT], nr_bios);
}

static void z_erofs_runqueue(struct z_erofs_decompress_frontend *f,
			     bool force_fg, bool ra)
{
	struct z_erofs_decompressqueue io[NR_JOBQUEUES];

	if (f->owned_head == Z_EROFS_PCLUSTER_TAIL)
		return;
	z_erofs_submit_queue(f, io, &force_fg, ra);

	/* handle bypass queue (no i/o pclusters) immediately */
	z_erofs_decompress_queue(&io[JQ_BYPASS], &f->pagepool);

	if (!force_fg)
		return;

	/* wait until all bios are completed */
	wait_for_completion_io(&io[JQ_SUBMIT].u.done);

	/* handle synchronous decompress queue in the caller context */
	z_erofs_decompress_queue(&io[JQ_SUBMIT], &f->pagepool);
}

/*
 * Since partial uptodate is still unimplemented for now, we have to use
 * approximate readmore strategies as a start.
 */
static void z_erofs_pcluster_readmore(struct z_erofs_decompress_frontend *f,
		struct readahead_control *rac, bool backmost)
{
	struct inode *inode = f->inode;
	struct erofs_map_blocks *map = &f->map;
	erofs_off_t cur, end, headoffset = f->headoffset;
	int err;

	if (backmost) {
		if (rac)
			end = headoffset + readahead_length(rac) - 1;
		else
			end = headoffset + PAGE_SIZE - 1;
		map->m_la = end;
		err = z_erofs_map_blocks_iter(inode, map,
					      EROFS_GET_BLOCKS_READMORE);
		if (err)
			return;

		/* expand ra for the trailing edge if readahead */
		if (rac) {
			cur = round_up(map->m_la + map->m_llen, PAGE_SIZE);
			readahead_expand(rac, headoffset, cur - headoffset);
			return;
		}
		end = round_up(end, PAGE_SIZE);
	} else {
		end = round_up(map->m_la, PAGE_SIZE);

		if (!map->m_llen)
			return;
	}

	cur = map->m_la + map->m_llen - 1;
	while ((cur >= end) && (cur < i_size_read(inode))) {
		pgoff_t index = cur >> PAGE_SHIFT;
		struct page *page;

		page = erofs_grab_cache_page_nowait(inode->i_mapping, index);
		if (page) {
			if (PageUptodate(page)) {
				unlock_page(page);
			} else {
				err = z_erofs_do_read_page(f, page);
				if (err)
					erofs_err(inode->i_sb,
						  "readmore error at page %lu @ nid %llu",
						  index, EROFS_I(inode)->nid);
			}
			put_page(page);
		}

		if (cur < PAGE_SIZE)
			break;
		cur = (index << PAGE_SHIFT) - 1;
	}
}

static int z_erofs_read_folio(struct file *file, struct folio *folio)
{
	struct page *page = &folio->page;
	struct inode *const inode = page->mapping->host;
	struct erofs_sb_info *const sbi = EROFS_I_SB(inode);
	struct z_erofs_decompress_frontend f = DECOMPRESS_FRONTEND_INIT(inode);
	int err;

	trace_erofs_readpage(page, false);
	f.headoffset = (erofs_off_t)page->index << PAGE_SHIFT;

	z_erofs_pcluster_readmore(&f, NULL, true);
	err = z_erofs_do_read_page(&f, page);
	z_erofs_pcluster_readmore(&f, NULL, false);
	(void)z_erofs_collector_end(&f);

	/* if some compressed cluster ready, need submit them anyway */
	z_erofs_runqueue(&f, z_erofs_is_sync_decompress(sbi, 0), false);

	if (err)
		erofs_err(inode->i_sb, "failed to read, err [%d]", err);

	erofs_put_metabuf(&f.map.buf);
	erofs_release_pages(&f.pagepool);
	return err;
}

static void z_erofs_readahead(struct readahead_control *rac)
{
	struct inode *const inode = rac->mapping->host;
	struct erofs_sb_info *const sbi = EROFS_I_SB(inode);
	struct z_erofs_decompress_frontend f = DECOMPRESS_FRONTEND_INIT(inode);
	struct page *head = NULL, *page;
	unsigned int nr_pages;

	f.headoffset = readahead_pos(rac);

	z_erofs_pcluster_readmore(&f, rac, true);
	nr_pages = readahead_count(rac);
	trace_erofs_readpages(inode, readahead_index(rac), nr_pages, false);

	while ((page = readahead_page(rac))) {
		set_page_private(page, (unsigned long)head);
		head = page;
	}

	while (head) {
		struct page *page = head;
		int err;

		/* traversal in reverse order */
		head = (void *)page_private(page);

		err = z_erofs_do_read_page(&f, page);
		if (err)
			erofs_err(inode->i_sb,
				  "readahead error at page %lu @ nid %llu",
				  page->index, EROFS_I(inode)->nid);
		put_page(page);
	}
	z_erofs_pcluster_readmore(&f, rac, false);
	(void)z_erofs_collector_end(&f);

	z_erofs_runqueue(&f, z_erofs_is_sync_decompress(sbi, nr_pages), true);
	erofs_put_metabuf(&f.map.buf);
	erofs_release_pages(&f.pagepool);
}

const struct address_space_operations z_erofs_aops = {
	.read_folio = z_erofs_read_folio,
	.readahead = z_erofs_readahead,
};<|MERGE_RESOLUTION|>--- conflicted
+++ resolved
@@ -91,15 +91,8 @@
 	struct z_erofs_bvec compressed_bvecs[];
 };
 
-<<<<<<< HEAD
-/* let's avoid the valid 32-bit kernel addresses */
-
-/* the end of a chain of pclusters */
-#define Z_EROFS_PCLUSTER_TAIL           ((void *)0x5F0ECAFE)
-=======
 /* the end of a chain of pclusters */
 #define Z_EROFS_PCLUSTER_TAIL           ((void *) 0x700 + POISON_POINTER_DELTA)
->>>>>>> 3766ec12
 #define Z_EROFS_PCLUSTER_NIL            (NULL)
 
 struct z_erofs_decompressqueue {
