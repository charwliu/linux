// SPDX-License-Identifier: GPL-2.0

#include "messages.h"
#include "tree-mod-log.h"
#include "disk-io.h"
#include "fs.h"
#include "accessors.h"
#include "tree-checker.h"

struct tree_mod_root {
	u64 logical;
	u8 level;
};

struct tree_mod_elem {
	struct rb_node node;
	u64 logical;
	u64 seq;
	enum btrfs_mod_log_op op;

	/*
	 * This is used for BTRFS_MOD_LOG_KEY_* and BTRFS_MOD_LOG_MOVE_KEYS
	 * operations.
	 */
	int slot;

	/* This is used for BTRFS_MOD_LOG_KEY* and BTRFS_MOD_LOG_ROOT_REPLACE. */
	u64 generation;

	/* Those are used for op == BTRFS_MOD_LOG_KEY_{REPLACE,REMOVE}. */
	struct btrfs_disk_key key;
	u64 blockptr;

	/* This is used for op == BTRFS_MOD_LOG_MOVE_KEYS. */
	struct {
		int dst_slot;
		int nr_items;
	} move;

	/* This is used for op == BTRFS_MOD_LOG_ROOT_REPLACE. */
	struct tree_mod_root old_root;
};

/*
 * Pull a new tree mod seq number for our operation.
 */
static inline u64 btrfs_inc_tree_mod_seq(struct btrfs_fs_info *fs_info)
{
	return atomic64_inc_return(&fs_info->tree_mod_seq);
}

/*
 * This adds a new blocker to the tree mod log's blocker list if the @elem
 * passed does not already have a sequence number set. So when a caller expects
 * to record tree modifications, it should ensure to set elem->seq to zero
 * before calling btrfs_get_tree_mod_seq.
 * Returns a fresh, unused tree log modification sequence number, even if no new
 * blocker was added.
 */
u64 btrfs_get_tree_mod_seq(struct btrfs_fs_info *fs_info,
			   struct btrfs_seq_list *elem)
{
	write_lock(&fs_info->tree_mod_log_lock);
	if (!elem->seq) {
		elem->seq = btrfs_inc_tree_mod_seq(fs_info);
		list_add_tail(&elem->list, &fs_info->tree_mod_seq_list);
		set_bit(BTRFS_FS_TREE_MOD_LOG_USERS, &fs_info->flags);
	}
	write_unlock(&fs_info->tree_mod_log_lock);

	return elem->seq;
}

void btrfs_put_tree_mod_seq(struct btrfs_fs_info *fs_info,
			    struct btrfs_seq_list *elem)
{
	struct rb_root *tm_root;
	struct rb_node *node;
	struct rb_node *next;
	struct tree_mod_elem *tm;
	u64 min_seq = BTRFS_SEQ_LAST;
	u64 seq_putting = elem->seq;

	if (!seq_putting)
		return;

	write_lock(&fs_info->tree_mod_log_lock);
	list_del(&elem->list);
	elem->seq = 0;

	if (list_empty(&fs_info->tree_mod_seq_list)) {
		clear_bit(BTRFS_FS_TREE_MOD_LOG_USERS, &fs_info->flags);
	} else {
		struct btrfs_seq_list *first;

		first = list_first_entry(&fs_info->tree_mod_seq_list,
					 struct btrfs_seq_list, list);
		if (seq_putting > first->seq) {
			/*
			 * Blocker with lower sequence number exists, we cannot
			 * remove anything from the log.
			 */
			write_unlock(&fs_info->tree_mod_log_lock);
			return;
		}
		min_seq = first->seq;
	}

	/*
	 * Anything that's lower than the lowest existing (read: blocked)
	 * sequence number can be removed from the tree.
	 */
	tm_root = &fs_info->tree_mod_log;
	for (node = rb_first(tm_root); node; node = next) {
		next = rb_next(node);
		tm = rb_entry(node, struct tree_mod_elem, node);
		if (tm->seq >= min_seq)
			continue;
		rb_erase(node, tm_root);
		kfree(tm);
	}
	write_unlock(&fs_info->tree_mod_log_lock);
}

/*
 * Key order of the log:
 *       node/leaf start address -> sequence
 *
 * The 'start address' is the logical address of the *new* root node for root
 * replace operations, or the logical address of the affected block for all
 * other operations.
 */
static noinline int tree_mod_log_insert(struct btrfs_fs_info *fs_info,
					struct tree_mod_elem *tm)
{
	struct rb_root *tm_root;
	struct rb_node **new;
	struct rb_node *parent = NULL;
	struct tree_mod_elem *cur;

	lockdep_assert_held_write(&fs_info->tree_mod_log_lock);

	tm->seq = btrfs_inc_tree_mod_seq(fs_info);

	tm_root = &fs_info->tree_mod_log;
	new = &tm_root->rb_node;
	while (*new) {
		cur = rb_entry(*new, struct tree_mod_elem, node);
		parent = *new;
		if (cur->logical < tm->logical)
			new = &((*new)->rb_left);
		else if (cur->logical > tm->logical)
			new = &((*new)->rb_right);
		else if (cur->seq < tm->seq)
			new = &((*new)->rb_left);
		else if (cur->seq > tm->seq)
			new = &((*new)->rb_right);
		else
			return -EEXIST;
	}

	rb_link_node(&tm->node, parent, new);
	rb_insert_color(&tm->node, tm_root);
	return 0;
}

/*
 * Determines if logging can be omitted. Returns true if it can. Otherwise, it
 * returns false with the tree_mod_log_lock acquired. The caller must hold
 * this until all tree mod log insertions are recorded in the rb tree and then
 * write unlock fs_info::tree_mod_log_lock.
 */
static inline bool tree_mod_dont_log(struct btrfs_fs_info *fs_info,
				    struct extent_buffer *eb)
{
	if (!test_bit(BTRFS_FS_TREE_MOD_LOG_USERS, &fs_info->flags))
		return true;
	if (eb && btrfs_header_level(eb) == 0)
		return true;

	write_lock(&fs_info->tree_mod_log_lock);
	if (list_empty(&(fs_info)->tree_mod_seq_list)) {
		write_unlock(&fs_info->tree_mod_log_lock);
		return true;
	}

	return false;
}

/* Similar to tree_mod_dont_log, but doesn't acquire any locks. */
static inline bool tree_mod_need_log(const struct btrfs_fs_info *fs_info,
				    struct extent_buffer *eb)
{
	if (!test_bit(BTRFS_FS_TREE_MOD_LOG_USERS, &fs_info->flags))
		return false;
	if (eb && btrfs_header_level(eb) == 0)
		return false;

	return true;
}

static struct tree_mod_elem *alloc_tree_mod_elem(struct extent_buffer *eb,
						 int slot,
						 enum btrfs_mod_log_op op)
{
	struct tree_mod_elem *tm;

	tm = kzalloc(sizeof(*tm), GFP_NOFS);
	if (!tm)
		return NULL;

	tm->logical = eb->start;
	if (op != BTRFS_MOD_LOG_KEY_ADD) {
		btrfs_node_key(eb, &tm->key, slot);
		tm->blockptr = btrfs_node_blockptr(eb, slot);
	}
	tm->op = op;
	tm->slot = slot;
	tm->generation = btrfs_node_ptr_generation(eb, slot);
	RB_CLEAR_NODE(&tm->node);

	return tm;
}

int btrfs_tree_mod_log_insert_key(struct extent_buffer *eb, int slot,
				  enum btrfs_mod_log_op op)
{
	struct tree_mod_elem *tm;
	int ret = 0;

	if (!tree_mod_need_log(eb->fs_info, eb))
		return 0;

	tm = alloc_tree_mod_elem(eb, slot, op);
	if (!tm)
		ret = -ENOMEM;

	if (tree_mod_dont_log(eb->fs_info, eb)) {
		kfree(tm);
		/*
		 * Don't error if we failed to allocate memory because we don't
		 * need to log.
		 */
		return 0;
	} else if (ret != 0) {
		/*
		 * We previously failed to allocate memory and we need to log,
		 * so we have to fail.
		 */
		goto out_unlock;
	}

	ret = tree_mod_log_insert(eb->fs_info, tm);
out_unlock:
	write_unlock(&eb->fs_info->tree_mod_log_lock);
	if (ret)
		kfree(tm);

	return ret;
}

static struct tree_mod_elem *tree_mod_log_alloc_move(struct extent_buffer *eb,
						     int dst_slot, int src_slot,
						     int nr_items)
{
	struct tree_mod_elem *tm;

	tm = kzalloc(sizeof(*tm), GFP_NOFS);
	if (!tm)
		return ERR_PTR(-ENOMEM);

	tm->logical = eb->start;
	tm->slot = src_slot;
	tm->move.dst_slot = dst_slot;
	tm->move.nr_items = nr_items;
	tm->op = BTRFS_MOD_LOG_MOVE_KEYS;
	RB_CLEAR_NODE(&tm->node);

	return tm;
}

int btrfs_tree_mod_log_insert_move(struct extent_buffer *eb,
				   int dst_slot, int src_slot,
				   int nr_items)
{
	struct tree_mod_elem *tm = NULL;
	struct tree_mod_elem **tm_list = NULL;
	int ret = 0;
	int i;
	bool locked = false;

	if (!tree_mod_need_log(eb->fs_info, eb))
		return 0;

	tm_list = kcalloc(nr_items, sizeof(struct tree_mod_elem *), GFP_NOFS);
<<<<<<< HEAD
	if (!tm_list)
		return -ENOMEM;

	tm = tree_mod_log_alloc_move(eb, dst_slot, src_slot, nr_items);
	if (IS_ERR(tm)) {
		ret = PTR_ERR(tm);
		tm = NULL;
		goto free_tms;
	}

=======
	if (!tm_list) {
		ret = -ENOMEM;
		goto lock;
	}

	tm = tree_mod_log_alloc_move(eb, dst_slot, src_slot, nr_items);
	if (IS_ERR(tm)) {
		ret = PTR_ERR(tm);
		tm = NULL;
		goto lock;
	}

>>>>>>> 3766ec12
	for (i = 0; i + dst_slot < src_slot && i < nr_items; i++) {
		tm_list[i] = alloc_tree_mod_elem(eb, i + dst_slot,
				BTRFS_MOD_LOG_KEY_REMOVE_WHILE_MOVING);
		if (!tm_list[i]) {
			ret = -ENOMEM;
			goto lock;
		}
	}

lock:
	if (tree_mod_dont_log(eb->fs_info, eb)) {
		/*
		 * Don't error if we failed to allocate memory because we don't
		 * need to log.
		 */
		ret = 0;
		goto free_tms;
	}
	locked = true;

	/*
	 * We previously failed to allocate memory and we need to log, so we
	 * have to fail.
	 */
	if (ret != 0)
		goto free_tms;

	/*
	 * When we override something during the move, we log these removals.
	 * This can only happen when we move towards the beginning of the
	 * buffer, i.e. dst_slot < src_slot.
	 */
	for (i = 0; i + dst_slot < src_slot && i < nr_items; i++) {
		ret = tree_mod_log_insert(eb->fs_info, tm_list[i]);
		if (ret)
			goto free_tms;
	}

	ret = tree_mod_log_insert(eb->fs_info, tm);
	if (ret)
		goto free_tms;
	write_unlock(&eb->fs_info->tree_mod_log_lock);
	kfree(tm_list);

	return 0;

free_tms:
	if (tm_list) {
		for (i = 0; i < nr_items; i++) {
			if (tm_list[i] && !RB_EMPTY_NODE(&tm_list[i]->node))
				rb_erase(&tm_list[i]->node, &eb->fs_info->tree_mod_log);
			kfree(tm_list[i]);
		}
	}
	if (locked)
		write_unlock(&eb->fs_info->tree_mod_log_lock);
	kfree(tm_list);
	kfree(tm);

	return ret;
}

static inline int tree_mod_log_free_eb(struct btrfs_fs_info *fs_info,
				       struct tree_mod_elem **tm_list,
				       int nritems)
{
	int i, j;
	int ret;

	for (i = nritems - 1; i >= 0; i--) {
		ret = tree_mod_log_insert(fs_info, tm_list[i]);
		if (ret) {
			for (j = nritems - 1; j > i; j--)
				rb_erase(&tm_list[j]->node,
					 &fs_info->tree_mod_log);
			return ret;
		}
	}

	return 0;
}

int btrfs_tree_mod_log_insert_root(struct extent_buffer *old_root,
				   struct extent_buffer *new_root,
				   bool log_removal)
{
	struct btrfs_fs_info *fs_info = old_root->fs_info;
	struct tree_mod_elem *tm = NULL;
	struct tree_mod_elem **tm_list = NULL;
	int nritems = 0;
	int ret = 0;
	int i;

	if (!tree_mod_need_log(fs_info, NULL))
		return 0;

	if (log_removal && btrfs_header_level(old_root) > 0) {
		nritems = btrfs_header_nritems(old_root);
		tm_list = kcalloc(nritems, sizeof(struct tree_mod_elem *),
				  GFP_NOFS);
		if (!tm_list) {
			ret = -ENOMEM;
			goto lock;
		}
		for (i = 0; i < nritems; i++) {
			tm_list[i] = alloc_tree_mod_elem(old_root, i,
			    BTRFS_MOD_LOG_KEY_REMOVE_WHILE_FREEING);
			if (!tm_list[i]) {
				ret = -ENOMEM;
				goto lock;
			}
		}
	}

	tm = kzalloc(sizeof(*tm), GFP_NOFS);
	if (!tm) {
		ret = -ENOMEM;
		goto lock;
	}

	tm->logical = new_root->start;
	tm->old_root.logical = old_root->start;
	tm->old_root.level = btrfs_header_level(old_root);
	tm->generation = btrfs_header_generation(old_root);
	tm->op = BTRFS_MOD_LOG_ROOT_REPLACE;

lock:
	if (tree_mod_dont_log(fs_info, NULL)) {
		/*
		 * Don't error if we failed to allocate memory because we don't
		 * need to log.
		 */
		ret = 0;
		goto free_tms;
	} else if (ret != 0) {
		/*
		 * We previously failed to allocate memory and we need to log,
		 * so we have to fail.
		 */
		goto out_unlock;
	}

	if (tm_list)
		ret = tree_mod_log_free_eb(fs_info, tm_list, nritems);
	if (!ret)
		ret = tree_mod_log_insert(fs_info, tm);

out_unlock:
	write_unlock(&fs_info->tree_mod_log_lock);
	if (ret)
		goto free_tms;
	kfree(tm_list);

	return ret;

free_tms:
	if (tm_list) {
		for (i = 0; i < nritems; i++)
			kfree(tm_list[i]);
		kfree(tm_list);
	}
	kfree(tm);

	return ret;
}

static struct tree_mod_elem *__tree_mod_log_search(struct btrfs_fs_info *fs_info,
						   u64 start, u64 min_seq,
						   bool smallest)
{
	struct rb_root *tm_root;
	struct rb_node *node;
	struct tree_mod_elem *cur = NULL;
	struct tree_mod_elem *found = NULL;

	read_lock(&fs_info->tree_mod_log_lock);
	tm_root = &fs_info->tree_mod_log;
	node = tm_root->rb_node;
	while (node) {
		cur = rb_entry(node, struct tree_mod_elem, node);
		if (cur->logical < start) {
			node = node->rb_left;
		} else if (cur->logical > start) {
			node = node->rb_right;
		} else if (cur->seq < min_seq) {
			node = node->rb_left;
		} else if (!smallest) {
			/* We want the node with the highest seq */
			if (found)
				BUG_ON(found->seq > cur->seq);
			found = cur;
			node = node->rb_left;
		} else if (cur->seq > min_seq) {
			/* We want the node with the smallest seq */
			if (found)
				BUG_ON(found->seq < cur->seq);
			found = cur;
			node = node->rb_right;
		} else {
			found = cur;
			break;
		}
	}
	read_unlock(&fs_info->tree_mod_log_lock);

	return found;
}

/*
 * This returns the element from the log with the smallest time sequence
 * value that's in the log (the oldest log item). Any element with a time
 * sequence lower than min_seq will be ignored.
 */
static struct tree_mod_elem *tree_mod_log_search_oldest(struct btrfs_fs_info *fs_info,
							u64 start, u64 min_seq)
{
	return __tree_mod_log_search(fs_info, start, min_seq, true);
}

/*
 * This returns the element from the log with the largest time sequence
 * value that's in the log (the most recent log item). Any element with
 * a time sequence lower than min_seq will be ignored.
 */
static struct tree_mod_elem *tree_mod_log_search(struct btrfs_fs_info *fs_info,
						 u64 start, u64 min_seq)
{
	return __tree_mod_log_search(fs_info, start, min_seq, false);
}

int btrfs_tree_mod_log_eb_copy(struct extent_buffer *dst,
			       struct extent_buffer *src,
			       unsigned long dst_offset,
			       unsigned long src_offset,
			       int nr_items)
{
	struct btrfs_fs_info *fs_info = dst->fs_info;
	int ret = 0;
	struct tree_mod_elem **tm_list = NULL;
	struct tree_mod_elem **tm_list_add = NULL;
	struct tree_mod_elem **tm_list_rem = NULL;
	int i;
	bool locked = false;
	struct tree_mod_elem *dst_move_tm = NULL;
	struct tree_mod_elem *src_move_tm = NULL;
	u32 dst_move_nr_items = btrfs_header_nritems(dst) - dst_offset;
	u32 src_move_nr_items = btrfs_header_nritems(src) - (src_offset + nr_items);

	if (!tree_mod_need_log(fs_info, NULL))
		return 0;

	if (btrfs_header_level(dst) == 0 && btrfs_header_level(src) == 0)
		return 0;

	tm_list = kcalloc(nr_items * 2, sizeof(struct tree_mod_elem *),
			  GFP_NOFS);
	if (!tm_list) {
		ret = -ENOMEM;
		goto lock;
	}

	if (dst_move_nr_items) {
		dst_move_tm = tree_mod_log_alloc_move(dst, dst_offset + nr_items,
						      dst_offset, dst_move_nr_items);
		if (IS_ERR(dst_move_tm)) {
			ret = PTR_ERR(dst_move_tm);
			dst_move_tm = NULL;
			goto lock;
		}
	}
	if (src_move_nr_items) {
		src_move_tm = tree_mod_log_alloc_move(src, src_offset,
						      src_offset + nr_items,
						      src_move_nr_items);
		if (IS_ERR(src_move_tm)) {
			ret = PTR_ERR(src_move_tm);
			src_move_tm = NULL;
			goto lock;
		}
	}

	if (dst_move_nr_items) {
		dst_move_tm = tree_mod_log_alloc_move(dst, dst_offset + nr_items,
						      dst_offset, dst_move_nr_items);
		if (IS_ERR(dst_move_tm)) {
			ret = PTR_ERR(dst_move_tm);
			dst_move_tm = NULL;
			goto free_tms;
		}
	}
	if (src_move_nr_items) {
		src_move_tm = tree_mod_log_alloc_move(src, src_offset,
						      src_offset + nr_items,
						      src_move_nr_items);
		if (IS_ERR(src_move_tm)) {
			ret = PTR_ERR(src_move_tm);
			src_move_tm = NULL;
			goto free_tms;
		}
	}

	tm_list_add = tm_list;
	tm_list_rem = tm_list + nr_items;
	for (i = 0; i < nr_items; i++) {
		tm_list_rem[i] = alloc_tree_mod_elem(src, i + src_offset,
						     BTRFS_MOD_LOG_KEY_REMOVE);
		if (!tm_list_rem[i]) {
			ret = -ENOMEM;
			goto lock;
		}

		tm_list_add[i] = alloc_tree_mod_elem(dst, i + dst_offset,
						     BTRFS_MOD_LOG_KEY_ADD);
		if (!tm_list_add[i]) {
			ret = -ENOMEM;
			goto lock;
		}
	}

lock:
	if (tree_mod_dont_log(fs_info, NULL)) {
		/*
		 * Don't error if we failed to allocate memory because we don't
		 * need to log.
		 */
		ret = 0;
		goto free_tms;
	}
	locked = true;

<<<<<<< HEAD
=======
	/*
	 * We previously failed to allocate memory and we need to log, so we
	 * have to fail.
	 */
	if (ret != 0)
		goto free_tms;

>>>>>>> 3766ec12
	if (dst_move_tm) {
		ret = tree_mod_log_insert(fs_info, dst_move_tm);
		if (ret)
			goto free_tms;
	}
	for (i = 0; i < nr_items; i++) {
		ret = tree_mod_log_insert(fs_info, tm_list_rem[i]);
		if (ret)
			goto free_tms;
		ret = tree_mod_log_insert(fs_info, tm_list_add[i]);
		if (ret)
			goto free_tms;
	}
	if (src_move_tm) {
		ret = tree_mod_log_insert(fs_info, src_move_tm);
		if (ret)
			goto free_tms;
	}

	write_unlock(&fs_info->tree_mod_log_lock);
	kfree(tm_list);

	return 0;

free_tms:
	if (dst_move_tm && !RB_EMPTY_NODE(&dst_move_tm->node))
		rb_erase(&dst_move_tm->node, &fs_info->tree_mod_log);
	kfree(dst_move_tm);
	if (src_move_tm && !RB_EMPTY_NODE(&src_move_tm->node))
		rb_erase(&src_move_tm->node, &fs_info->tree_mod_log);
	kfree(src_move_tm);
<<<<<<< HEAD
	for (i = 0; i < nr_items * 2; i++) {
		if (tm_list[i] && !RB_EMPTY_NODE(&tm_list[i]->node))
			rb_erase(&tm_list[i]->node, &fs_info->tree_mod_log);
		kfree(tm_list[i]);
=======
	if (tm_list) {
		for (i = 0; i < nr_items * 2; i++) {
			if (tm_list[i] && !RB_EMPTY_NODE(&tm_list[i]->node))
				rb_erase(&tm_list[i]->node, &fs_info->tree_mod_log);
			kfree(tm_list[i]);
		}
>>>>>>> 3766ec12
	}
	if (locked)
		write_unlock(&fs_info->tree_mod_log_lock);
	kfree(tm_list);

	return ret;
}

int btrfs_tree_mod_log_free_eb(struct extent_buffer *eb)
{
	struct tree_mod_elem **tm_list = NULL;
	int nritems = 0;
	int i;
	int ret = 0;

	if (!tree_mod_need_log(eb->fs_info, eb))
		return 0;

	nritems = btrfs_header_nritems(eb);
	tm_list = kcalloc(nritems, sizeof(struct tree_mod_elem *), GFP_NOFS);
	if (!tm_list) {
		ret = -ENOMEM;
		goto lock;
	}

	for (i = 0; i < nritems; i++) {
		tm_list[i] = alloc_tree_mod_elem(eb, i,
				    BTRFS_MOD_LOG_KEY_REMOVE_WHILE_FREEING);
		if (!tm_list[i]) {
			ret = -ENOMEM;
			goto lock;
		}
	}

lock:
	if (tree_mod_dont_log(eb->fs_info, eb)) {
		/*
		 * Don't error if we failed to allocate memory because we don't
		 * need to log.
		 */
		ret = 0;
		goto free_tms;
	} else if (ret != 0) {
		/*
		 * We previously failed to allocate memory and we need to log,
		 * so we have to fail.
		 */
		goto out_unlock;
	}

	ret = tree_mod_log_free_eb(eb->fs_info, tm_list, nritems);
out_unlock:
	write_unlock(&eb->fs_info->tree_mod_log_lock);
	if (ret)
		goto free_tms;
	kfree(tm_list);

	return 0;

free_tms:
	if (tm_list) {
		for (i = 0; i < nritems; i++)
			kfree(tm_list[i]);
		kfree(tm_list);
	}

	return ret;
}

/*
 * Returns the logical address of the oldest predecessor of the given root.
 * Entries older than time_seq are ignored.
 */
static struct tree_mod_elem *tree_mod_log_oldest_root(struct extent_buffer *eb_root,
						      u64 time_seq)
{
	struct tree_mod_elem *tm;
	struct tree_mod_elem *found = NULL;
	u64 root_logical = eb_root->start;
	bool looped = false;

	if (!time_seq)
		return NULL;

	/*
	 * The very last operation that's logged for a root is the replacement
	 * operation (if it is replaced at all). This has the logical address
	 * of the *new* root, making it the very first operation that's logged
	 * for this root.
	 */
	while (1) {
		tm = tree_mod_log_search_oldest(eb_root->fs_info, root_logical,
						time_seq);
		if (!looped && !tm)
			return NULL;
		/*
		 * If there are no tree operation for the oldest root, we simply
		 * return it. This should only happen if that (old) root is at
		 * level 0.
		 */
		if (!tm)
			break;

		/*
		 * If there's an operation that's not a root replacement, we
		 * found the oldest version of our root. Normally, we'll find a
		 * BTRFS_MOD_LOG_KEY_REMOVE_WHILE_FREEING operation here.
		 */
		if (tm->op != BTRFS_MOD_LOG_ROOT_REPLACE)
			break;

		found = tm;
		root_logical = tm->old_root.logical;
		looped = true;
	}

	/* If there's no old root to return, return what we found instead */
	if (!found)
		found = tm;

	return found;
}


/*
 * tm is a pointer to the first operation to rewind within eb. Then, all
 * previous operations will be rewound (until we reach something older than
 * time_seq).
 */
static void tree_mod_log_rewind(struct btrfs_fs_info *fs_info,
				struct extent_buffer *eb,
				u64 time_seq,
				struct tree_mod_elem *first_tm)
{
	u32 n;
	struct rb_node *next;
	struct tree_mod_elem *tm = first_tm;
	unsigned long o_dst;
	unsigned long o_src;
	unsigned long p_size = sizeof(struct btrfs_key_ptr);
	/*
	 * max_slot tracks the maximum valid slot of the rewind eb at every
	 * step of the rewind. This is in contrast with 'n' which eventually
	 * matches the number of items, but can be wrong during moves or if
	 * removes overlap on already valid slots (which is probably separately
	 * a bug). We do this to validate the offsets of memmoves for rewinding
	 * moves and detect invalid memmoves.
	 *
	 * Since a rewind eb can start empty, max_slot is a signed integer with
	 * a special meaning for -1, which is that no slot is valid to move out
	 * of. Any other negative value is invalid.
	 */
	int max_slot;
	int move_src_end_slot;
	int move_dst_end_slot;

	n = btrfs_header_nritems(eb);
	max_slot = n - 1;
	read_lock(&fs_info->tree_mod_log_lock);
	while (tm && tm->seq >= time_seq) {
		ASSERT(max_slot >= -1);
		/*
		 * All the operations are recorded with the operator used for
		 * the modification. As we're going backwards, we do the
		 * opposite of each operation here.
		 */
		switch (tm->op) {
		case BTRFS_MOD_LOG_KEY_REMOVE_WHILE_FREEING:
			BUG_ON(tm->slot < n);
			fallthrough;
		case BTRFS_MOD_LOG_KEY_REMOVE_WHILE_MOVING:
		case BTRFS_MOD_LOG_KEY_REMOVE:
			btrfs_set_node_key(eb, &tm->key, tm->slot);
			btrfs_set_node_blockptr(eb, tm->slot, tm->blockptr);
			btrfs_set_node_ptr_generation(eb, tm->slot,
						      tm->generation);
			n++;
			if (tm->slot > max_slot)
				max_slot = tm->slot;
			break;
		case BTRFS_MOD_LOG_KEY_REPLACE:
			BUG_ON(tm->slot >= n);
			btrfs_set_node_key(eb, &tm->key, tm->slot);
			btrfs_set_node_blockptr(eb, tm->slot, tm->blockptr);
			btrfs_set_node_ptr_generation(eb, tm->slot,
						      tm->generation);
			break;
		case BTRFS_MOD_LOG_KEY_ADD:
			/*
			 * It is possible we could have already removed keys
			 * behind the known max slot, so this will be an
			 * overestimate. In practice, the copy operation
			 * inserts them in increasing order, and overestimating
			 * just means we miss some warnings, so it's OK. It
			 * isn't worth carefully tracking the full array of
			 * valid slots to check against when moving.
			 */
			if (tm->slot == max_slot)
				max_slot--;
			/* if a move operation is needed it's in the log */
			n--;
			break;
		case BTRFS_MOD_LOG_MOVE_KEYS:
			ASSERT(tm->move.nr_items > 0);
			move_src_end_slot = tm->move.dst_slot + tm->move.nr_items - 1;
			move_dst_end_slot = tm->slot + tm->move.nr_items - 1;
			o_dst = btrfs_node_key_ptr_offset(eb, tm->slot);
			o_src = btrfs_node_key_ptr_offset(eb, tm->move.dst_slot);
			if (WARN_ON(move_src_end_slot > max_slot ||
				    tm->move.nr_items <= 0)) {
				btrfs_warn(fs_info,
"move from invalid tree mod log slot eb %llu slot %d dst_slot %d nr_items %d seq %llu n %u max_slot %d",
					   eb->start, tm->slot,
					   tm->move.dst_slot, tm->move.nr_items,
					   tm->seq, n, max_slot);
			}
			memmove_extent_buffer(eb, o_dst, o_src,
					      tm->move.nr_items * p_size);
			max_slot = move_dst_end_slot;
			break;
		case BTRFS_MOD_LOG_ROOT_REPLACE:
			/*
			 * This operation is special. For roots, this must be
			 * handled explicitly before rewinding.
			 * For non-roots, this operation may exist if the node
			 * was a root: root A -> child B; then A gets empty and
			 * B is promoted to the new root. In the mod log, we'll
			 * have a root-replace operation for B, a tree block
			 * that is no root. We simply ignore that operation.
			 */
			break;
		}
		next = rb_next(&tm->node);
		if (!next)
			break;
		tm = rb_entry(next, struct tree_mod_elem, node);
		if (tm->logical != first_tm->logical)
			break;
	}
	read_unlock(&fs_info->tree_mod_log_lock);
	btrfs_set_header_nritems(eb, n);
}

/*
 * Called with eb read locked. If the buffer cannot be rewound, the same buffer
 * is returned. If rewind operations happen, a fresh buffer is returned. The
 * returned buffer is always read-locked. If the returned buffer is not the
 * input buffer, the lock on the input buffer is released and the input buffer
 * is freed (its refcount is decremented).
 */
struct extent_buffer *btrfs_tree_mod_log_rewind(struct btrfs_fs_info *fs_info,
						struct btrfs_path *path,
						struct extent_buffer *eb,
						u64 time_seq)
{
	struct extent_buffer *eb_rewin;
	struct tree_mod_elem *tm;

	if (!time_seq)
		return eb;

	if (btrfs_header_level(eb) == 0)
		return eb;

	tm = tree_mod_log_search(fs_info, eb->start, time_seq);
	if (!tm)
		return eb;

	if (tm->op == BTRFS_MOD_LOG_KEY_REMOVE_WHILE_FREEING) {
		BUG_ON(tm->slot != 0);
		eb_rewin = alloc_dummy_extent_buffer(fs_info, eb->start);
		if (!eb_rewin) {
			btrfs_tree_read_unlock(eb);
			free_extent_buffer(eb);
			return NULL;
		}
		btrfs_set_header_bytenr(eb_rewin, eb->start);
		btrfs_set_header_backref_rev(eb_rewin,
					     btrfs_header_backref_rev(eb));
		btrfs_set_header_owner(eb_rewin, btrfs_header_owner(eb));
		btrfs_set_header_level(eb_rewin, btrfs_header_level(eb));
	} else {
		eb_rewin = btrfs_clone_extent_buffer(eb);
		if (!eb_rewin) {
			btrfs_tree_read_unlock(eb);
			free_extent_buffer(eb);
			return NULL;
		}
	}

	btrfs_tree_read_unlock(eb);
	free_extent_buffer(eb);

	btrfs_set_buffer_lockdep_class(btrfs_header_owner(eb_rewin),
				       eb_rewin, btrfs_header_level(eb_rewin));
	btrfs_tree_read_lock(eb_rewin);
	tree_mod_log_rewind(fs_info, eb_rewin, time_seq, tm);
	WARN_ON(btrfs_header_nritems(eb_rewin) >
		BTRFS_NODEPTRS_PER_BLOCK(fs_info));

	return eb_rewin;
}

/*
 * Rewind the state of @root's root node to the given @time_seq value.
 * If there are no changes, the current root->root_node is returned. If anything
 * changed in between, there's a fresh buffer allocated on which the rewind
 * operations are done. In any case, the returned buffer is read locked.
 * Returns NULL on error (with no locks held).
 */
struct extent_buffer *btrfs_get_old_root(struct btrfs_root *root, u64 time_seq)
{
	struct btrfs_fs_info *fs_info = root->fs_info;
	struct tree_mod_elem *tm;
	struct extent_buffer *eb = NULL;
	struct extent_buffer *eb_root;
	u64 eb_root_owner = 0;
	struct extent_buffer *old;
	struct tree_mod_root *old_root = NULL;
	u64 old_generation = 0;
	u64 logical;
	int level;

	eb_root = btrfs_read_lock_root_node(root);
	tm = tree_mod_log_oldest_root(eb_root, time_seq);
	if (!tm)
		return eb_root;

	if (tm->op == BTRFS_MOD_LOG_ROOT_REPLACE) {
		old_root = &tm->old_root;
		old_generation = tm->generation;
		logical = old_root->logical;
		level = old_root->level;
	} else {
		logical = eb_root->start;
		level = btrfs_header_level(eb_root);
	}

	tm = tree_mod_log_search(fs_info, logical, time_seq);
	if (old_root && tm && tm->op != BTRFS_MOD_LOG_KEY_REMOVE_WHILE_FREEING) {
		struct btrfs_tree_parent_check check = { 0 };

		btrfs_tree_read_unlock(eb_root);
		free_extent_buffer(eb_root);

		check.level = level;
		check.owner_root = root->root_key.objectid;

		old = read_tree_block(fs_info, logical, &check);
		if (WARN_ON(IS_ERR(old) || !extent_buffer_uptodate(old))) {
			if (!IS_ERR(old))
				free_extent_buffer(old);
			btrfs_warn(fs_info,
				   "failed to read tree block %llu from get_old_root",
				   logical);
		} else {
			struct tree_mod_elem *tm2;

			btrfs_tree_read_lock(old);
			eb = btrfs_clone_extent_buffer(old);
			/*
			 * After the lookup for the most recent tree mod operation
			 * above and before we locked and cloned the extent buffer
			 * 'old', a new tree mod log operation may have been added.
			 * So lookup for a more recent one to make sure the number
			 * of mod log operations we replay is consistent with the
			 * number of items we have in the cloned extent buffer,
			 * otherwise we can hit a BUG_ON when rewinding the extent
			 * buffer.
			 */
			tm2 = tree_mod_log_search(fs_info, logical, time_seq);
			btrfs_tree_read_unlock(old);
			free_extent_buffer(old);
			ASSERT(tm2);
			ASSERT(tm2 == tm || tm2->seq > tm->seq);
			if (!tm2 || tm2->seq < tm->seq) {
				free_extent_buffer(eb);
				return NULL;
			}
			tm = tm2;
		}
	} else if (old_root) {
		eb_root_owner = btrfs_header_owner(eb_root);
		btrfs_tree_read_unlock(eb_root);
		free_extent_buffer(eb_root);
		eb = alloc_dummy_extent_buffer(fs_info, logical);
	} else {
		eb = btrfs_clone_extent_buffer(eb_root);
		btrfs_tree_read_unlock(eb_root);
		free_extent_buffer(eb_root);
	}

	if (!eb)
		return NULL;
	if (old_root) {
		btrfs_set_header_bytenr(eb, eb->start);
		btrfs_set_header_backref_rev(eb, BTRFS_MIXED_BACKREF_REV);
		btrfs_set_header_owner(eb, eb_root_owner);
		btrfs_set_header_level(eb, old_root->level);
		btrfs_set_header_generation(eb, old_generation);
	}
	btrfs_set_buffer_lockdep_class(btrfs_header_owner(eb), eb,
				       btrfs_header_level(eb));
	btrfs_tree_read_lock(eb);
	if (tm)
		tree_mod_log_rewind(fs_info, eb, time_seq, tm);
	else
		WARN_ON(btrfs_header_level(eb) != 0);
	WARN_ON(btrfs_header_nritems(eb) > BTRFS_NODEPTRS_PER_BLOCK(fs_info));

	return eb;
}

int btrfs_old_root_level(struct btrfs_root *root, u64 time_seq)
{
	struct tree_mod_elem *tm;
	int level;
	struct extent_buffer *eb_root = btrfs_root_node(root);

	tm = tree_mod_log_oldest_root(eb_root, time_seq);
	if (tm && tm->op == BTRFS_MOD_LOG_ROOT_REPLACE)
		level = tm->old_root.level;
	else
		level = btrfs_header_level(eb_root);

	free_extent_buffer(eb_root);

	return level;
}

/*
 * Return the lowest sequence number in the tree modification log.
 *
 * Return the sequence number of the oldest tree modification log user, which
 * corresponds to the lowest sequence number of all existing users. If there are
 * no users it returns 0.
 */
u64 btrfs_tree_mod_log_lowest_seq(struct btrfs_fs_info *fs_info)
{
	u64 ret = 0;

	read_lock(&fs_info->tree_mod_log_lock);
	if (!list_empty(&fs_info->tree_mod_seq_list)) {
		struct btrfs_seq_list *elem;

		elem = list_first_entry(&fs_info->tree_mod_seq_list,
					struct btrfs_seq_list, list);
		ret = elem->seq;
	}
	read_unlock(&fs_info->tree_mod_log_lock);

	return ret;
}<|MERGE_RESOLUTION|>--- conflicted
+++ resolved
@@ -293,18 +293,6 @@
 		return 0;
 
 	tm_list = kcalloc(nr_items, sizeof(struct tree_mod_elem *), GFP_NOFS);
-<<<<<<< HEAD
-	if (!tm_list)
-		return -ENOMEM;
-
-	tm = tree_mod_log_alloc_move(eb, dst_slot, src_slot, nr_items);
-	if (IS_ERR(tm)) {
-		ret = PTR_ERR(tm);
-		tm = NULL;
-		goto free_tms;
-	}
-
-=======
 	if (!tm_list) {
 		ret = -ENOMEM;
 		goto lock;
@@ -317,7 +305,6 @@
 		goto lock;
 	}
 
->>>>>>> 3766ec12
 	for (i = 0; i + dst_slot < src_slot && i < nr_items; i++) {
 		tm_list[i] = alloc_tree_mod_elem(eb, i + dst_slot,
 				BTRFS_MOD_LOG_KEY_REMOVE_WHILE_MOVING);
@@ -599,26 +586,6 @@
 		}
 	}
 
-	if (dst_move_nr_items) {
-		dst_move_tm = tree_mod_log_alloc_move(dst, dst_offset + nr_items,
-						      dst_offset, dst_move_nr_items);
-		if (IS_ERR(dst_move_tm)) {
-			ret = PTR_ERR(dst_move_tm);
-			dst_move_tm = NULL;
-			goto free_tms;
-		}
-	}
-	if (src_move_nr_items) {
-		src_move_tm = tree_mod_log_alloc_move(src, src_offset,
-						      src_offset + nr_items,
-						      src_move_nr_items);
-		if (IS_ERR(src_move_tm)) {
-			ret = PTR_ERR(src_move_tm);
-			src_move_tm = NULL;
-			goto free_tms;
-		}
-	}
-
 	tm_list_add = tm_list;
 	tm_list_rem = tm_list + nr_items;
 	for (i = 0; i < nr_items; i++) {
@@ -648,8 +615,6 @@
 	}
 	locked = true;
 
-<<<<<<< HEAD
-=======
 	/*
 	 * We previously failed to allocate memory and we need to log, so we
 	 * have to fail.
@@ -657,7 +622,6 @@
 	if (ret != 0)
 		goto free_tms;
 
->>>>>>> 3766ec12
 	if (dst_move_tm) {
 		ret = tree_mod_log_insert(fs_info, dst_move_tm);
 		if (ret)
@@ -689,19 +653,12 @@
 	if (src_move_tm && !RB_EMPTY_NODE(&src_move_tm->node))
 		rb_erase(&src_move_tm->node, &fs_info->tree_mod_log);
 	kfree(src_move_tm);
-<<<<<<< HEAD
-	for (i = 0; i < nr_items * 2; i++) {
-		if (tm_list[i] && !RB_EMPTY_NODE(&tm_list[i]->node))
-			rb_erase(&tm_list[i]->node, &fs_info->tree_mod_log);
-		kfree(tm_list[i]);
-=======
 	if (tm_list) {
 		for (i = 0; i < nr_items * 2; i++) {
 			if (tm_list[i] && !RB_EMPTY_NODE(&tm_list[i]->node))
 				rb_erase(&tm_list[i]->node, &fs_info->tree_mod_log);
 			kfree(tm_list[i]);
 		}
->>>>>>> 3766ec12
 	}
 	if (locked)
 		write_unlock(&fs_info->tree_mod_log_lock);
