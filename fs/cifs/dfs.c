--- conflicted
+++ resolved
@@ -303,11 +303,7 @@
 	if (!nodfs) {
 		rc = dfs_get_referral(mnt_ctx, ctx->UNC + 1, NULL, NULL);
 		if (rc) {
-<<<<<<< HEAD
-			if (rc != -ENOENT && rc != -EOPNOTSUPP)
-=======
 			if (rc != -ENOENT && rc != -EOPNOTSUPP && rc != -EIO)
->>>>>>> c297019e
 				goto out;
 			nodfs = true;
 		}
