// SPDX-License-Identifier: GPL-2.0-only
/*
 *  linux/mm/memory.c
 *
 *  Copyright (C) 1991, 1992, 1993, 1994  Linus Torvalds
 */

/*
 * demand-loading started 01.12.91 - seems it is high on the list of
 * things wanted, and it should be easy to implement. - Linus
 */

/*
 * Ok, demand-loading was easy, shared pages a little bit tricker. Shared
 * pages started 02.12.91, seems to work. - Linus.
 *
 * Tested sharing by executing about 30 /bin/sh: under the old kernel it
 * would have taken more than the 6M I have free, but it worked well as
 * far as I could see.
 *
 * Also corrected some "invalidate()"s - I wasn't doing enough of them.
 */

/*
 * Real VM (paging to/from disk) started 18.12.91. Much more work and
 * thought has to go into this. Oh, well..
 * 19.12.91  -  works, somewhat. Sometimes I get faults, don't know why.
 *		Found it. Everything seems to work now.
 * 20.12.91  -  Ok, making the swap-device changeable like the root.
 */

/*
 * 05.04.94  -  Multi-page memory management added for v1.1.
 *              Idea by Alex Bligh (alex@cconcepts.co.uk)
 *
 * 16.07.99  -  Support of BIGMEM added by Gerhard Wichert, Siemens AG
 *		(Gerhard.Wichert@pdb.siemens.de)
 *
 * Aug/Sep 2004 Changed to four level page tables (Andi Kleen)
 */

#include <linux/kernel_stat.h>
#include <linux/mm.h>
#include <linux/mm_inline.h>
#include <linux/sched/mm.h>
#include <linux/sched/coredump.h>
#include <linux/sched/numa_balancing.h>
#include <linux/sched/task.h>
#include <linux/hugetlb.h>
#include <linux/mman.h>
#include <linux/swap.h>
#include <linux/highmem.h>
#include <linux/pagemap.h>
#include <linux/memremap.h>
#include <linux/kmsan.h>
#include <linux/ksm.h>
#include <linux/rmap.h>
#include <linux/export.h>
#include <linux/delayacct.h>
#include <linux/init.h>
#include <linux/pfn_t.h>
#include <linux/writeback.h>
#include <linux/memcontrol.h>
#include <linux/mmu_notifier.h>
#include <linux/swapops.h>
#include <linux/elf.h>
#include <linux/gfp.h>
#include <linux/migrate.h>
#include <linux/string.h>
#include <linux/memory-tiers.h>
#include <linux/debugfs.h>
#include <linux/userfaultfd_k.h>
#include <linux/dax.h>
#include <linux/oom.h>
#include <linux/numa.h>
#include <linux/perf_event.h>
#include <linux/ptrace.h>
#include <linux/vmalloc.h>
#include <linux/sched/sysctl.h>
#include <linux/net_mm.h>

#include <trace/events/kmem.h>

#include <asm/io.h>
#include <asm/mmu_context.h>
#include <asm/pgalloc.h>
#include <linux/uaccess.h>
#include <asm/tlb.h>
#include <asm/tlbflush.h>

#include "pgalloc-track.h"
#include "internal.h"
#include "swap.h"

#if defined(LAST_CPUPID_NOT_IN_PAGE_FLAGS) && !defined(CONFIG_COMPILE_TEST)
#warning Unfortunate NUMA and NUMA Balancing config, growing page-frame for last_cpupid.
#endif

#ifndef CONFIG_NUMA
unsigned long max_mapnr;
EXPORT_SYMBOL(max_mapnr);

struct page *mem_map;
EXPORT_SYMBOL(mem_map);
#endif

static vm_fault_t do_fault(struct vm_fault *vmf);
static vm_fault_t do_anonymous_page(struct vm_fault *vmf);
static bool vmf_pte_changed(struct vm_fault *vmf);

/*
 * Return true if the original pte was a uffd-wp pte marker (so the pte was
 * wr-protected).
 */
static bool vmf_orig_pte_uffd_wp(struct vm_fault *vmf)
{
	if (!(vmf->flags & FAULT_FLAG_ORIG_PTE_VALID))
		return false;

	return pte_marker_uffd_wp(vmf->orig_pte);
}

/*
 * A number of key systems in x86 including ioremap() rely on the assumption
 * that high_memory defines the upper bound on direct map memory, then end
 * of ZONE_NORMAL.  Under CONFIG_DISCONTIG this means that max_low_pfn and
 * highstart_pfn must be the same; there must be no gap between ZONE_NORMAL
 * and ZONE_HIGHMEM.
 */
void *high_memory;
EXPORT_SYMBOL(high_memory);

/*
 * Randomize the address space (stacks, mmaps, brk, etc.).
 *
 * ( When CONFIG_COMPAT_BRK=y we exclude brk from randomization,
 *   as ancient (libc5 based) binaries can segfault. )
 */
int randomize_va_space __read_mostly =
#ifdef CONFIG_COMPAT_BRK
					1;
#else
					2;
#endif

#ifndef arch_wants_old_prefaulted_pte
static inline bool arch_wants_old_prefaulted_pte(void)
{
	/*
	 * Transitioning a PTE from 'old' to 'young' can be expensive on
	 * some architectures, even if it's performed in hardware. By
	 * default, "false" means prefaulted entries will be 'young'.
	 */
	return false;
}
#endif

static int __init disable_randmaps(char *s)
{
	randomize_va_space = 0;
	return 1;
}
__setup("norandmaps", disable_randmaps);

unsigned long zero_pfn __read_mostly;
EXPORT_SYMBOL(zero_pfn);

unsigned long highest_memmap_pfn __read_mostly;

/*
 * CONFIG_MMU architectures set up ZERO_PAGE in their paging_init()
 */
static int __init init_zero_pfn(void)
{
	zero_pfn = page_to_pfn(ZERO_PAGE(0));
	return 0;
}
early_initcall(init_zero_pfn);

void mm_trace_rss_stat(struct mm_struct *mm, int member)
{
	trace_rss_stat(mm, member);
}

/*
 * Note: this doesn't free the actual pages themselves. That
 * has been handled earlier when unmapping all the memory regions.
 */
static void free_pte_range(struct mmu_gather *tlb, pmd_t *pmd,
			   unsigned long addr)
{
	pgtable_t token = pmd_pgtable(*pmd);
	pmd_clear(pmd);
	pte_free_tlb(tlb, token, addr);
	mm_dec_nr_ptes(tlb->mm);
}

static inline void free_pmd_range(struct mmu_gather *tlb, pud_t *pud,
				unsigned long addr, unsigned long end,
				unsigned long floor, unsigned long ceiling)
{
	pmd_t *pmd;
	unsigned long next;
	unsigned long start;

	start = addr;
	pmd = pmd_offset(pud, addr);
	do {
		next = pmd_addr_end(addr, end);
		if (pmd_none_or_clear_bad(pmd))
			continue;
		free_pte_range(tlb, pmd, addr);
	} while (pmd++, addr = next, addr != end);

	start &= PUD_MASK;
	if (start < floor)
		return;
	if (ceiling) {
		ceiling &= PUD_MASK;
		if (!ceiling)
			return;
	}
	if (end - 1 > ceiling - 1)
		return;

	pmd = pmd_offset(pud, start);
	pud_clear(pud);
	pmd_free_tlb(tlb, pmd, start);
	mm_dec_nr_pmds(tlb->mm);
}

static inline void free_pud_range(struct mmu_gather *tlb, p4d_t *p4d,
				unsigned long addr, unsigned long end,
				unsigned long floor, unsigned long ceiling)
{
	pud_t *pud;
	unsigned long next;
	unsigned long start;

	start = addr;
	pud = pud_offset(p4d, addr);
	do {
		next = pud_addr_end(addr, end);
		if (pud_none_or_clear_bad(pud))
			continue;
		free_pmd_range(tlb, pud, addr, next, floor, ceiling);
	} while (pud++, addr = next, addr != end);

	start &= P4D_MASK;
	if (start < floor)
		return;
	if (ceiling) {
		ceiling &= P4D_MASK;
		if (!ceiling)
			return;
	}
	if (end - 1 > ceiling - 1)
		return;

	pud = pud_offset(p4d, start);
	p4d_clear(p4d);
	pud_free_tlb(tlb, pud, start);
	mm_dec_nr_puds(tlb->mm);
}

static inline void free_p4d_range(struct mmu_gather *tlb, pgd_t *pgd,
				unsigned long addr, unsigned long end,
				unsigned long floor, unsigned long ceiling)
{
	p4d_t *p4d;
	unsigned long next;
	unsigned long start;

	start = addr;
	p4d = p4d_offset(pgd, addr);
	do {
		next = p4d_addr_end(addr, end);
		if (p4d_none_or_clear_bad(p4d))
			continue;
		free_pud_range(tlb, p4d, addr, next, floor, ceiling);
	} while (p4d++, addr = next, addr != end);

	start &= PGDIR_MASK;
	if (start < floor)
		return;
	if (ceiling) {
		ceiling &= PGDIR_MASK;
		if (!ceiling)
			return;
	}
	if (end - 1 > ceiling - 1)
		return;

	p4d = p4d_offset(pgd, start);
	pgd_clear(pgd);
	p4d_free_tlb(tlb, p4d, start);
}

/*
 * This function frees user-level page tables of a process.
 */
void free_pgd_range(struct mmu_gather *tlb,
			unsigned long addr, unsigned long end,
			unsigned long floor, unsigned long ceiling)
{
	pgd_t *pgd;
	unsigned long next;

	/*
	 * The next few lines have given us lots of grief...
	 *
	 * Why are we testing PMD* at this top level?  Because often
	 * there will be no work to do at all, and we'd prefer not to
	 * go all the way down to the bottom just to discover that.
	 *
	 * Why all these "- 1"s?  Because 0 represents both the bottom
	 * of the address space and the top of it (using -1 for the
	 * top wouldn't help much: the masks would do the wrong thing).
	 * The rule is that addr 0 and floor 0 refer to the bottom of
	 * the address space, but end 0 and ceiling 0 refer to the top
	 * Comparisons need to use "end - 1" and "ceiling - 1" (though
	 * that end 0 case should be mythical).
	 *
	 * Wherever addr is brought up or ceiling brought down, we must
	 * be careful to reject "the opposite 0" before it confuses the
	 * subsequent tests.  But what about where end is brought down
	 * by PMD_SIZE below? no, end can't go down to 0 there.
	 *
	 * Whereas we round start (addr) and ceiling down, by different
	 * masks at different levels, in order to test whether a table
	 * now has no other vmas using it, so can be freed, we don't
	 * bother to round floor or end up - the tests don't need that.
	 */

	addr &= PMD_MASK;
	if (addr < floor) {
		addr += PMD_SIZE;
		if (!addr)
			return;
	}
	if (ceiling) {
		ceiling &= PMD_MASK;
		if (!ceiling)
			return;
	}
	if (end - 1 > ceiling - 1)
		end -= PMD_SIZE;
	if (addr > end - 1)
		return;
	/*
	 * We add page table cache pages with PAGE_SIZE,
	 * (see pte_free_tlb()), flush the tlb if we need
	 */
	tlb_change_page_size(tlb, PAGE_SIZE);
	pgd = pgd_offset(tlb->mm, addr);
	do {
		next = pgd_addr_end(addr, end);
		if (pgd_none_or_clear_bad(pgd))
			continue;
		free_p4d_range(tlb, pgd, addr, next, floor, ceiling);
	} while (pgd++, addr = next, addr != end);
}

void free_pgtables(struct mmu_gather *tlb, struct maple_tree *mt,
		   struct vm_area_struct *vma, unsigned long floor,
		   unsigned long ceiling, bool mm_wr_locked)
{
	MA_STATE(mas, mt, vma->vm_end, vma->vm_end);

	do {
		unsigned long addr = vma->vm_start;
		struct vm_area_struct *next;

		/*
		 * Note: USER_PGTABLES_CEILING may be passed as ceiling and may
		 * be 0.  This will underflow and is okay.
		 */
		next = mas_find(&mas, ceiling - 1);

		/*
		 * Hide vma from rmap and truncate_pagecache before freeing
		 * pgtables
		 */
		if (mm_wr_locked)
			vma_start_write(vma);
		unlink_anon_vmas(vma);
		unlink_file_vma(vma);

		if (is_vm_hugetlb_page(vma)) {
			hugetlb_free_pgd_range(tlb, addr, vma->vm_end,
				floor, next ? next->vm_start : ceiling);
		} else {
			/*
			 * Optimization: gather nearby vmas into one call down
			 */
			while (next && next->vm_start <= vma->vm_end + PMD_SIZE
			       && !is_vm_hugetlb_page(next)) {
				vma = next;
				next = mas_find(&mas, ceiling - 1);
				if (mm_wr_locked)
					vma_start_write(vma);
				unlink_anon_vmas(vma);
				unlink_file_vma(vma);
			}
			free_pgd_range(tlb, addr, vma->vm_end,
				floor, next ? next->vm_start : ceiling);
		}
		vma = next;
	} while (vma);
}

void pmd_install(struct mm_struct *mm, pmd_t *pmd, pgtable_t *pte)
{
	spinlock_t *ptl = pmd_lock(mm, pmd);

	if (likely(pmd_none(*pmd))) {	/* Has another populated it ? */
		mm_inc_nr_ptes(mm);
		/*
		 * Ensure all pte setup (eg. pte page lock and page clearing) are
		 * visible before the pte is made visible to other CPUs by being
		 * put into page tables.
		 *
		 * The other side of the story is the pointer chasing in the page
		 * table walking code (when walking the page table without locking;
		 * ie. most of the time). Fortunately, these data accesses consist
		 * of a chain of data-dependent loads, meaning most CPUs (alpha
		 * being the notable exception) will already guarantee loads are
		 * seen in-order. See the alpha page table accessors for the
		 * smp_rmb() barriers in page table walking code.
		 */
		smp_wmb(); /* Could be smp_wmb__xxx(before|after)_spin_lock */
		pmd_populate(mm, pmd, *pte);
		*pte = NULL;
	}
	spin_unlock(ptl);
}

int __pte_alloc(struct mm_struct *mm, pmd_t *pmd)
{
	pgtable_t new = pte_alloc_one(mm);
	if (!new)
		return -ENOMEM;

	pmd_install(mm, pmd, &new);
	if (new)
		pte_free(mm, new);
	return 0;
}

int __pte_alloc_kernel(pmd_t *pmd)
{
	pte_t *new = pte_alloc_one_kernel(&init_mm);
	if (!new)
		return -ENOMEM;

	spin_lock(&init_mm.page_table_lock);
	if (likely(pmd_none(*pmd))) {	/* Has another populated it ? */
		smp_wmb(); /* See comment in pmd_install() */
		pmd_populate_kernel(&init_mm, pmd, new);
		new = NULL;
	}
	spin_unlock(&init_mm.page_table_lock);
	if (new)
		pte_free_kernel(&init_mm, new);
	return 0;
}

static inline void init_rss_vec(int *rss)
{
	memset(rss, 0, sizeof(int) * NR_MM_COUNTERS);
}

static inline void add_mm_rss_vec(struct mm_struct *mm, int *rss)
{
	int i;

	if (current->mm == mm)
		sync_mm_rss(mm);
	for (i = 0; i < NR_MM_COUNTERS; i++)
		if (rss[i])
			add_mm_counter(mm, i, rss[i]);
}

/*
 * This function is called to print an error when a bad pte
 * is found. For example, we might have a PFN-mapped pte in
 * a region that doesn't allow it.
 *
 * The calling function must still handle the error.
 */
static void print_bad_pte(struct vm_area_struct *vma, unsigned long addr,
			  pte_t pte, struct page *page)
{
	pgd_t *pgd = pgd_offset(vma->vm_mm, addr);
	p4d_t *p4d = p4d_offset(pgd, addr);
	pud_t *pud = pud_offset(p4d, addr);
	pmd_t *pmd = pmd_offset(pud, addr);
	struct address_space *mapping;
	pgoff_t index;
	static unsigned long resume;
	static unsigned long nr_shown;
	static unsigned long nr_unshown;

	/*
	 * Allow a burst of 60 reports, then keep quiet for that minute;
	 * or allow a steady drip of one report per second.
	 */
	if (nr_shown == 60) {
		if (time_before(jiffies, resume)) {
			nr_unshown++;
			return;
		}
		if (nr_unshown) {
			pr_alert("BUG: Bad page map: %lu messages suppressed\n",
				 nr_unshown);
			nr_unshown = 0;
		}
		nr_shown = 0;
	}
	if (nr_shown++ == 0)
		resume = jiffies + 60 * HZ;

	mapping = vma->vm_file ? vma->vm_file->f_mapping : NULL;
	index = linear_page_index(vma, addr);

	pr_alert("BUG: Bad page map in process %s  pte:%08llx pmd:%08llx\n",
		 current->comm,
		 (long long)pte_val(pte), (long long)pmd_val(*pmd));
	if (page)
		dump_page(page, "bad pte");
	pr_alert("addr:%px vm_flags:%08lx anon_vma:%px mapping:%px index:%lx\n",
		 (void *)addr, vma->vm_flags, vma->anon_vma, mapping, index);
	pr_alert("file:%pD fault:%ps mmap:%ps read_folio:%ps\n",
		 vma->vm_file,
		 vma->vm_ops ? vma->vm_ops->fault : NULL,
		 vma->vm_file ? vma->vm_file->f_op->mmap : NULL,
		 mapping ? mapping->a_ops->read_folio : NULL);
	dump_stack();
	add_taint(TAINT_BAD_PAGE, LOCKDEP_NOW_UNRELIABLE);
}

/*
 * vm_normal_page -- This function gets the "struct page" associated with a pte.
 *
 * "Special" mappings do not wish to be associated with a "struct page" (either
 * it doesn't exist, or it exists but they don't want to touch it). In this
 * case, NULL is returned here. "Normal" mappings do have a struct page.
 *
 * There are 2 broad cases. Firstly, an architecture may define a pte_special()
 * pte bit, in which case this function is trivial. Secondly, an architecture
 * may not have a spare pte bit, which requires a more complicated scheme,
 * described below.
 *
 * A raw VM_PFNMAP mapping (ie. one that is not COWed) is always considered a
 * special mapping (even if there are underlying and valid "struct pages").
 * COWed pages of a VM_PFNMAP are always normal.
 *
 * The way we recognize COWed pages within VM_PFNMAP mappings is through the
 * rules set up by "remap_pfn_range()": the vma will have the VM_PFNMAP bit
 * set, and the vm_pgoff will point to the first PFN mapped: thus every special
 * mapping will always honor the rule
 *
 *	pfn_of_page == vma->vm_pgoff + ((addr - vma->vm_start) >> PAGE_SHIFT)
 *
 * And for normal mappings this is false.
 *
 * This restricts such mappings to be a linear translation from virtual address
 * to pfn. To get around this restriction, we allow arbitrary mappings so long
 * as the vma is not a COW mapping; in that case, we know that all ptes are
 * special (because none can have been COWed).
 *
 *
 * In order to support COW of arbitrary special mappings, we have VM_MIXEDMAP.
 *
 * VM_MIXEDMAP mappings can likewise contain memory with or without "struct
 * page" backing, however the difference is that _all_ pages with a struct
 * page (that is, those where pfn_valid is true) are refcounted and considered
 * normal pages by the VM. The disadvantage is that pages are refcounted
 * (which can be slower and simply not an option for some PFNMAP users). The
 * advantage is that we don't have to follow the strict linearity rule of
 * PFNMAP mappings in order to support COWable mappings.
 *
 */
struct page *vm_normal_page(struct vm_area_struct *vma, unsigned long addr,
			    pte_t pte)
{
	unsigned long pfn = pte_pfn(pte);

	if (IS_ENABLED(CONFIG_ARCH_HAS_PTE_SPECIAL)) {
		if (likely(!pte_special(pte)))
			goto check_pfn;
		if (vma->vm_ops && vma->vm_ops->find_special_page)
			return vma->vm_ops->find_special_page(vma, addr);
		if (vma->vm_flags & (VM_PFNMAP | VM_MIXEDMAP))
			return NULL;
		if (is_zero_pfn(pfn))
			return NULL;
		if (pte_devmap(pte))
		/*
		 * NOTE: New users of ZONE_DEVICE will not set pte_devmap()
		 * and will have refcounts incremented on their struct pages
		 * when they are inserted into PTEs, thus they are safe to
		 * return here. Legacy ZONE_DEVICE pages that set pte_devmap()
		 * do not have refcounts. Example of legacy ZONE_DEVICE is
		 * MEMORY_DEVICE_FS_DAX type in pmem or virtio_fs drivers.
		 */
			return NULL;

		print_bad_pte(vma, addr, pte, NULL);
		return NULL;
	}

	/* !CONFIG_ARCH_HAS_PTE_SPECIAL case follows: */

	if (unlikely(vma->vm_flags & (VM_PFNMAP|VM_MIXEDMAP))) {
		if (vma->vm_flags & VM_MIXEDMAP) {
			if (!pfn_valid(pfn))
				return NULL;
			goto out;
		} else {
			unsigned long off;
			off = (addr - vma->vm_start) >> PAGE_SHIFT;
			if (pfn == vma->vm_pgoff + off)
				return NULL;
			if (!is_cow_mapping(vma->vm_flags))
				return NULL;
		}
	}

	if (is_zero_pfn(pfn))
		return NULL;

check_pfn:
	if (unlikely(pfn > highest_memmap_pfn)) {
		print_bad_pte(vma, addr, pte, NULL);
		return NULL;
	}

	/*
	 * NOTE! We still have PageReserved() pages in the page tables.
	 * eg. VDSO mappings can cause them to exist.
	 */
out:
	return pfn_to_page(pfn);
}

struct folio *vm_normal_folio(struct vm_area_struct *vma, unsigned long addr,
			    pte_t pte)
{
	struct page *page = vm_normal_page(vma, addr, pte);

	if (page)
		return page_folio(page);
	return NULL;
}

#ifdef CONFIG_TRANSPARENT_HUGEPAGE
struct page *vm_normal_page_pmd(struct vm_area_struct *vma, unsigned long addr,
				pmd_t pmd)
{
	unsigned long pfn = pmd_pfn(pmd);

	/*
	 * There is no pmd_special() but there may be special pmds, e.g.
	 * in a direct-access (dax) mapping, so let's just replicate the
	 * !CONFIG_ARCH_HAS_PTE_SPECIAL case from vm_normal_page() here.
	 */
	if (unlikely(vma->vm_flags & (VM_PFNMAP|VM_MIXEDMAP))) {
		if (vma->vm_flags & VM_MIXEDMAP) {
			if (!pfn_valid(pfn))
				return NULL;
			goto out;
		} else {
			unsigned long off;
			off = (addr - vma->vm_start) >> PAGE_SHIFT;
			if (pfn == vma->vm_pgoff + off)
				return NULL;
			if (!is_cow_mapping(vma->vm_flags))
				return NULL;
		}
	}

	if (pmd_devmap(pmd))
		return NULL;
	if (is_huge_zero_pmd(pmd))
		return NULL;
	if (unlikely(pfn > highest_memmap_pfn))
		return NULL;

	/*
	 * NOTE! We still have PageReserved() pages in the page tables.
	 * eg. VDSO mappings can cause them to exist.
	 */
out:
	return pfn_to_page(pfn);
}
#endif

static void restore_exclusive_pte(struct vm_area_struct *vma,
				  struct page *page, unsigned long address,
				  pte_t *ptep)
{
	pte_t orig_pte;
	pte_t pte;
	swp_entry_t entry;

	orig_pte = ptep_get(ptep);
	pte = pte_mkold(mk_pte(page, READ_ONCE(vma->vm_page_prot)));
	if (pte_swp_soft_dirty(orig_pte))
		pte = pte_mksoft_dirty(pte);

	entry = pte_to_swp_entry(orig_pte);
	if (pte_swp_uffd_wp(orig_pte))
		pte = pte_mkuffd_wp(pte);
	else if (is_writable_device_exclusive_entry(entry))
		pte = maybe_mkwrite(pte_mkdirty(pte), vma);

	VM_BUG_ON(pte_write(pte) && !(PageAnon(page) && PageAnonExclusive(page)));

	/*
	 * No need to take a page reference as one was already
	 * created when the swap entry was made.
	 */
	if (PageAnon(page))
		page_add_anon_rmap(page, vma, address, RMAP_NONE);
	else
		/*
		 * Currently device exclusive access only supports anonymous
		 * memory so the entry shouldn't point to a filebacked page.
		 */
		WARN_ON_ONCE(1);

	set_pte_at(vma->vm_mm, address, ptep, pte);

	/*
	 * No need to invalidate - it was non-present before. However
	 * secondary CPUs may have mappings that need invalidating.
	 */
	update_mmu_cache(vma, address, ptep);
}

/*
 * Tries to restore an exclusive pte if the page lock can be acquired without
 * sleeping.
 */
static int
try_restore_exclusive_pte(pte_t *src_pte, struct vm_area_struct *vma,
			unsigned long addr)
{
	swp_entry_t entry = pte_to_swp_entry(ptep_get(src_pte));
	struct page *page = pfn_swap_entry_to_page(entry);

	if (trylock_page(page)) {
		restore_exclusive_pte(vma, page, addr, src_pte);
		unlock_page(page);
		return 0;
	}

	return -EBUSY;
}

/*
 * copy one vm_area from one task to the other. Assumes the page tables
 * already present in the new task to be cleared in the whole range
 * covered by this vma.
 */

static unsigned long
copy_nonpresent_pte(struct mm_struct *dst_mm, struct mm_struct *src_mm,
		pte_t *dst_pte, pte_t *src_pte, struct vm_area_struct *dst_vma,
		struct vm_area_struct *src_vma, unsigned long addr, int *rss)
{
	unsigned long vm_flags = dst_vma->vm_flags;
	pte_t orig_pte = ptep_get(src_pte);
	pte_t pte = orig_pte;
	struct page *page;
	swp_entry_t entry = pte_to_swp_entry(orig_pte);

	if (likely(!non_swap_entry(entry))) {
		if (swap_duplicate(entry) < 0)
			return -EIO;

		/* make sure dst_mm is on swapoff's mmlist. */
		if (unlikely(list_empty(&dst_mm->mmlist))) {
			spin_lock(&mmlist_lock);
			if (list_empty(&dst_mm->mmlist))
				list_add(&dst_mm->mmlist,
						&src_mm->mmlist);
			spin_unlock(&mmlist_lock);
		}
		/* Mark the swap entry as shared. */
		if (pte_swp_exclusive(orig_pte)) {
			pte = pte_swp_clear_exclusive(orig_pte);
			set_pte_at(src_mm, addr, src_pte, pte);
		}
		rss[MM_SWAPENTS]++;
	} else if (is_migration_entry(entry)) {
		page = pfn_swap_entry_to_page(entry);

		rss[mm_counter(page)]++;

		if (!is_readable_migration_entry(entry) &&
				is_cow_mapping(vm_flags)) {
			/*
			 * COW mappings require pages in both parent and child
			 * to be set to read. A previously exclusive entry is
			 * now shared.
			 */
			entry = make_readable_migration_entry(
							swp_offset(entry));
			pte = swp_entry_to_pte(entry);
			if (pte_swp_soft_dirty(orig_pte))
				pte = pte_swp_mksoft_dirty(pte);
			if (pte_swp_uffd_wp(orig_pte))
				pte = pte_swp_mkuffd_wp(pte);
			set_pte_at(src_mm, addr, src_pte, pte);
		}
	} else if (is_device_private_entry(entry)) {
		page = pfn_swap_entry_to_page(entry);

		/*
		 * Update rss count even for unaddressable pages, as
		 * they should treated just like normal pages in this
		 * respect.
		 *
		 * We will likely want to have some new rss counters
		 * for unaddressable pages, at some point. But for now
		 * keep things as they are.
		 */
		get_page(page);
		rss[mm_counter(page)]++;
		/* Cannot fail as these pages cannot get pinned. */
		BUG_ON(page_try_dup_anon_rmap(page, false, src_vma));

		/*
		 * We do not preserve soft-dirty information, because so
		 * far, checkpoint/restore is the only feature that
		 * requires that. And checkpoint/restore does not work
		 * when a device driver is involved (you cannot easily
		 * save and restore device driver state).
		 */
		if (is_writable_device_private_entry(entry) &&
		    is_cow_mapping(vm_flags)) {
			entry = make_readable_device_private_entry(
							swp_offset(entry));
			pte = swp_entry_to_pte(entry);
			if (pte_swp_uffd_wp(orig_pte))
				pte = pte_swp_mkuffd_wp(pte);
			set_pte_at(src_mm, addr, src_pte, pte);
		}
	} else if (is_device_exclusive_entry(entry)) {
		/*
		 * Make device exclusive entries present by restoring the
		 * original entry then copying as for a present pte. Device
		 * exclusive entries currently only support private writable
		 * (ie. COW) mappings.
		 */
		VM_BUG_ON(!is_cow_mapping(src_vma->vm_flags));
		if (try_restore_exclusive_pte(src_pte, src_vma, addr))
			return -EBUSY;
		return -ENOENT;
	} else if (is_pte_marker_entry(entry)) {
		if (is_swapin_error_entry(entry) || userfaultfd_wp(dst_vma))
			set_pte_at(dst_mm, addr, dst_pte, pte);
		return 0;
	}
	if (!userfaultfd_wp(dst_vma))
		pte = pte_swp_clear_uffd_wp(pte);
	set_pte_at(dst_mm, addr, dst_pte, pte);
	return 0;
}

/*
 * Copy a present and normal page.
 *
 * NOTE! The usual case is that this isn't required;
 * instead, the caller can just increase the page refcount
 * and re-use the pte the traditional way.
 *
 * And if we need a pre-allocated page but don't yet have
 * one, return a negative error to let the preallocation
 * code know so that it can do so outside the page table
 * lock.
 */
static inline int
copy_present_page(struct vm_area_struct *dst_vma, struct vm_area_struct *src_vma,
		  pte_t *dst_pte, pte_t *src_pte, unsigned long addr, int *rss,
		  struct folio **prealloc, struct page *page)
{
	struct folio *new_folio;
	pte_t pte;

	new_folio = *prealloc;
	if (!new_folio)
		return -EAGAIN;

	/*
	 * We have a prealloc page, all good!  Take it
	 * over and copy the page & arm it.
	 */
	*prealloc = NULL;
	copy_user_highpage(&new_folio->page, page, addr, src_vma);
	__folio_mark_uptodate(new_folio);
	folio_add_new_anon_rmap(new_folio, dst_vma, addr);
	folio_add_lru_vma(new_folio, dst_vma);
	rss[MM_ANONPAGES]++;

	/* All done, just insert the new page copy in the child */
	pte = mk_pte(&new_folio->page, dst_vma->vm_page_prot);
	pte = maybe_mkwrite(pte_mkdirty(pte), dst_vma);
	if (userfaultfd_pte_wp(dst_vma, ptep_get(src_pte)))
		/* Uffd-wp needs to be delivered to dest pte as well */
		pte = pte_mkuffd_wp(pte);
	set_pte_at(dst_vma->vm_mm, addr, dst_pte, pte);
	return 0;
}

/*
 * Copy one pte.  Returns 0 if succeeded, or -EAGAIN if one preallocated page
 * is required to copy this pte.
 */
static inline int
copy_present_pte(struct vm_area_struct *dst_vma, struct vm_area_struct *src_vma,
		 pte_t *dst_pte, pte_t *src_pte, unsigned long addr, int *rss,
		 struct folio **prealloc)
{
	struct mm_struct *src_mm = src_vma->vm_mm;
	unsigned long vm_flags = src_vma->vm_flags;
	pte_t pte = ptep_get(src_pte);
	struct page *page;
	struct folio *folio;

	page = vm_normal_page(src_vma, addr, pte);
	if (page)
		folio = page_folio(page);
	if (page && folio_test_anon(folio)) {
		/*
		 * If this page may have been pinned by the parent process,
		 * copy the page immediately for the child so that we'll always
		 * guarantee the pinned page won't be randomly replaced in the
		 * future.
		 */
		folio_get(folio);
		if (unlikely(page_try_dup_anon_rmap(page, false, src_vma))) {
			/* Page may be pinned, we have to copy. */
			folio_put(folio);
			return copy_present_page(dst_vma, src_vma, dst_pte, src_pte,
						 addr, rss, prealloc, page);
		}
		rss[MM_ANONPAGES]++;
	} else if (page) {
		folio_get(folio);
		page_dup_file_rmap(page, false);
		rss[mm_counter_file(page)]++;
	}

	/*
	 * If it's a COW mapping, write protect it both
	 * in the parent and the child
	 */
	if (is_cow_mapping(vm_flags) && pte_write(pte)) {
		ptep_set_wrprotect(src_mm, addr, src_pte);
		pte = pte_wrprotect(pte);
	}
	VM_BUG_ON(page && folio_test_anon(folio) && PageAnonExclusive(page));

	/*
	 * If it's a shared mapping, mark it clean in
	 * the child
	 */
	if (vm_flags & VM_SHARED)
		pte = pte_mkclean(pte);
	pte = pte_mkold(pte);

	if (!userfaultfd_wp(dst_vma))
		pte = pte_clear_uffd_wp(pte);

	set_pte_at(dst_vma->vm_mm, addr, dst_pte, pte);
	return 0;
}

static inline struct folio *page_copy_prealloc(struct mm_struct *src_mm,
		struct vm_area_struct *vma, unsigned long addr)
{
	struct folio *new_folio;

	new_folio = vma_alloc_folio(GFP_HIGHUSER_MOVABLE, 0, vma, addr, false);
	if (!new_folio)
		return NULL;

	if (mem_cgroup_charge(new_folio, src_mm, GFP_KERNEL)) {
		folio_put(new_folio);
		return NULL;
	}
	folio_throttle_swaprate(new_folio, GFP_KERNEL);

	return new_folio;
}

static int
copy_pte_range(struct vm_area_struct *dst_vma, struct vm_area_struct *src_vma,
	       pmd_t *dst_pmd, pmd_t *src_pmd, unsigned long addr,
	       unsigned long end)
{
	struct mm_struct *dst_mm = dst_vma->vm_mm;
	struct mm_struct *src_mm = src_vma->vm_mm;
	pte_t *orig_src_pte, *orig_dst_pte;
	pte_t *src_pte, *dst_pte;
	pte_t ptent;
	spinlock_t *src_ptl, *dst_ptl;
	int progress, ret = 0;
	int rss[NR_MM_COUNTERS];
	swp_entry_t entry = (swp_entry_t){0};
	struct folio *prealloc = NULL;

again:
	progress = 0;
	init_rss_vec(rss);

	/*
	 * copy_pmd_range()'s prior pmd_none_or_clear_bad(src_pmd), and the
	 * error handling here, assume that exclusive mmap_lock on dst and src
	 * protects anon from unexpected THP transitions; with shmem and file
	 * protected by mmap_lock-less collapse skipping areas with anon_vma
	 * (whereas vma_needs_copy() skips areas without anon_vma).  A rework
	 * can remove such assumptions later, but this is good enough for now.
	 */
	dst_pte = pte_alloc_map_lock(dst_mm, dst_pmd, addr, &dst_ptl);
	if (!dst_pte) {
		ret = -ENOMEM;
		goto out;
	}
	src_pte = pte_offset_map_nolock(src_mm, src_pmd, addr, &src_ptl);
	if (!src_pte) {
		pte_unmap_unlock(dst_pte, dst_ptl);
		/* ret == 0 */
		goto out;
	}
	spin_lock_nested(src_ptl, SINGLE_DEPTH_NESTING);
	orig_src_pte = src_pte;
	orig_dst_pte = dst_pte;
	arch_enter_lazy_mmu_mode();

	do {
		/*
		 * We are holding two locks at this point - either of them
		 * could generate latencies in another task on another CPU.
		 */
		if (progress >= 32) {
			progress = 0;
			if (need_resched() ||
			    spin_needbreak(src_ptl) || spin_needbreak(dst_ptl))
				break;
		}
		ptent = ptep_get(src_pte);
		if (pte_none(ptent)) {
			progress++;
			continue;
		}
		if (unlikely(!pte_present(ptent))) {
			ret = copy_nonpresent_pte(dst_mm, src_mm,
						  dst_pte, src_pte,
						  dst_vma, src_vma,
						  addr, rss);
			if (ret == -EIO) {
				entry = pte_to_swp_entry(ptep_get(src_pte));
				break;
			} else if (ret == -EBUSY) {
				break;
			} else if (!ret) {
				progress += 8;
				continue;
			}

			/*
			 * Device exclusive entry restored, continue by copying
			 * the now present pte.
			 */
			WARN_ON_ONCE(ret != -ENOENT);
		}
		/* copy_present_pte() will clear `*prealloc' if consumed */
		ret = copy_present_pte(dst_vma, src_vma, dst_pte, src_pte,
				       addr, rss, &prealloc);
		/*
		 * If we need a pre-allocated page for this pte, drop the
		 * locks, allocate, and try again.
		 */
		if (unlikely(ret == -EAGAIN))
			break;
		if (unlikely(prealloc)) {
			/*
			 * pre-alloc page cannot be reused by next time so as
			 * to strictly follow mempolicy (e.g., alloc_page_vma()
			 * will allocate page according to address).  This
			 * could only happen if one pinned pte changed.
			 */
			folio_put(prealloc);
			prealloc = NULL;
		}
		progress += 8;
	} while (dst_pte++, src_pte++, addr += PAGE_SIZE, addr != end);

	arch_leave_lazy_mmu_mode();
	pte_unmap_unlock(orig_src_pte, src_ptl);
	add_mm_rss_vec(dst_mm, rss);
	pte_unmap_unlock(orig_dst_pte, dst_ptl);
	cond_resched();

	if (ret == -EIO) {
		VM_WARN_ON_ONCE(!entry.val);
		if (add_swap_count_continuation(entry, GFP_KERNEL) < 0) {
			ret = -ENOMEM;
			goto out;
		}
		entry.val = 0;
	} else if (ret == -EBUSY) {
		goto out;
	} else if (ret ==  -EAGAIN) {
		prealloc = page_copy_prealloc(src_mm, src_vma, addr);
		if (!prealloc)
			return -ENOMEM;
	} else if (ret) {
		VM_WARN_ON_ONCE(1);
	}

	/* We've captured and resolved the error. Reset, try again. */
	ret = 0;

	if (addr != end)
		goto again;
out:
	if (unlikely(prealloc))
		folio_put(prealloc);
	return ret;
}

static inline int
copy_pmd_range(struct vm_area_struct *dst_vma, struct vm_area_struct *src_vma,
	       pud_t *dst_pud, pud_t *src_pud, unsigned long addr,
	       unsigned long end)
{
	struct mm_struct *dst_mm = dst_vma->vm_mm;
	struct mm_struct *src_mm = src_vma->vm_mm;
	pmd_t *src_pmd, *dst_pmd;
	unsigned long next;

	dst_pmd = pmd_alloc(dst_mm, dst_pud, addr);
	if (!dst_pmd)
		return -ENOMEM;
	src_pmd = pmd_offset(src_pud, addr);
	do {
		next = pmd_addr_end(addr, end);
		if (is_swap_pmd(*src_pmd) || pmd_trans_huge(*src_pmd)
			|| pmd_devmap(*src_pmd)) {
			int err;
			VM_BUG_ON_VMA(next-addr != HPAGE_PMD_SIZE, src_vma);
			err = copy_huge_pmd(dst_mm, src_mm, dst_pmd, src_pmd,
					    addr, dst_vma, src_vma);
			if (err == -ENOMEM)
				return -ENOMEM;
			if (!err)
				continue;
			/* fall through */
		}
		if (pmd_none_or_clear_bad(src_pmd))
			continue;
		if (copy_pte_range(dst_vma, src_vma, dst_pmd, src_pmd,
				   addr, next))
			return -ENOMEM;
	} while (dst_pmd++, src_pmd++, addr = next, addr != end);
	return 0;
}

static inline int
copy_pud_range(struct vm_area_struct *dst_vma, struct vm_area_struct *src_vma,
	       p4d_t *dst_p4d, p4d_t *src_p4d, unsigned long addr,
	       unsigned long end)
{
	struct mm_struct *dst_mm = dst_vma->vm_mm;
	struct mm_struct *src_mm = src_vma->vm_mm;
	pud_t *src_pud, *dst_pud;
	unsigned long next;

	dst_pud = pud_alloc(dst_mm, dst_p4d, addr);
	if (!dst_pud)
		return -ENOMEM;
	src_pud = pud_offset(src_p4d, addr);
	do {
		next = pud_addr_end(addr, end);
		if (pud_trans_huge(*src_pud) || pud_devmap(*src_pud)) {
			int err;

			VM_BUG_ON_VMA(next-addr != HPAGE_PUD_SIZE, src_vma);
			err = copy_huge_pud(dst_mm, src_mm,
					    dst_pud, src_pud, addr, src_vma);
			if (err == -ENOMEM)
				return -ENOMEM;
			if (!err)
				continue;
			/* fall through */
		}
		if (pud_none_or_clear_bad(src_pud))
			continue;
		if (copy_pmd_range(dst_vma, src_vma, dst_pud, src_pud,
				   addr, next))
			return -ENOMEM;
	} while (dst_pud++, src_pud++, addr = next, addr != end);
	return 0;
}

static inline int
copy_p4d_range(struct vm_area_struct *dst_vma, struct vm_area_struct *src_vma,
	       pgd_t *dst_pgd, pgd_t *src_pgd, unsigned long addr,
	       unsigned long end)
{
	struct mm_struct *dst_mm = dst_vma->vm_mm;
	p4d_t *src_p4d, *dst_p4d;
	unsigned long next;

	dst_p4d = p4d_alloc(dst_mm, dst_pgd, addr);
	if (!dst_p4d)
		return -ENOMEM;
	src_p4d = p4d_offset(src_pgd, addr);
	do {
		next = p4d_addr_end(addr, end);
		if (p4d_none_or_clear_bad(src_p4d))
			continue;
		if (copy_pud_range(dst_vma, src_vma, dst_p4d, src_p4d,
				   addr, next))
			return -ENOMEM;
	} while (dst_p4d++, src_p4d++, addr = next, addr != end);
	return 0;
}

/*
 * Return true if the vma needs to copy the pgtable during this fork().  Return
 * false when we can speed up fork() by allowing lazy page faults later until
 * when the child accesses the memory range.
 */
static bool
vma_needs_copy(struct vm_area_struct *dst_vma, struct vm_area_struct *src_vma)
{
	/*
	 * Always copy pgtables when dst_vma has uffd-wp enabled even if it's
	 * file-backed (e.g. shmem). Because when uffd-wp is enabled, pgtable
	 * contains uffd-wp protection information, that's something we can't
	 * retrieve from page cache, and skip copying will lose those info.
	 */
	if (userfaultfd_wp(dst_vma))
		return true;

	if (src_vma->vm_flags & (VM_PFNMAP | VM_MIXEDMAP))
		return true;

	if (src_vma->anon_vma)
		return true;

	/*
	 * Don't copy ptes where a page fault will fill them correctly.  Fork
	 * becomes much lighter when there are big shared or private readonly
	 * mappings. The tradeoff is that copy_page_range is more efficient
	 * than faulting.
	 */
	return false;
}

int
copy_page_range(struct vm_area_struct *dst_vma, struct vm_area_struct *src_vma)
{
	pgd_t *src_pgd, *dst_pgd;
	unsigned long next;
	unsigned long addr = src_vma->vm_start;
	unsigned long end = src_vma->vm_end;
	struct mm_struct *dst_mm = dst_vma->vm_mm;
	struct mm_struct *src_mm = src_vma->vm_mm;
	struct mmu_notifier_range range;
	bool is_cow;
	int ret;

	if (!vma_needs_copy(dst_vma, src_vma))
		return 0;

	if (is_vm_hugetlb_page(src_vma))
		return copy_hugetlb_page_range(dst_mm, src_mm, dst_vma, src_vma);

	if (unlikely(src_vma->vm_flags & VM_PFNMAP)) {
		/*
		 * We do not free on error cases below as remove_vma
		 * gets called on error from higher level routine
		 */
		ret = track_pfn_copy(src_vma);
		if (ret)
			return ret;
	}

	/*
	 * We need to invalidate the secondary MMU mappings only when
	 * there could be a permission downgrade on the ptes of the
	 * parent mm. And a permission downgrade will only happen if
	 * is_cow_mapping() returns true.
	 */
	is_cow = is_cow_mapping(src_vma->vm_flags);

	if (is_cow) {
		mmu_notifier_range_init(&range, MMU_NOTIFY_PROTECTION_PAGE,
					0, src_mm, addr, end);
		mmu_notifier_invalidate_range_start(&range);
		/*
		 * Disabling preemption is not needed for the write side, as
		 * the read side doesn't spin, but goes to the mmap_lock.
		 *
		 * Use the raw variant of the seqcount_t write API to avoid
		 * lockdep complaining about preemptibility.
		 */
		mmap_assert_write_locked(src_mm);
		raw_write_seqcount_begin(&src_mm->write_protect_seq);
	}

	ret = 0;
	dst_pgd = pgd_offset(dst_mm, addr);
	src_pgd = pgd_offset(src_mm, addr);
	do {
		next = pgd_addr_end(addr, end);
		if (pgd_none_or_clear_bad(src_pgd))
			continue;
		if (unlikely(copy_p4d_range(dst_vma, src_vma, dst_pgd, src_pgd,
					    addr, next))) {
			untrack_pfn_clear(dst_vma);
			ret = -ENOMEM;
			break;
		}
	} while (dst_pgd++, src_pgd++, addr = next, addr != end);

	if (is_cow) {
		raw_write_seqcount_end(&src_mm->write_protect_seq);
		mmu_notifier_invalidate_range_end(&range);
	}
	return ret;
}

/* Whether we should zap all COWed (private) pages too */
static inline bool should_zap_cows(struct zap_details *details)
{
	/* By default, zap all pages */
	if (!details)
		return true;

	/* Or, we zap COWed pages only if the caller wants to */
	return details->even_cows;
}

/* Decides whether we should zap this page with the page pointer specified */
static inline bool should_zap_page(struct zap_details *details, struct page *page)
{
	/* If we can make a decision without *page.. */
	if (should_zap_cows(details))
		return true;

	/* E.g. the caller passes NULL for the case of a zero page */
	if (!page)
		return true;

	/* Otherwise we should only zap non-anon pages */
	return !PageAnon(page);
}

static inline bool zap_drop_file_uffd_wp(struct zap_details *details)
{
	if (!details)
		return false;

	return details->zap_flags & ZAP_FLAG_DROP_MARKER;
}

/*
 * This function makes sure that we'll replace the none pte with an uffd-wp
 * swap special pte marker when necessary. Must be with the pgtable lock held.
 */
static inline void
zap_install_uffd_wp_if_needed(struct vm_area_struct *vma,
			      unsigned long addr, pte_t *pte,
			      struct zap_details *details, pte_t pteval)
{
	/* Zap on anonymous always means dropping everything */
	if (vma_is_anonymous(vma))
		return;

	if (zap_drop_file_uffd_wp(details))
		return;

	pte_install_uffd_wp_if_needed(vma, addr, pte, pteval);
}

static unsigned long zap_pte_range(struct mmu_gather *tlb,
				struct vm_area_struct *vma, pmd_t *pmd,
				unsigned long addr, unsigned long end,
				struct zap_details *details)
{
	struct mm_struct *mm = tlb->mm;
	int force_flush = 0;
	int rss[NR_MM_COUNTERS];
	spinlock_t *ptl;
	pte_t *start_pte;
	pte_t *pte;
	swp_entry_t entry;

	tlb_change_page_size(tlb, PAGE_SIZE);
	init_rss_vec(rss);
	start_pte = pte = pte_offset_map_lock(mm, pmd, addr, &ptl);
	if (!pte)
		return addr;

	flush_tlb_batched_pending(mm);
	arch_enter_lazy_mmu_mode();
	do {
		pte_t ptent = ptep_get(pte);
		struct page *page;

		if (pte_none(ptent))
			continue;

		if (need_resched())
			break;

		if (pte_present(ptent)) {
			unsigned int delay_rmap;

			page = vm_normal_page(vma, addr, ptent);
			if (unlikely(!should_zap_page(details, page)))
				continue;
			ptent = ptep_get_and_clear_full(mm, addr, pte,
							tlb->fullmm);
			tlb_remove_tlb_entry(tlb, pte, addr);
			zap_install_uffd_wp_if_needed(vma, addr, pte, details,
						      ptent);
			if (unlikely(!page))
				continue;

			delay_rmap = 0;
			if (!PageAnon(page)) {
				if (pte_dirty(ptent)) {
					set_page_dirty(page);
					if (tlb_delay_rmap(tlb)) {
						delay_rmap = 1;
						force_flush = 1;
					}
				}
				if (pte_young(ptent) && likely(vma_has_recency(vma)))
					mark_page_accessed(page);
			}
			rss[mm_counter(page)]--;
			if (!delay_rmap) {
				page_remove_rmap(page, vma, false);
				if (unlikely(page_mapcount(page) < 0))
					print_bad_pte(vma, addr, ptent, page);
			}
			if (unlikely(__tlb_remove_page(tlb, page, delay_rmap))) {
				force_flush = 1;
				addr += PAGE_SIZE;
				break;
			}
			continue;
		}

		entry = pte_to_swp_entry(ptent);
		if (is_device_private_entry(entry) ||
		    is_device_exclusive_entry(entry)) {
			page = pfn_swap_entry_to_page(entry);
			if (unlikely(!should_zap_page(details, page)))
				continue;
			/*
			 * Both device private/exclusive mappings should only
			 * work with anonymous page so far, so we don't need to
			 * consider uffd-wp bit when zap. For more information,
			 * see zap_install_uffd_wp_if_needed().
			 */
			WARN_ON_ONCE(!vma_is_anonymous(vma));
			rss[mm_counter(page)]--;
			if (is_device_private_entry(entry))
				page_remove_rmap(page, vma, false);
			put_page(page);
		} else if (!non_swap_entry(entry)) {
			/* Genuine swap entry, hence a private anon page */
			if (!should_zap_cows(details))
				continue;
			rss[MM_SWAPENTS]--;
			if (unlikely(!free_swap_and_cache(entry)))
				print_bad_pte(vma, addr, ptent, NULL);
		} else if (is_migration_entry(entry)) {
			page = pfn_swap_entry_to_page(entry);
			if (!should_zap_page(details, page))
				continue;
			rss[mm_counter(page)]--;
		} else if (pte_marker_entry_uffd_wp(entry)) {
			/*
			 * For anon: always drop the marker; for file: only
			 * drop the marker if explicitly requested.
			 */
			if (!vma_is_anonymous(vma) &&
			    !zap_drop_file_uffd_wp(details))
				continue;
		} else if (is_hwpoison_entry(entry) ||
			   is_swapin_error_entry(entry)) {
			if (!should_zap_cows(details))
				continue;
		} else {
			/* We should have covered all the swap entry types */
			WARN_ON_ONCE(1);
		}
		pte_clear_not_present_full(mm, addr, pte, tlb->fullmm);
		zap_install_uffd_wp_if_needed(vma, addr, pte, details, ptent);
	} while (pte++, addr += PAGE_SIZE, addr != end);

	add_mm_rss_vec(mm, rss);
	arch_leave_lazy_mmu_mode();

	/* Do the actual TLB flush before dropping ptl */
	if (force_flush) {
		tlb_flush_mmu_tlbonly(tlb);
		tlb_flush_rmaps(tlb, vma);
	}
	pte_unmap_unlock(start_pte, ptl);

	/*
	 * If we forced a TLB flush (either due to running out of
	 * batch buffers or because we needed to flush dirty TLB
	 * entries before releasing the ptl), free the batched
	 * memory too. Come back again if we didn't do everything.
	 */
	if (force_flush)
		tlb_flush_mmu(tlb);

	return addr;
}

static inline unsigned long zap_pmd_range(struct mmu_gather *tlb,
				struct vm_area_struct *vma, pud_t *pud,
				unsigned long addr, unsigned long end,
				struct zap_details *details)
{
	pmd_t *pmd;
	unsigned long next;

	pmd = pmd_offset(pud, addr);
	do {
		next = pmd_addr_end(addr, end);
		if (is_swap_pmd(*pmd) || pmd_trans_huge(*pmd) || pmd_devmap(*pmd)) {
			if (next - addr != HPAGE_PMD_SIZE)
				__split_huge_pmd(vma, pmd, addr, false, NULL);
			else if (zap_huge_pmd(tlb, vma, pmd, addr)) {
				addr = next;
				continue;
			}
			/* fall through */
		} else if (details && details->single_folio &&
			   folio_test_pmd_mappable(details->single_folio) &&
			   next - addr == HPAGE_PMD_SIZE && pmd_none(*pmd)) {
			spinlock_t *ptl = pmd_lock(tlb->mm, pmd);
			/*
			 * Take and drop THP pmd lock so that we cannot return
			 * prematurely, while zap_huge_pmd() has cleared *pmd,
			 * but not yet decremented compound_mapcount().
			 */
			spin_unlock(ptl);
		}
		if (pmd_none(*pmd)) {
			addr = next;
			continue;
		}
		addr = zap_pte_range(tlb, vma, pmd, addr, next, details);
		if (addr != next)
			pmd--;
	} while (pmd++, cond_resched(), addr != end);

	return addr;
}

static inline unsigned long zap_pud_range(struct mmu_gather *tlb,
				struct vm_area_struct *vma, p4d_t *p4d,
				unsigned long addr, unsigned long end,
				struct zap_details *details)
{
	pud_t *pud;
	unsigned long next;

	pud = pud_offset(p4d, addr);
	do {
		next = pud_addr_end(addr, end);
		if (pud_trans_huge(*pud) || pud_devmap(*pud)) {
			if (next - addr != HPAGE_PUD_SIZE) {
				mmap_assert_locked(tlb->mm);
				split_huge_pud(vma, pud, addr);
			} else if (zap_huge_pud(tlb, vma, pud, addr))
				goto next;
			/* fall through */
		}
		if (pud_none_or_clear_bad(pud))
			continue;
		next = zap_pmd_range(tlb, vma, pud, addr, next, details);
next:
		cond_resched();
	} while (pud++, addr = next, addr != end);

	return addr;
}

static inline unsigned long zap_p4d_range(struct mmu_gather *tlb,
				struct vm_area_struct *vma, pgd_t *pgd,
				unsigned long addr, unsigned long end,
				struct zap_details *details)
{
	p4d_t *p4d;
	unsigned long next;

	p4d = p4d_offset(pgd, addr);
	do {
		next = p4d_addr_end(addr, end);
		if (p4d_none_or_clear_bad(p4d))
			continue;
		next = zap_pud_range(tlb, vma, p4d, addr, next, details);
	} while (p4d++, addr = next, addr != end);

	return addr;
}

void unmap_page_range(struct mmu_gather *tlb,
			     struct vm_area_struct *vma,
			     unsigned long addr, unsigned long end,
			     struct zap_details *details)
{
	pgd_t *pgd;
	unsigned long next;

	BUG_ON(addr >= end);
	tlb_start_vma(tlb, vma);
	pgd = pgd_offset(vma->vm_mm, addr);
	do {
		next = pgd_addr_end(addr, end);
		if (pgd_none_or_clear_bad(pgd))
			continue;
		next = zap_p4d_range(tlb, vma, pgd, addr, next, details);
	} while (pgd++, addr = next, addr != end);
	tlb_end_vma(tlb, vma);
}


static void unmap_single_vma(struct mmu_gather *tlb,
		struct vm_area_struct *vma, unsigned long start_addr,
		unsigned long end_addr,
		struct zap_details *details, bool mm_wr_locked)
{
	unsigned long start = max(vma->vm_start, start_addr);
	unsigned long end;

	if (start >= vma->vm_end)
		return;
	end = min(vma->vm_end, end_addr);
	if (end <= vma->vm_start)
		return;

	if (vma->vm_file)
		uprobe_munmap(vma, start, end);

	if (unlikely(vma->vm_flags & VM_PFNMAP))
		untrack_pfn(vma, 0, 0, mm_wr_locked);

	if (start != end) {
		if (unlikely(is_vm_hugetlb_page(vma))) {
			/*
			 * It is undesirable to test vma->vm_file as it
			 * should be non-null for valid hugetlb area.
			 * However, vm_file will be NULL in the error
			 * cleanup path of mmap_region. When
			 * hugetlbfs ->mmap method fails,
			 * mmap_region() nullifies vma->vm_file
			 * before calling this function to clean up.
			 * Since no pte has actually been setup, it is
			 * safe to do nothing in this case.
			 */
			if (vma->vm_file) {
				zap_flags_t zap_flags = details ?
				    details->zap_flags : 0;
				__unmap_hugepage_range_final(tlb, vma, start, end,
							     NULL, zap_flags);
			}
		} else
			unmap_page_range(tlb, vma, start, end, details);
	}
}

/**
 * unmap_vmas - unmap a range of memory covered by a list of vma's
 * @tlb: address of the caller's struct mmu_gather
 * @mt: the maple tree
 * @vma: the starting vma
 * @start_addr: virtual address at which to start unmapping
 * @end_addr: virtual address at which to end unmapping
 *
 * Unmap all pages in the vma list.
 *
 * Only addresses between `start' and `end' will be unmapped.
 *
 * The VMA list must be sorted in ascending virtual address order.
 *
 * unmap_vmas() assumes that the caller will flush the whole unmapped address
 * range after unmap_vmas() returns.  So the only responsibility here is to
 * ensure that any thus-far unmapped pages are flushed before unmap_vmas()
 * drops the lock and schedules.
 */
void unmap_vmas(struct mmu_gather *tlb, struct maple_tree *mt,
		struct vm_area_struct *vma, unsigned long start_addr,
		unsigned long end_addr, bool mm_wr_locked)
{
	struct mmu_notifier_range range;
	struct zap_details details = {
		.zap_flags = ZAP_FLAG_DROP_MARKER | ZAP_FLAG_UNMAP,
		/* Careful - we need to zap private pages too! */
		.even_cows = true,
	};
	MA_STATE(mas, mt, vma->vm_end, vma->vm_end);

	mmu_notifier_range_init(&range, MMU_NOTIFY_UNMAP, 0, vma->vm_mm,
				start_addr, end_addr);
	mmu_notifier_invalidate_range_start(&range);
	do {
		unmap_single_vma(tlb, vma, start_addr, end_addr, &details,
				 mm_wr_locked);
	} while ((vma = mas_find(&mas, end_addr - 1)) != NULL);
	mmu_notifier_invalidate_range_end(&range);
}

/**
 * zap_page_range_single - remove user pages in a given range
 * @vma: vm_area_struct holding the applicable pages
 * @address: starting address of pages to zap
 * @size: number of bytes to zap
 * @details: details of shared cache invalidation
 *
 * The range must fit into one VMA.
 */
void zap_page_range_single(struct vm_area_struct *vma, unsigned long address,
		unsigned long size, struct zap_details *details)
{
	const unsigned long end = address + size;
	struct mmu_notifier_range range;
	struct mmu_gather tlb;

	lru_add_drain();
	mmu_notifier_range_init(&range, MMU_NOTIFY_CLEAR, 0, vma->vm_mm,
				address, end);
	if (is_vm_hugetlb_page(vma))
		adjust_range_if_pmd_sharing_possible(vma, &range.start,
						     &range.end);
	tlb_gather_mmu(&tlb, vma->vm_mm);
	update_hiwater_rss(vma->vm_mm);
	mmu_notifier_invalidate_range_start(&range);
	/*
	 * unmap 'address-end' not 'range.start-range.end' as range
	 * could have been expanded for hugetlb pmd sharing.
	 */
	unmap_single_vma(&tlb, vma, address, end, details, false);
	mmu_notifier_invalidate_range_end(&range);
	tlb_finish_mmu(&tlb);
}

/**
 * zap_vma_ptes - remove ptes mapping the vma
 * @vma: vm_area_struct holding ptes to be zapped
 * @address: starting address of pages to zap
 * @size: number of bytes to zap
 *
 * This function only unmaps ptes assigned to VM_PFNMAP vmas.
 *
 * The entire address range must be fully contained within the vma.
 *
 */
void zap_vma_ptes(struct vm_area_struct *vma, unsigned long address,
		unsigned long size)
{
	if (!range_in_vma(vma, address, address + size) ||
	    		!(vma->vm_flags & VM_PFNMAP))
		return;

	zap_page_range_single(vma, address, size, NULL);
}
EXPORT_SYMBOL_GPL(zap_vma_ptes);

static pmd_t *walk_to_pmd(struct mm_struct *mm, unsigned long addr)
{
	pgd_t *pgd;
	p4d_t *p4d;
	pud_t *pud;
	pmd_t *pmd;

	pgd = pgd_offset(mm, addr);
	p4d = p4d_alloc(mm, pgd, addr);
	if (!p4d)
		return NULL;
	pud = pud_alloc(mm, p4d, addr);
	if (!pud)
		return NULL;
	pmd = pmd_alloc(mm, pud, addr);
	if (!pmd)
		return NULL;

	VM_BUG_ON(pmd_trans_huge(*pmd));
	return pmd;
}

pte_t *__get_locked_pte(struct mm_struct *mm, unsigned long addr,
			spinlock_t **ptl)
{
	pmd_t *pmd = walk_to_pmd(mm, addr);

	if (!pmd)
		return NULL;
	return pte_alloc_map_lock(mm, pmd, addr, ptl);
}

static int validate_page_before_insert(struct page *page)
{
	if (PageAnon(page) || PageSlab(page) || page_has_type(page))
		return -EINVAL;
	flush_dcache_page(page);
	return 0;
}

static int insert_page_into_pte_locked(struct vm_area_struct *vma, pte_t *pte,
			unsigned long addr, struct page *page, pgprot_t prot)
{
	if (!pte_none(ptep_get(pte)))
		return -EBUSY;
	/* Ok, finally just insert the thing.. */
	get_page(page);
	inc_mm_counter(vma->vm_mm, mm_counter_file(page));
	page_add_file_rmap(page, vma, false);
	set_pte_at(vma->vm_mm, addr, pte, mk_pte(page, prot));
	return 0;
}

/*
 * This is the old fallback for page remapping.
 *
 * For historical reasons, it only allows reserved pages. Only
 * old drivers should use this, and they needed to mark their
 * pages reserved for the old functions anyway.
 */
static int insert_page(struct vm_area_struct *vma, unsigned long addr,
			struct page *page, pgprot_t prot)
{
	int retval;
	pte_t *pte;
	spinlock_t *ptl;

	retval = validate_page_before_insert(page);
	if (retval)
		goto out;
	retval = -ENOMEM;
	pte = get_locked_pte(vma->vm_mm, addr, &ptl);
	if (!pte)
		goto out;
	retval = insert_page_into_pte_locked(vma, pte, addr, page, prot);
	pte_unmap_unlock(pte, ptl);
out:
	return retval;
}

#ifdef pte_index
static int insert_page_in_batch_locked(struct vm_area_struct *vma, pte_t *pte,
			unsigned long addr, struct page *page, pgprot_t prot)
{
	int err;

	if (!page_count(page))
		return -EINVAL;
	err = validate_page_before_insert(page);
	if (err)
		return err;
	return insert_page_into_pte_locked(vma, pte, addr, page, prot);
}

/* insert_pages() amortizes the cost of spinlock operations
 * when inserting pages in a loop. Arch *must* define pte_index.
 */
static int insert_pages(struct vm_area_struct *vma, unsigned long addr,
			struct page **pages, unsigned long *num, pgprot_t prot)
{
	pmd_t *pmd = NULL;
	pte_t *start_pte, *pte;
	spinlock_t *pte_lock;
	struct mm_struct *const mm = vma->vm_mm;
	unsigned long curr_page_idx = 0;
	unsigned long remaining_pages_total = *num;
	unsigned long pages_to_write_in_pmd;
	int ret;
more:
	ret = -EFAULT;
	pmd = walk_to_pmd(mm, addr);
	if (!pmd)
		goto out;

	pages_to_write_in_pmd = min_t(unsigned long,
		remaining_pages_total, PTRS_PER_PTE - pte_index(addr));

	/* Allocate the PTE if necessary; takes PMD lock once only. */
	ret = -ENOMEM;
	if (pte_alloc(mm, pmd))
		goto out;

	while (pages_to_write_in_pmd) {
		int pte_idx = 0;
		const int batch_size = min_t(int, pages_to_write_in_pmd, 8);

		start_pte = pte_offset_map_lock(mm, pmd, addr, &pte_lock);
		if (!start_pte) {
			ret = -EFAULT;
			goto out;
		}
		for (pte = start_pte; pte_idx < batch_size; ++pte, ++pte_idx) {
			int err = insert_page_in_batch_locked(vma, pte,
				addr, pages[curr_page_idx], prot);
			if (unlikely(err)) {
				pte_unmap_unlock(start_pte, pte_lock);
				ret = err;
				remaining_pages_total -= pte_idx;
				goto out;
			}
			addr += PAGE_SIZE;
			++curr_page_idx;
		}
		pte_unmap_unlock(start_pte, pte_lock);
		pages_to_write_in_pmd -= batch_size;
		remaining_pages_total -= batch_size;
	}
	if (remaining_pages_total)
		goto more;
	ret = 0;
out:
	*num = remaining_pages_total;
	return ret;
}
#endif  /* ifdef pte_index */

/**
 * vm_insert_pages - insert multiple pages into user vma, batching the pmd lock.
 * @vma: user vma to map to
 * @addr: target start user address of these pages
 * @pages: source kernel pages
 * @num: in: number of pages to map. out: number of pages that were *not*
 * mapped. (0 means all pages were successfully mapped).
 *
 * Preferred over vm_insert_page() when inserting multiple pages.
 *
 * In case of error, we may have mapped a subset of the provided
 * pages. It is the caller's responsibility to account for this case.
 *
 * The same restrictions apply as in vm_insert_page().
 */
int vm_insert_pages(struct vm_area_struct *vma, unsigned long addr,
			struct page **pages, unsigned long *num)
{
#ifdef pte_index
	const unsigned long end_addr = addr + (*num * PAGE_SIZE) - 1;

	if (addr < vma->vm_start || end_addr >= vma->vm_end)
		return -EFAULT;
	if (!(vma->vm_flags & VM_MIXEDMAP)) {
		BUG_ON(mmap_read_trylock(vma->vm_mm));
		BUG_ON(vma->vm_flags & VM_PFNMAP);
		vm_flags_set(vma, VM_MIXEDMAP);
	}
	/* Defer page refcount checking till we're about to map that page. */
	return insert_pages(vma, addr, pages, num, vma->vm_page_prot);
#else
	unsigned long idx = 0, pgcount = *num;
	int err = -EINVAL;

	for (; idx < pgcount; ++idx) {
		err = vm_insert_page(vma, addr + (PAGE_SIZE * idx), pages[idx]);
		if (err)
			break;
	}
	*num = pgcount - idx;
	return err;
#endif  /* ifdef pte_index */
}
EXPORT_SYMBOL(vm_insert_pages);

/**
 * vm_insert_page - insert single page into user vma
 * @vma: user vma to map to
 * @addr: target user address of this page
 * @page: source kernel page
 *
 * This allows drivers to insert individual pages they've allocated
 * into a user vma.
 *
 * The page has to be a nice clean _individual_ kernel allocation.
 * If you allocate a compound page, you need to have marked it as
 * such (__GFP_COMP), or manually just split the page up yourself
 * (see split_page()).
 *
 * NOTE! Traditionally this was done with "remap_pfn_range()" which
 * took an arbitrary page protection parameter. This doesn't allow
 * that. Your vma protection will have to be set up correctly, which
 * means that if you want a shared writable mapping, you'd better
 * ask for a shared writable mapping!
 *
 * The page does not need to be reserved.
 *
 * Usually this function is called from f_op->mmap() handler
 * under mm->mmap_lock write-lock, so it can change vma->vm_flags.
 * Caller must set VM_MIXEDMAP on vma if it wants to call this
 * function from other places, for example from page-fault handler.
 *
 * Return: %0 on success, negative error code otherwise.
 */
int vm_insert_page(struct vm_area_struct *vma, unsigned long addr,
			struct page *page)
{
	if (addr < vma->vm_start || addr >= vma->vm_end)
		return -EFAULT;
	if (!page_count(page))
		return -EINVAL;
	if (!(vma->vm_flags & VM_MIXEDMAP)) {
		BUG_ON(mmap_read_trylock(vma->vm_mm));
		BUG_ON(vma->vm_flags & VM_PFNMAP);
		vm_flags_set(vma, VM_MIXEDMAP);
	}
	return insert_page(vma, addr, page, vma->vm_page_prot);
}
EXPORT_SYMBOL(vm_insert_page);

/*
 * __vm_map_pages - maps range of kernel pages into user vma
 * @vma: user vma to map to
 * @pages: pointer to array of source kernel pages
 * @num: number of pages in page array
 * @offset: user's requested vm_pgoff
 *
 * This allows drivers to map range of kernel pages into a user vma.
 *
 * Return: 0 on success and error code otherwise.
 */
static int __vm_map_pages(struct vm_area_struct *vma, struct page **pages,
				unsigned long num, unsigned long offset)
{
	unsigned long count = vma_pages(vma);
	unsigned long uaddr = vma->vm_start;
	int ret, i;

	/* Fail if the user requested offset is beyond the end of the object */
	if (offset >= num)
		return -ENXIO;

	/* Fail if the user requested size exceeds available object size */
	if (count > num - offset)
		return -ENXIO;

	for (i = 0; i < count; i++) {
		ret = vm_insert_page(vma, uaddr, pages[offset + i]);
		if (ret < 0)
			return ret;
		uaddr += PAGE_SIZE;
	}

	return 0;
}

/**
 * vm_map_pages - maps range of kernel pages starts with non zero offset
 * @vma: user vma to map to
 * @pages: pointer to array of source kernel pages
 * @num: number of pages in page array
 *
 * Maps an object consisting of @num pages, catering for the user's
 * requested vm_pgoff
 *
 * If we fail to insert any page into the vma, the function will return
 * immediately leaving any previously inserted pages present.  Callers
 * from the mmap handler may immediately return the error as their caller
 * will destroy the vma, removing any successfully inserted pages. Other
 * callers should make their own arrangements for calling unmap_region().
 *
 * Context: Process context. Called by mmap handlers.
 * Return: 0 on success and error code otherwise.
 */
int vm_map_pages(struct vm_area_struct *vma, struct page **pages,
				unsigned long num)
{
	return __vm_map_pages(vma, pages, num, vma->vm_pgoff);
}
EXPORT_SYMBOL(vm_map_pages);

/**
 * vm_map_pages_zero - map range of kernel pages starts with zero offset
 * @vma: user vma to map to
 * @pages: pointer to array of source kernel pages
 * @num: number of pages in page array
 *
 * Similar to vm_map_pages(), except that it explicitly sets the offset
 * to 0. This function is intended for the drivers that did not consider
 * vm_pgoff.
 *
 * Context: Process context. Called by mmap handlers.
 * Return: 0 on success and error code otherwise.
 */
int vm_map_pages_zero(struct vm_area_struct *vma, struct page **pages,
				unsigned long num)
{
	return __vm_map_pages(vma, pages, num, 0);
}
EXPORT_SYMBOL(vm_map_pages_zero);

static vm_fault_t insert_pfn(struct vm_area_struct *vma, unsigned long addr,
			pfn_t pfn, pgprot_t prot, bool mkwrite)
{
	struct mm_struct *mm = vma->vm_mm;
	pte_t *pte, entry;
	spinlock_t *ptl;

	pte = get_locked_pte(mm, addr, &ptl);
	if (!pte)
		return VM_FAULT_OOM;
	entry = ptep_get(pte);
	if (!pte_none(entry)) {
		if (mkwrite) {
			/*
			 * For read faults on private mappings the PFN passed
			 * in may not match the PFN we have mapped if the
			 * mapped PFN is a writeable COW page.  In the mkwrite
			 * case we are creating a writable PTE for a shared
			 * mapping and we expect the PFNs to match. If they
			 * don't match, we are likely racing with block
			 * allocation and mapping invalidation so just skip the
			 * update.
			 */
			if (pte_pfn(entry) != pfn_t_to_pfn(pfn)) {
				WARN_ON_ONCE(!is_zero_pfn(pte_pfn(entry)));
				goto out_unlock;
			}
			entry = pte_mkyoung(entry);
			entry = maybe_mkwrite(pte_mkdirty(entry), vma);
			if (ptep_set_access_flags(vma, addr, pte, entry, 1))
				update_mmu_cache(vma, addr, pte);
		}
		goto out_unlock;
	}

	/* Ok, finally just insert the thing.. */
	if (pfn_t_devmap(pfn))
		entry = pte_mkdevmap(pfn_t_pte(pfn, prot));
	else
		entry = pte_mkspecial(pfn_t_pte(pfn, prot));

	if (mkwrite) {
		entry = pte_mkyoung(entry);
		entry = maybe_mkwrite(pte_mkdirty(entry), vma);
	}

	set_pte_at(mm, addr, pte, entry);
	update_mmu_cache(vma, addr, pte); /* XXX: why not for insert_page? */

out_unlock:
	pte_unmap_unlock(pte, ptl);
	return VM_FAULT_NOPAGE;
}

/**
 * vmf_insert_pfn_prot - insert single pfn into user vma with specified pgprot
 * @vma: user vma to map to
 * @addr: target user address of this page
 * @pfn: source kernel pfn
 * @pgprot: pgprot flags for the inserted page
 *
 * This is exactly like vmf_insert_pfn(), except that it allows drivers
 * to override pgprot on a per-page basis.
 *
 * This only makes sense for IO mappings, and it makes no sense for
 * COW mappings.  In general, using multiple vmas is preferable;
 * vmf_insert_pfn_prot should only be used if using multiple VMAs is
 * impractical.
 *
 * pgprot typically only differs from @vma->vm_page_prot when drivers set
 * caching- and encryption bits different than those of @vma->vm_page_prot,
 * because the caching- or encryption mode may not be known at mmap() time.
 *
 * This is ok as long as @vma->vm_page_prot is not used by the core vm
 * to set caching and encryption bits for those vmas (except for COW pages).
 * This is ensured by core vm only modifying these page table entries using
 * functions that don't touch caching- or encryption bits, using pte_modify()
 * if needed. (See for example mprotect()).
 *
 * Also when new page-table entries are created, this is only done using the
 * fault() callback, and never using the value of vma->vm_page_prot,
 * except for page-table entries that point to anonymous pages as the result
 * of COW.
 *
 * Context: Process context.  May allocate using %GFP_KERNEL.
 * Return: vm_fault_t value.
 */
vm_fault_t vmf_insert_pfn_prot(struct vm_area_struct *vma, unsigned long addr,
			unsigned long pfn, pgprot_t pgprot)
{
	/*
	 * Technically, architectures with pte_special can avoid all these
	 * restrictions (same for remap_pfn_range).  However we would like
	 * consistency in testing and feature parity among all, so we should
	 * try to keep these invariants in place for everybody.
	 */
	BUG_ON(!(vma->vm_flags & (VM_PFNMAP|VM_MIXEDMAP)));
	BUG_ON((vma->vm_flags & (VM_PFNMAP|VM_MIXEDMAP)) ==
						(VM_PFNMAP|VM_MIXEDMAP));
	BUG_ON((vma->vm_flags & VM_PFNMAP) && is_cow_mapping(vma->vm_flags));
	BUG_ON((vma->vm_flags & VM_MIXEDMAP) && pfn_valid(pfn));

	if (addr < vma->vm_start || addr >= vma->vm_end)
		return VM_FAULT_SIGBUS;

	if (!pfn_modify_allowed(pfn, pgprot))
		return VM_FAULT_SIGBUS;

	track_pfn_insert(vma, &pgprot, __pfn_to_pfn_t(pfn, PFN_DEV));

	return insert_pfn(vma, addr, __pfn_to_pfn_t(pfn, PFN_DEV), pgprot,
			false);
}
EXPORT_SYMBOL(vmf_insert_pfn_prot);

/**
 * vmf_insert_pfn - insert single pfn into user vma
 * @vma: user vma to map to
 * @addr: target user address of this page
 * @pfn: source kernel pfn
 *
 * Similar to vm_insert_page, this allows drivers to insert individual pages
 * they've allocated into a user vma. Same comments apply.
 *
 * This function should only be called from a vm_ops->fault handler, and
 * in that case the handler should return the result of this function.
 *
 * vma cannot be a COW mapping.
 *
 * As this is called only for pages that do not currently exist, we
 * do not need to flush old virtual caches or the TLB.
 *
 * Context: Process context.  May allocate using %GFP_KERNEL.
 * Return: vm_fault_t value.
 */
vm_fault_t vmf_insert_pfn(struct vm_area_struct *vma, unsigned long addr,
			unsigned long pfn)
{
	return vmf_insert_pfn_prot(vma, addr, pfn, vma->vm_page_prot);
}
EXPORT_SYMBOL(vmf_insert_pfn);

static bool vm_mixed_ok(struct vm_area_struct *vma, pfn_t pfn)
{
	/* these checks mirror the abort conditions in vm_normal_page */
	if (vma->vm_flags & VM_MIXEDMAP)
		return true;
	if (pfn_t_devmap(pfn))
		return true;
	if (pfn_t_special(pfn))
		return true;
	if (is_zero_pfn(pfn_t_to_pfn(pfn)))
		return true;
	return false;
}

static vm_fault_t __vm_insert_mixed(struct vm_area_struct *vma,
		unsigned long addr, pfn_t pfn, bool mkwrite)
{
	pgprot_t pgprot = vma->vm_page_prot;
	int err;

	BUG_ON(!vm_mixed_ok(vma, pfn));

	if (addr < vma->vm_start || addr >= vma->vm_end)
		return VM_FAULT_SIGBUS;

	track_pfn_insert(vma, &pgprot, pfn);

	if (!pfn_modify_allowed(pfn_t_to_pfn(pfn), pgprot))
		return VM_FAULT_SIGBUS;

	/*
	 * If we don't have pte special, then we have to use the pfn_valid()
	 * based VM_MIXEDMAP scheme (see vm_normal_page), and thus we *must*
	 * refcount the page if pfn_valid is true (hence insert_page rather
	 * than insert_pfn).  If a zero_pfn were inserted into a VM_MIXEDMAP
	 * without pte special, it would there be refcounted as a normal page.
	 */
	if (!IS_ENABLED(CONFIG_ARCH_HAS_PTE_SPECIAL) &&
	    !pfn_t_devmap(pfn) && pfn_t_valid(pfn)) {
		struct page *page;

		/*
		 * At this point we are committed to insert_page()
		 * regardless of whether the caller specified flags that
		 * result in pfn_t_has_page() == false.
		 */
		page = pfn_to_page(pfn_t_to_pfn(pfn));
		err = insert_page(vma, addr, page, pgprot);
	} else {
		return insert_pfn(vma, addr, pfn, pgprot, mkwrite);
	}

	if (err == -ENOMEM)
		return VM_FAULT_OOM;
	if (err < 0 && err != -EBUSY)
		return VM_FAULT_SIGBUS;

	return VM_FAULT_NOPAGE;
}

vm_fault_t vmf_insert_mixed(struct vm_area_struct *vma, unsigned long addr,
		pfn_t pfn)
{
	return __vm_insert_mixed(vma, addr, pfn, false);
}
EXPORT_SYMBOL(vmf_insert_mixed);

/*
 *  If the insertion of PTE failed because someone else already added a
 *  different entry in the mean time, we treat that as success as we assume
 *  the same entry was actually inserted.
 */
vm_fault_t vmf_insert_mixed_mkwrite(struct vm_area_struct *vma,
		unsigned long addr, pfn_t pfn)
{
	return __vm_insert_mixed(vma, addr, pfn, true);
}
EXPORT_SYMBOL(vmf_insert_mixed_mkwrite);

/*
 * maps a range of physical memory into the requested pages. the old
 * mappings are removed. any references to nonexistent pages results
 * in null mappings (currently treated as "copy-on-access")
 */
static int remap_pte_range(struct mm_struct *mm, pmd_t *pmd,
			unsigned long addr, unsigned long end,
			unsigned long pfn, pgprot_t prot)
{
	pte_t *pte, *mapped_pte;
	spinlock_t *ptl;
	int err = 0;

	mapped_pte = pte = pte_alloc_map_lock(mm, pmd, addr, &ptl);
	if (!pte)
		return -ENOMEM;
	arch_enter_lazy_mmu_mode();
	do {
		BUG_ON(!pte_none(ptep_get(pte)));
		if (!pfn_modify_allowed(pfn, prot)) {
			err = -EACCES;
			break;
		}
		set_pte_at(mm, addr, pte, pte_mkspecial(pfn_pte(pfn, prot)));
		pfn++;
	} while (pte++, addr += PAGE_SIZE, addr != end);
	arch_leave_lazy_mmu_mode();
	pte_unmap_unlock(mapped_pte, ptl);
	return err;
}

static inline int remap_pmd_range(struct mm_struct *mm, pud_t *pud,
			unsigned long addr, unsigned long end,
			unsigned long pfn, pgprot_t prot)
{
	pmd_t *pmd;
	unsigned long next;
	int err;

	pfn -= addr >> PAGE_SHIFT;
	pmd = pmd_alloc(mm, pud, addr);
	if (!pmd)
		return -ENOMEM;
	VM_BUG_ON(pmd_trans_huge(*pmd));
	do {
		next = pmd_addr_end(addr, end);
		err = remap_pte_range(mm, pmd, addr, next,
				pfn + (addr >> PAGE_SHIFT), prot);
		if (err)
			return err;
	} while (pmd++, addr = next, addr != end);
	return 0;
}

static inline int remap_pud_range(struct mm_struct *mm, p4d_t *p4d,
			unsigned long addr, unsigned long end,
			unsigned long pfn, pgprot_t prot)
{
	pud_t *pud;
	unsigned long next;
	int err;

	pfn -= addr >> PAGE_SHIFT;
	pud = pud_alloc(mm, p4d, addr);
	if (!pud)
		return -ENOMEM;
	do {
		next = pud_addr_end(addr, end);
		err = remap_pmd_range(mm, pud, addr, next,
				pfn + (addr >> PAGE_SHIFT), prot);
		if (err)
			return err;
	} while (pud++, addr = next, addr != end);
	return 0;
}

static inline int remap_p4d_range(struct mm_struct *mm, pgd_t *pgd,
			unsigned long addr, unsigned long end,
			unsigned long pfn, pgprot_t prot)
{
	p4d_t *p4d;
	unsigned long next;
	int err;

	pfn -= addr >> PAGE_SHIFT;
	p4d = p4d_alloc(mm, pgd, addr);
	if (!p4d)
		return -ENOMEM;
	do {
		next = p4d_addr_end(addr, end);
		err = remap_pud_range(mm, p4d, addr, next,
				pfn + (addr >> PAGE_SHIFT), prot);
		if (err)
			return err;
	} while (p4d++, addr = next, addr != end);
	return 0;
}

/*
 * Variant of remap_pfn_range that does not call track_pfn_remap.  The caller
 * must have pre-validated the caching bits of the pgprot_t.
 */
int remap_pfn_range_notrack(struct vm_area_struct *vma, unsigned long addr,
		unsigned long pfn, unsigned long size, pgprot_t prot)
{
	pgd_t *pgd;
	unsigned long next;
	unsigned long end = addr + PAGE_ALIGN(size);
	struct mm_struct *mm = vma->vm_mm;
	int err;

	if (WARN_ON_ONCE(!PAGE_ALIGNED(addr)))
		return -EINVAL;

	/*
	 * Physically remapped pages are special. Tell the
	 * rest of the world about it:
	 *   VM_IO tells people not to look at these pages
	 *	(accesses can have side effects).
	 *   VM_PFNMAP tells the core MM that the base pages are just
	 *	raw PFN mappings, and do not have a "struct page" associated
	 *	with them.
	 *   VM_DONTEXPAND
	 *      Disable vma merging and expanding with mremap().
	 *   VM_DONTDUMP
	 *      Omit vma from core dump, even when VM_IO turned off.
	 *
	 * There's a horrible special case to handle copy-on-write
	 * behaviour that some programs depend on. We mark the "original"
	 * un-COW'ed pages by matching them up with "vma->vm_pgoff".
	 * See vm_normal_page() for details.
	 */
	if (is_cow_mapping(vma->vm_flags)) {
		if (addr != vma->vm_start || end != vma->vm_end)
			return -EINVAL;
		vma->vm_pgoff = pfn;
	}

	vm_flags_set(vma, VM_IO | VM_PFNMAP | VM_DONTEXPAND | VM_DONTDUMP);

	BUG_ON(addr >= end);
	pfn -= addr >> PAGE_SHIFT;
	pgd = pgd_offset(mm, addr);
	flush_cache_range(vma, addr, end);
	do {
		next = pgd_addr_end(addr, end);
		err = remap_p4d_range(mm, pgd, addr, next,
				pfn + (addr >> PAGE_SHIFT), prot);
		if (err)
			return err;
	} while (pgd++, addr = next, addr != end);

	return 0;
}

/**
 * remap_pfn_range - remap kernel memory to userspace
 * @vma: user vma to map to
 * @addr: target page aligned user address to start at
 * @pfn: page frame number of kernel physical memory address
 * @size: size of mapping area
 * @prot: page protection flags for this mapping
 *
 * Note: this is only safe if the mm semaphore is held when called.
 *
 * Return: %0 on success, negative error code otherwise.
 */
int remap_pfn_range(struct vm_area_struct *vma, unsigned long addr,
		    unsigned long pfn, unsigned long size, pgprot_t prot)
{
	int err;

	err = track_pfn_remap(vma, &prot, pfn, addr, PAGE_ALIGN(size));
	if (err)
		return -EINVAL;

	err = remap_pfn_range_notrack(vma, addr, pfn, size, prot);
	if (err)
		untrack_pfn(vma, pfn, PAGE_ALIGN(size), true);
	return err;
}
EXPORT_SYMBOL(remap_pfn_range);

/**
 * vm_iomap_memory - remap memory to userspace
 * @vma: user vma to map to
 * @start: start of the physical memory to be mapped
 * @len: size of area
 *
 * This is a simplified io_remap_pfn_range() for common driver use. The
 * driver just needs to give us the physical memory range to be mapped,
 * we'll figure out the rest from the vma information.
 *
 * NOTE! Some drivers might want to tweak vma->vm_page_prot first to get
 * whatever write-combining details or similar.
 *
 * Return: %0 on success, negative error code otherwise.
 */
int vm_iomap_memory(struct vm_area_struct *vma, phys_addr_t start, unsigned long len)
{
	unsigned long vm_len, pfn, pages;

	/* Check that the physical memory area passed in looks valid */
	if (start + len < start)
		return -EINVAL;
	/*
	 * You *really* shouldn't map things that aren't page-aligned,
	 * but we've historically allowed it because IO memory might
	 * just have smaller alignment.
	 */
	len += start & ~PAGE_MASK;
	pfn = start >> PAGE_SHIFT;
	pages = (len + ~PAGE_MASK) >> PAGE_SHIFT;
	if (pfn + pages < pfn)
		return -EINVAL;

	/* We start the mapping 'vm_pgoff' pages into the area */
	if (vma->vm_pgoff > pages)
		return -EINVAL;
	pfn += vma->vm_pgoff;
	pages -= vma->vm_pgoff;

	/* Can we fit all of the mapping? */
	vm_len = vma->vm_end - vma->vm_start;
	if (vm_len >> PAGE_SHIFT > pages)
		return -EINVAL;

	/* Ok, let it rip */
	return io_remap_pfn_range(vma, vma->vm_start, pfn, vm_len, vma->vm_page_prot);
}
EXPORT_SYMBOL(vm_iomap_memory);

static int apply_to_pte_range(struct mm_struct *mm, pmd_t *pmd,
				     unsigned long addr, unsigned long end,
				     pte_fn_t fn, void *data, bool create,
				     pgtbl_mod_mask *mask)
{
	pte_t *pte, *mapped_pte;
	int err = 0;
	spinlock_t *ptl;

	if (create) {
		mapped_pte = pte = (mm == &init_mm) ?
			pte_alloc_kernel_track(pmd, addr, mask) :
			pte_alloc_map_lock(mm, pmd, addr, &ptl);
		if (!pte)
			return -ENOMEM;
	} else {
		mapped_pte = pte = (mm == &init_mm) ?
			pte_offset_kernel(pmd, addr) :
			pte_offset_map_lock(mm, pmd, addr, &ptl);
		if (!pte)
			return -EINVAL;
	}

	arch_enter_lazy_mmu_mode();

	if (fn) {
		do {
			if (create || !pte_none(ptep_get(pte))) {
				err = fn(pte++, addr, data);
				if (err)
					break;
			}
		} while (addr += PAGE_SIZE, addr != end);
	}
	*mask |= PGTBL_PTE_MODIFIED;

	arch_leave_lazy_mmu_mode();

	if (mm != &init_mm)
		pte_unmap_unlock(mapped_pte, ptl);
	return err;
}

static int apply_to_pmd_range(struct mm_struct *mm, pud_t *pud,
				     unsigned long addr, unsigned long end,
				     pte_fn_t fn, void *data, bool create,
				     pgtbl_mod_mask *mask)
{
	pmd_t *pmd;
	unsigned long next;
	int err = 0;

	BUG_ON(pud_huge(*pud));

	if (create) {
		pmd = pmd_alloc_track(mm, pud, addr, mask);
		if (!pmd)
			return -ENOMEM;
	} else {
		pmd = pmd_offset(pud, addr);
	}
	do {
		next = pmd_addr_end(addr, end);
		if (pmd_none(*pmd) && !create)
			continue;
		if (WARN_ON_ONCE(pmd_leaf(*pmd)))
			return -EINVAL;
		if (!pmd_none(*pmd) && WARN_ON_ONCE(pmd_bad(*pmd))) {
			if (!create)
				continue;
			pmd_clear_bad(pmd);
		}
		err = apply_to_pte_range(mm, pmd, addr, next,
					 fn, data, create, mask);
		if (err)
			break;
	} while (pmd++, addr = next, addr != end);

	return err;
}

static int apply_to_pud_range(struct mm_struct *mm, p4d_t *p4d,
				     unsigned long addr, unsigned long end,
				     pte_fn_t fn, void *data, bool create,
				     pgtbl_mod_mask *mask)
{
	pud_t *pud;
	unsigned long next;
	int err = 0;

	if (create) {
		pud = pud_alloc_track(mm, p4d, addr, mask);
		if (!pud)
			return -ENOMEM;
	} else {
		pud = pud_offset(p4d, addr);
	}
	do {
		next = pud_addr_end(addr, end);
		if (pud_none(*pud) && !create)
			continue;
		if (WARN_ON_ONCE(pud_leaf(*pud)))
			return -EINVAL;
		if (!pud_none(*pud) && WARN_ON_ONCE(pud_bad(*pud))) {
			if (!create)
				continue;
			pud_clear_bad(pud);
		}
		err = apply_to_pmd_range(mm, pud, addr, next,
					 fn, data, create, mask);
		if (err)
			break;
	} while (pud++, addr = next, addr != end);

	return err;
}

static int apply_to_p4d_range(struct mm_struct *mm, pgd_t *pgd,
				     unsigned long addr, unsigned long end,
				     pte_fn_t fn, void *data, bool create,
				     pgtbl_mod_mask *mask)
{
	p4d_t *p4d;
	unsigned long next;
	int err = 0;

	if (create) {
		p4d = p4d_alloc_track(mm, pgd, addr, mask);
		if (!p4d)
			return -ENOMEM;
	} else {
		p4d = p4d_offset(pgd, addr);
	}
	do {
		next = p4d_addr_end(addr, end);
		if (p4d_none(*p4d) && !create)
			continue;
		if (WARN_ON_ONCE(p4d_leaf(*p4d)))
			return -EINVAL;
		if (!p4d_none(*p4d) && WARN_ON_ONCE(p4d_bad(*p4d))) {
			if (!create)
				continue;
			p4d_clear_bad(p4d);
		}
		err = apply_to_pud_range(mm, p4d, addr, next,
					 fn, data, create, mask);
		if (err)
			break;
	} while (p4d++, addr = next, addr != end);

	return err;
}

static int __apply_to_page_range(struct mm_struct *mm, unsigned long addr,
				 unsigned long size, pte_fn_t fn,
				 void *data, bool create)
{
	pgd_t *pgd;
	unsigned long start = addr, next;
	unsigned long end = addr + size;
	pgtbl_mod_mask mask = 0;
	int err = 0;

	if (WARN_ON(addr >= end))
		return -EINVAL;

	pgd = pgd_offset(mm, addr);
	do {
		next = pgd_addr_end(addr, end);
		if (pgd_none(*pgd) && !create)
			continue;
		if (WARN_ON_ONCE(pgd_leaf(*pgd)))
			return -EINVAL;
		if (!pgd_none(*pgd) && WARN_ON_ONCE(pgd_bad(*pgd))) {
			if (!create)
				continue;
			pgd_clear_bad(pgd);
		}
		err = apply_to_p4d_range(mm, pgd, addr, next,
					 fn, data, create, &mask);
		if (err)
			break;
	} while (pgd++, addr = next, addr != end);

	if (mask & ARCH_PAGE_TABLE_SYNC_MASK)
		arch_sync_kernel_mappings(start, start + size);

	return err;
}

/*
 * Scan a region of virtual memory, filling in page tables as necessary
 * and calling a provided function on each leaf page table.
 */
int apply_to_page_range(struct mm_struct *mm, unsigned long addr,
			unsigned long size, pte_fn_t fn, void *data)
{
	return __apply_to_page_range(mm, addr, size, fn, data, true);
}
EXPORT_SYMBOL_GPL(apply_to_page_range);

/*
 * Scan a region of virtual memory, calling a provided function on
 * each leaf page table where it exists.
 *
 * Unlike apply_to_page_range, this does _not_ fill in page tables
 * where they are absent.
 */
int apply_to_existing_page_range(struct mm_struct *mm, unsigned long addr,
				 unsigned long size, pte_fn_t fn, void *data)
{
	return __apply_to_page_range(mm, addr, size, fn, data, false);
}
EXPORT_SYMBOL_GPL(apply_to_existing_page_range);

/*
 * handle_pte_fault chooses page fault handler according to an entry which was
 * read non-atomically.  Before making any commitment, on those architectures
 * or configurations (e.g. i386 with PAE) which might give a mix of unmatched
 * parts, do_swap_page must check under lock before unmapping the pte and
 * proceeding (but do_wp_page is only called after already making such a check;
 * and do_anonymous_page can safely check later on).
 */
static inline int pte_unmap_same(struct vm_fault *vmf)
{
	int same = 1;
#if defined(CONFIG_SMP) || defined(CONFIG_PREEMPTION)
	if (sizeof(pte_t) > sizeof(unsigned long)) {
		spin_lock(vmf->ptl);
		same = pte_same(ptep_get(vmf->pte), vmf->orig_pte);
		spin_unlock(vmf->ptl);
	}
#endif
	pte_unmap(vmf->pte);
	vmf->pte = NULL;
	return same;
}

/*
 * Return:
 *	0:		copied succeeded
 *	-EHWPOISON:	copy failed due to hwpoison in source page
 *	-EAGAIN:	copied failed (some other reason)
 */
static inline int __wp_page_copy_user(struct page *dst, struct page *src,
				      struct vm_fault *vmf)
{
	int ret;
	void *kaddr;
	void __user *uaddr;
	struct vm_area_struct *vma = vmf->vma;
	struct mm_struct *mm = vma->vm_mm;
	unsigned long addr = vmf->address;

	if (likely(src)) {
		if (copy_mc_user_highpage(dst, src, addr, vma)) {
			memory_failure_queue(page_to_pfn(src), 0);
			return -EHWPOISON;
		}
		return 0;
	}

	/*
	 * If the source page was a PFN mapping, we don't have
	 * a "struct page" for it. We do a best-effort copy by
	 * just copying from the original user address. If that
	 * fails, we just zero-fill it. Live with it.
	 */
	kaddr = kmap_atomic(dst);
	uaddr = (void __user *)(addr & PAGE_MASK);

	/*
	 * On architectures with software "accessed" bits, we would
	 * take a double page fault, so mark it accessed here.
	 */
	vmf->pte = NULL;
	if (!arch_has_hw_pte_young() && !pte_young(vmf->orig_pte)) {
		pte_t entry;

		vmf->pte = pte_offset_map_lock(mm, vmf->pmd, addr, &vmf->ptl);
		if (unlikely(!vmf->pte || !pte_same(ptep_get(vmf->pte), vmf->orig_pte))) {
			/*
			 * Other thread has already handled the fault
			 * and update local tlb only
			 */
			if (vmf->pte)
				update_mmu_tlb(vma, addr, vmf->pte);
			ret = -EAGAIN;
			goto pte_unlock;
		}

		entry = pte_mkyoung(vmf->orig_pte);
		if (ptep_set_access_flags(vma, addr, vmf->pte, entry, 0))
			update_mmu_cache(vma, addr, vmf->pte);
	}

	/*
	 * This really shouldn't fail, because the page is there
	 * in the page tables. But it might just be unreadable,
	 * in which case we just give up and fill the result with
	 * zeroes.
	 */
	if (__copy_from_user_inatomic(kaddr, uaddr, PAGE_SIZE)) {
		if (vmf->pte)
			goto warn;

		/* Re-validate under PTL if the page is still mapped */
		vmf->pte = pte_offset_map_lock(mm, vmf->pmd, addr, &vmf->ptl);
		if (unlikely(!vmf->pte || !pte_same(ptep_get(vmf->pte), vmf->orig_pte))) {
			/* The PTE changed under us, update local tlb */
			if (vmf->pte)
				update_mmu_tlb(vma, addr, vmf->pte);
			ret = -EAGAIN;
			goto pte_unlock;
		}

		/*
		 * The same page can be mapped back since last copy attempt.
		 * Try to copy again under PTL.
		 */
		if (__copy_from_user_inatomic(kaddr, uaddr, PAGE_SIZE)) {
			/*
			 * Give a warn in case there can be some obscure
			 * use-case
			 */
warn:
			WARN_ON_ONCE(1);
			clear_page(kaddr);
		}
	}

	ret = 0;

pte_unlock:
	if (vmf->pte)
		pte_unmap_unlock(vmf->pte, vmf->ptl);
	kunmap_atomic(kaddr);
	flush_dcache_page(dst);

	return ret;
}

static gfp_t __get_fault_gfp_mask(struct vm_area_struct *vma)
{
	struct file *vm_file = vma->vm_file;

	if (vm_file)
		return mapping_gfp_mask(vm_file->f_mapping) | __GFP_FS | __GFP_IO;

	/*
	 * Special mappings (e.g. VDSO) do not have any file so fake
	 * a default GFP_KERNEL for them.
	 */
	return GFP_KERNEL;
}

/*
 * Notify the address space that the page is about to become writable so that
 * it can prohibit this or wait for the page to get into an appropriate state.
 *
 * We do this without the lock held, so that it can sleep if it needs to.
 */
static vm_fault_t do_page_mkwrite(struct vm_fault *vmf)
{
	vm_fault_t ret;
	struct page *page = vmf->page;
	unsigned int old_flags = vmf->flags;

	vmf->flags = FAULT_FLAG_WRITE|FAULT_FLAG_MKWRITE;

	if (vmf->vma->vm_file &&
	    IS_SWAPFILE(vmf->vma->vm_file->f_mapping->host))
		return VM_FAULT_SIGBUS;

	ret = vmf->vma->vm_ops->page_mkwrite(vmf);
	/* Restore original flags so that caller is not surprised */
	vmf->flags = old_flags;
	if (unlikely(ret & (VM_FAULT_ERROR | VM_FAULT_NOPAGE)))
		return ret;
	if (unlikely(!(ret & VM_FAULT_LOCKED))) {
		lock_page(page);
		if (!page->mapping) {
			unlock_page(page);
			return 0; /* retry */
		}
		ret |= VM_FAULT_LOCKED;
	} else
		VM_BUG_ON_PAGE(!PageLocked(page), page);
	return ret;
}

/*
 * Handle dirtying of a page in shared file mapping on a write fault.
 *
 * The function expects the page to be locked and unlocks it.
 */
static vm_fault_t fault_dirty_shared_page(struct vm_fault *vmf)
{
	struct vm_area_struct *vma = vmf->vma;
	struct address_space *mapping;
	struct page *page = vmf->page;
	bool dirtied;
	bool page_mkwrite = vma->vm_ops && vma->vm_ops->page_mkwrite;

	dirtied = set_page_dirty(page);
	VM_BUG_ON_PAGE(PageAnon(page), page);
	/*
	 * Take a local copy of the address_space - page.mapping may be zeroed
	 * by truncate after unlock_page().   The address_space itself remains
	 * pinned by vma->vm_file's reference.  We rely on unlock_page()'s
	 * release semantics to prevent the compiler from undoing this copying.
	 */
	mapping = page_rmapping(page);
	unlock_page(page);

	if (!page_mkwrite)
		file_update_time(vma->vm_file);

	/*
	 * Throttle page dirtying rate down to writeback speed.
	 *
	 * mapping may be NULL here because some device drivers do not
	 * set page.mapping but still dirty their pages
	 *
	 * Drop the mmap_lock before waiting on IO, if we can. The file
	 * is pinning the mapping, as per above.
	 */
	if ((dirtied || page_mkwrite) && mapping) {
		struct file *fpin;

		fpin = maybe_unlock_mmap_for_io(vmf, NULL);
		balance_dirty_pages_ratelimited(mapping);
		if (fpin) {
			fput(fpin);
			return VM_FAULT_COMPLETED;
		}
	}

	return 0;
}

/*
 * Handle write page faults for pages that can be reused in the current vma
 *
 * This can happen either due to the mapping being with the VM_SHARED flag,
 * or due to us being the last reference standing to the page. In either
 * case, all we need to do here is to mark the page as writable and update
 * any related book-keeping.
 */
static inline void wp_page_reuse(struct vm_fault *vmf)
	__releases(vmf->ptl)
{
	struct vm_area_struct *vma = vmf->vma;
	struct page *page = vmf->page;
	pte_t entry;

	VM_BUG_ON(!(vmf->flags & FAULT_FLAG_WRITE));
	VM_BUG_ON(page && PageAnon(page) && !PageAnonExclusive(page));

	/*
	 * Clear the pages cpupid information as the existing
	 * information potentially belongs to a now completely
	 * unrelated process.
	 */
	if (page)
		page_cpupid_xchg_last(page, (1 << LAST_CPUPID_SHIFT) - 1);

	flush_cache_page(vma, vmf->address, pte_pfn(vmf->orig_pte));
	entry = pte_mkyoung(vmf->orig_pte);
	entry = maybe_mkwrite(pte_mkdirty(entry), vma);
	if (ptep_set_access_flags(vma, vmf->address, vmf->pte, entry, 1))
		update_mmu_cache(vma, vmf->address, vmf->pte);
	pte_unmap_unlock(vmf->pte, vmf->ptl);
	count_vm_event(PGREUSE);
}

/*
 * Handle the case of a page which we actually need to copy to a new page,
 * either due to COW or unsharing.
 *
 * Called with mmap_lock locked and the old page referenced, but
 * without the ptl held.
 *
 * High level logic flow:
 *
 * - Allocate a page, copy the content of the old page to the new one.
 * - Handle book keeping and accounting - cgroups, mmu-notifiers, etc.
 * - Take the PTL. If the pte changed, bail out and release the allocated page
 * - If the pte is still the way we remember it, update the page table and all
 *   relevant references. This includes dropping the reference the page-table
 *   held to the old page, as well as updating the rmap.
 * - In any case, unlock the PTL and drop the reference we took to the old page.
 */
static vm_fault_t wp_page_copy(struct vm_fault *vmf)
{
	const bool unshare = vmf->flags & FAULT_FLAG_UNSHARE;
	struct vm_area_struct *vma = vmf->vma;
	struct mm_struct *mm = vma->vm_mm;
	struct folio *old_folio = NULL;
	struct folio *new_folio = NULL;
	pte_t entry;
	int page_copied = 0;
	struct mmu_notifier_range range;
	int ret;

	delayacct_wpcopy_start();

	if (vmf->page)
		old_folio = page_folio(vmf->page);
	if (unlikely(anon_vma_prepare(vma)))
		goto oom;

	if (is_zero_pfn(pte_pfn(vmf->orig_pte))) {
		new_folio = vma_alloc_zeroed_movable_folio(vma, vmf->address);
		if (!new_folio)
			goto oom;
	} else {
		new_folio = vma_alloc_folio(GFP_HIGHUSER_MOVABLE, 0, vma,
				vmf->address, false);
		if (!new_folio)
			goto oom;

		ret = __wp_page_copy_user(&new_folio->page, vmf->page, vmf);
		if (ret) {
			/*
			 * COW failed, if the fault was solved by other,
			 * it's fine. If not, userspace would re-fault on
			 * the same address and we will handle the fault
			 * from the second attempt.
			 * The -EHWPOISON case will not be retried.
			 */
			folio_put(new_folio);
			if (old_folio)
				folio_put(old_folio);

			delayacct_wpcopy_end();
			return ret == -EHWPOISON ? VM_FAULT_HWPOISON : 0;
		}
		kmsan_copy_page_meta(&new_folio->page, vmf->page);
	}

	if (mem_cgroup_charge(new_folio, mm, GFP_KERNEL))
		goto oom_free_new;
	folio_throttle_swaprate(new_folio, GFP_KERNEL);

	__folio_mark_uptodate(new_folio);

	mmu_notifier_range_init(&range, MMU_NOTIFY_CLEAR, 0, mm,
				vmf->address & PAGE_MASK,
				(vmf->address & PAGE_MASK) + PAGE_SIZE);
	mmu_notifier_invalidate_range_start(&range);

	/*
	 * Re-check the pte - we dropped the lock
	 */
	vmf->pte = pte_offset_map_lock(mm, vmf->pmd, vmf->address, &vmf->ptl);
	if (likely(vmf->pte && pte_same(ptep_get(vmf->pte), vmf->orig_pte))) {
		if (old_folio) {
			if (!folio_test_anon(old_folio)) {
				dec_mm_counter(mm, mm_counter_file(&old_folio->page));
				inc_mm_counter(mm, MM_ANONPAGES);
			}
		} else {
			inc_mm_counter(mm, MM_ANONPAGES);
		}
		flush_cache_page(vma, vmf->address, pte_pfn(vmf->orig_pte));
		entry = mk_pte(&new_folio->page, vma->vm_page_prot);
		entry = pte_sw_mkyoung(entry);
		if (unlikely(unshare)) {
			if (pte_soft_dirty(vmf->orig_pte))
				entry = pte_mksoft_dirty(entry);
			if (pte_uffd_wp(vmf->orig_pte))
				entry = pte_mkuffd_wp(entry);
		} else {
			entry = maybe_mkwrite(pte_mkdirty(entry), vma);
		}

		/*
		 * Clear the pte entry and flush it first, before updating the
		 * pte with the new entry, to keep TLBs on different CPUs in
		 * sync. This code used to set the new PTE then flush TLBs, but
		 * that left a window where the new PTE could be loaded into
		 * some TLBs while the old PTE remains in others.
		 */
		ptep_clear_flush_notify(vma, vmf->address, vmf->pte);
		folio_add_new_anon_rmap(new_folio, vma, vmf->address);
		folio_add_lru_vma(new_folio, vma);
		/*
		 * We call the notify macro here because, when using secondary
		 * mmu page tables (such as kvm shadow page tables), we want the
		 * new page to be mapped directly into the secondary page table.
		 */
		BUG_ON(unshare && pte_write(entry));
		set_pte_at_notify(mm, vmf->address, vmf->pte, entry);
		update_mmu_cache(vma, vmf->address, vmf->pte);
		if (old_folio) {
			/*
			 * Only after switching the pte to the new page may
			 * we remove the mapcount here. Otherwise another
			 * process may come and find the rmap count decremented
			 * before the pte is switched to the new page, and
			 * "reuse" the old page writing into it while our pte
			 * here still points into it and can be read by other
			 * threads.
			 *
			 * The critical issue is to order this
			 * page_remove_rmap with the ptp_clear_flush above.
			 * Those stores are ordered by (if nothing else,)
			 * the barrier present in the atomic_add_negative
			 * in page_remove_rmap.
			 *
			 * Then the TLB flush in ptep_clear_flush ensures that
			 * no process can access the old page before the
			 * decremented mapcount is visible. And the old page
			 * cannot be reused until after the decremented
			 * mapcount is visible. So transitively, TLBs to
			 * old page will be flushed before it can be reused.
			 */
			page_remove_rmap(vmf->page, vma, false);
		}

		/* Free the old page.. */
		new_folio = old_folio;
		page_copied = 1;
		pte_unmap_unlock(vmf->pte, vmf->ptl);
	} else if (vmf->pte) {
		update_mmu_tlb(vma, vmf->address, vmf->pte);
		pte_unmap_unlock(vmf->pte, vmf->ptl);
	}

	/*
	 * No need to double call mmu_notifier->invalidate_range() callback as
	 * the above ptep_clear_flush_notify() did already call it.
	 */
	mmu_notifier_invalidate_range_only_end(&range);

	if (new_folio)
		folio_put(new_folio);
	if (old_folio) {
		if (page_copied)
			free_swap_cache(&old_folio->page);
		folio_put(old_folio);
	}

	delayacct_wpcopy_end();
	return 0;
oom_free_new:
	folio_put(new_folio);
oom:
	if (old_folio)
		folio_put(old_folio);

	delayacct_wpcopy_end();
	return VM_FAULT_OOM;
}

/**
 * finish_mkwrite_fault - finish page fault for a shared mapping, making PTE
 *			  writeable once the page is prepared
 *
 * @vmf: structure describing the fault
 *
 * This function handles all that is needed to finish a write page fault in a
 * shared mapping due to PTE being read-only once the mapped page is prepared.
 * It handles locking of PTE and modifying it.
 *
 * The function expects the page to be locked or other protection against
 * concurrent faults / writeback (such as DAX radix tree locks).
 *
 * Return: %0 on success, %VM_FAULT_NOPAGE when PTE got changed before
 * we acquired PTE lock.
 */
vm_fault_t finish_mkwrite_fault(struct vm_fault *vmf)
{
	WARN_ON_ONCE(!(vmf->vma->vm_flags & VM_SHARED));
	vmf->pte = pte_offset_map_lock(vmf->vma->vm_mm, vmf->pmd, vmf->address,
				       &vmf->ptl);
	if (!vmf->pte)
		return VM_FAULT_NOPAGE;
	/*
	 * We might have raced with another page fault while we released the
	 * pte_offset_map_lock.
	 */
	if (!pte_same(ptep_get(vmf->pte), vmf->orig_pte)) {
		update_mmu_tlb(vmf->vma, vmf->address, vmf->pte);
		pte_unmap_unlock(vmf->pte, vmf->ptl);
		return VM_FAULT_NOPAGE;
	}
	wp_page_reuse(vmf);
	return 0;
}

/*
 * Handle write page faults for VM_MIXEDMAP or VM_PFNMAP for a VM_SHARED
 * mapping
 */
static vm_fault_t wp_pfn_shared(struct vm_fault *vmf)
{
	struct vm_area_struct *vma = vmf->vma;

	if (vma->vm_ops && vma->vm_ops->pfn_mkwrite) {
		vm_fault_t ret;

		pte_unmap_unlock(vmf->pte, vmf->ptl);
		vmf->flags |= FAULT_FLAG_MKWRITE;
		ret = vma->vm_ops->pfn_mkwrite(vmf);
		if (ret & (VM_FAULT_ERROR | VM_FAULT_NOPAGE))
			return ret;
		return finish_mkwrite_fault(vmf);
	}
	wp_page_reuse(vmf);
	return 0;
}

static vm_fault_t wp_page_shared(struct vm_fault *vmf)
	__releases(vmf->ptl)
{
	struct vm_area_struct *vma = vmf->vma;
	vm_fault_t ret = 0;

	get_page(vmf->page);

	if (vma->vm_ops && vma->vm_ops->page_mkwrite) {
		vm_fault_t tmp;

		pte_unmap_unlock(vmf->pte, vmf->ptl);
		tmp = do_page_mkwrite(vmf);
		if (unlikely(!tmp || (tmp &
				      (VM_FAULT_ERROR | VM_FAULT_NOPAGE)))) {
			put_page(vmf->page);
			return tmp;
		}
		tmp = finish_mkwrite_fault(vmf);
		if (unlikely(tmp & (VM_FAULT_ERROR | VM_FAULT_NOPAGE))) {
			unlock_page(vmf->page);
			put_page(vmf->page);
			return tmp;
		}
	} else {
		wp_page_reuse(vmf);
		lock_page(vmf->page);
	}
	ret |= fault_dirty_shared_page(vmf);
	put_page(vmf->page);

	return ret;
}

/*
 * This routine handles present pages, when
 * * users try to write to a shared page (FAULT_FLAG_WRITE)
 * * GUP wants to take a R/O pin on a possibly shared anonymous page
 *   (FAULT_FLAG_UNSHARE)
 *
 * It is done by copying the page to a new address and decrementing the
 * shared-page counter for the old page.
 *
 * Note that this routine assumes that the protection checks have been
 * done by the caller (the low-level page fault routine in most cases).
 * Thus, with FAULT_FLAG_WRITE, we can safely just mark it writable once we've
 * done any necessary COW.
 *
 * In case of FAULT_FLAG_WRITE, we also mark the page dirty at this point even
 * though the page will change only once the write actually happens. This
 * avoids a few races, and potentially makes it more efficient.
 *
 * We enter with non-exclusive mmap_lock (to exclude vma changes,
 * but allow concurrent faults), with pte both mapped and locked.
 * We return with mmap_lock still held, but pte unmapped and unlocked.
 */
static vm_fault_t do_wp_page(struct vm_fault *vmf)
	__releases(vmf->ptl)
{
	const bool unshare = vmf->flags & FAULT_FLAG_UNSHARE;
	struct vm_area_struct *vma = vmf->vma;
	struct folio *folio = NULL;

	if (likely(!unshare)) {
		if (userfaultfd_pte_wp(vma, ptep_get(vmf->pte))) {
			pte_unmap_unlock(vmf->pte, vmf->ptl);
			return handle_userfault(vmf, VM_UFFD_WP);
		}

		/*
		 * Userfaultfd write-protect can defer flushes. Ensure the TLB
		 * is flushed in this case before copying.
		 */
		if (unlikely(userfaultfd_wp(vmf->vma) &&
			     mm_tlb_flush_pending(vmf->vma->vm_mm)))
			flush_tlb_page(vmf->vma, vmf->address);
	}

	vmf->page = vm_normal_page(vma, vmf->address, vmf->orig_pte);

	/*
	 * Shared mapping: we are guaranteed to have VM_WRITE and
	 * FAULT_FLAG_WRITE set at this point.
	 */
	if (vma->vm_flags & (VM_SHARED | VM_MAYSHARE)) {
		/*
		 * VM_MIXEDMAP !pfn_valid() case, or VM_SOFTDIRTY clear on a
		 * VM_PFNMAP VMA.
		 *
		 * We should not cow pages in a shared writeable mapping.
		 * Just mark the pages writable and/or call ops->pfn_mkwrite.
		 */
		if (!vmf->page)
			return wp_pfn_shared(vmf);
		return wp_page_shared(vmf);
	}

	if (vmf->page)
		folio = page_folio(vmf->page);

	/*
	 * Private mapping: create an exclusive anonymous page copy if reuse
	 * is impossible. We might miss VM_WRITE for FOLL_FORCE handling.
	 */
	if (folio && folio_test_anon(folio)) {
		/*
		 * If the page is exclusive to this process we must reuse the
		 * page without further checks.
		 */
		if (PageAnonExclusive(vmf->page))
			goto reuse;

		/*
		 * We have to verify under folio lock: these early checks are
		 * just an optimization to avoid locking the folio and freeing
		 * the swapcache if there is little hope that we can reuse.
		 *
		 * KSM doesn't necessarily raise the folio refcount.
		 */
		if (folio_test_ksm(folio) || folio_ref_count(folio) > 3)
			goto copy;
		if (!folio_test_lru(folio))
			/*
			 * We cannot easily detect+handle references from
			 * remote LRU caches or references to LRU folios.
			 */
			lru_add_drain();
		if (folio_ref_count(folio) > 1 + folio_test_swapcache(folio))
			goto copy;
		if (!folio_trylock(folio))
			goto copy;
		if (folio_test_swapcache(folio))
			folio_free_swap(folio);
		if (folio_test_ksm(folio) || folio_ref_count(folio) != 1) {
			folio_unlock(folio);
			goto copy;
		}
		/*
		 * Ok, we've got the only folio reference from our mapping
		 * and the folio is locked, it's dark out, and we're wearing
		 * sunglasses. Hit it.
		 */
		page_move_anon_rmap(vmf->page, vma);
		folio_unlock(folio);
reuse:
		if (unlikely(unshare)) {
			pte_unmap_unlock(vmf->pte, vmf->ptl);
			return 0;
		}
		wp_page_reuse(vmf);
		return 0;
	}
copy:
	/*
	 * Ok, we need to copy. Oh, well..
	 */
	if (folio)
		folio_get(folio);

	pte_unmap_unlock(vmf->pte, vmf->ptl);
#ifdef CONFIG_KSM
	if (folio && folio_test_ksm(folio))
		count_vm_event(COW_KSM);
#endif
	return wp_page_copy(vmf);
}

static void unmap_mapping_range_vma(struct vm_area_struct *vma,
		unsigned long start_addr, unsigned long end_addr,
		struct zap_details *details)
{
	zap_page_range_single(vma, start_addr, end_addr - start_addr, details);
}

static inline void unmap_mapping_range_tree(struct rb_root_cached *root,
					    pgoff_t first_index,
					    pgoff_t last_index,
					    struct zap_details *details)
{
	struct vm_area_struct *vma;
	pgoff_t vba, vea, zba, zea;

	vma_interval_tree_foreach(vma, root, first_index, last_index) {
		vba = vma->vm_pgoff;
		vea = vba + vma_pages(vma) - 1;
		zba = max(first_index, vba);
		zea = min(last_index, vea);

		unmap_mapping_range_vma(vma,
			((zba - vba) << PAGE_SHIFT) + vma->vm_start,
			((zea - vba + 1) << PAGE_SHIFT) + vma->vm_start,
				details);
	}
}

/**
 * unmap_mapping_folio() - Unmap single folio from processes.
 * @folio: The locked folio to be unmapped.
 *
 * Unmap this folio from any userspace process which still has it mmaped.
 * Typically, for efficiency, the range of nearby pages has already been
 * unmapped by unmap_mapping_pages() or unmap_mapping_range().  But once
 * truncation or invalidation holds the lock on a folio, it may find that
 * the page has been remapped again: and then uses unmap_mapping_folio()
 * to unmap it finally.
 */
void unmap_mapping_folio(struct folio *folio)
{
	struct address_space *mapping = folio->mapping;
	struct zap_details details = { };
	pgoff_t	first_index;
	pgoff_t	last_index;

	VM_BUG_ON(!folio_test_locked(folio));

	first_index = folio->index;
	last_index = folio->index + folio_nr_pages(folio) - 1;

	details.even_cows = false;
	details.single_folio = folio;
	details.zap_flags = ZAP_FLAG_DROP_MARKER;

	i_mmap_lock_read(mapping);
	if (unlikely(!RB_EMPTY_ROOT(&mapping->i_mmap.rb_root)))
		unmap_mapping_range_tree(&mapping->i_mmap, first_index,
					 last_index, &details);
	i_mmap_unlock_read(mapping);
}

/**
 * unmap_mapping_pages() - Unmap pages from processes.
 * @mapping: The address space containing pages to be unmapped.
 * @start: Index of first page to be unmapped.
 * @nr: Number of pages to be unmapped.  0 to unmap to end of file.
 * @even_cows: Whether to unmap even private COWed pages.
 *
 * Unmap the pages in this address space from any userspace process which
 * has them mmaped.  Generally, you want to remove COWed pages as well when
 * a file is being truncated, but not when invalidating pages from the page
 * cache.
 */
void unmap_mapping_pages(struct address_space *mapping, pgoff_t start,
		pgoff_t nr, bool even_cows)
{
	struct zap_details details = { };
	pgoff_t	first_index = start;
	pgoff_t	last_index = start + nr - 1;

	details.even_cows = even_cows;
	if (last_index < first_index)
		last_index = ULONG_MAX;

	i_mmap_lock_read(mapping);
	if (unlikely(!RB_EMPTY_ROOT(&mapping->i_mmap.rb_root)))
		unmap_mapping_range_tree(&mapping->i_mmap, first_index,
					 last_index, &details);
	i_mmap_unlock_read(mapping);
}
EXPORT_SYMBOL_GPL(unmap_mapping_pages);

/**
 * unmap_mapping_range - unmap the portion of all mmaps in the specified
 * address_space corresponding to the specified byte range in the underlying
 * file.
 *
 * @mapping: the address space containing mmaps to be unmapped.
 * @holebegin: byte in first page to unmap, relative to the start of
 * the underlying file.  This will be rounded down to a PAGE_SIZE
 * boundary.  Note that this is different from truncate_pagecache(), which
 * must keep the partial page.  In contrast, we must get rid of
 * partial pages.
 * @holelen: size of prospective hole in bytes.  This will be rounded
 * up to a PAGE_SIZE boundary.  A holelen of zero truncates to the
 * end of the file.
 * @even_cows: 1 when truncating a file, unmap even private COWed pages;
 * but 0 when invalidating pagecache, don't throw away private data.
 */
void unmap_mapping_range(struct address_space *mapping,
		loff_t const holebegin, loff_t const holelen, int even_cows)
{
	pgoff_t hba = holebegin >> PAGE_SHIFT;
	pgoff_t hlen = (holelen + PAGE_SIZE - 1) >> PAGE_SHIFT;

	/* Check for overflow. */
	if (sizeof(holelen) > sizeof(hlen)) {
		long long holeend =
			(holebegin + holelen + PAGE_SIZE - 1) >> PAGE_SHIFT;
		if (holeend & ~(long long)ULONG_MAX)
			hlen = ULONG_MAX - hba + 1;
	}

	unmap_mapping_pages(mapping, hba, hlen, even_cows);
}
EXPORT_SYMBOL(unmap_mapping_range);

/*
 * Restore a potential device exclusive pte to a working pte entry
 */
static vm_fault_t remove_device_exclusive_entry(struct vm_fault *vmf)
{
	struct folio *folio = page_folio(vmf->page);
	struct vm_area_struct *vma = vmf->vma;
	struct mmu_notifier_range range;

	/*
	 * We need a reference to lock the folio because we don't hold
	 * the PTL so a racing thread can remove the device-exclusive
	 * entry and unmap it. If the folio is free the entry must
	 * have been removed already. If it happens to have already
	 * been re-allocated after being freed all we do is lock and
	 * unlock it.
	 */
	if (!folio_try_get(folio))
		return 0;

	if (!folio_lock_or_retry(folio, vma->vm_mm, vmf->flags)) {
		folio_put(folio);
		return VM_FAULT_RETRY;
	}
	mmu_notifier_range_init_owner(&range, MMU_NOTIFY_EXCLUSIVE, 0,
				vma->vm_mm, vmf->address & PAGE_MASK,
				(vmf->address & PAGE_MASK) + PAGE_SIZE, NULL);
	mmu_notifier_invalidate_range_start(&range);

	vmf->pte = pte_offset_map_lock(vma->vm_mm, vmf->pmd, vmf->address,
				&vmf->ptl);
	if (likely(vmf->pte && pte_same(ptep_get(vmf->pte), vmf->orig_pte)))
		restore_exclusive_pte(vma, vmf->page, vmf->address, vmf->pte);

	if (vmf->pte)
		pte_unmap_unlock(vmf->pte, vmf->ptl);
	folio_unlock(folio);
	folio_put(folio);

	mmu_notifier_invalidate_range_end(&range);
	return 0;
}

static inline bool should_try_to_free_swap(struct folio *folio,
					   struct vm_area_struct *vma,
					   unsigned int fault_flags)
{
	if (!folio_test_swapcache(folio))
		return false;
	if (mem_cgroup_swap_full(folio) || (vma->vm_flags & VM_LOCKED) ||
	    folio_test_mlocked(folio))
		return true;
	/*
	 * If we want to map a page that's in the swapcache writable, we
	 * have to detect via the refcount if we're really the exclusive
	 * user. Try freeing the swapcache to get rid of the swapcache
	 * reference only in case it's likely that we'll be the exlusive user.
	 */
	return (fault_flags & FAULT_FLAG_WRITE) && !folio_test_ksm(folio) &&
		folio_ref_count(folio) == 2;
}

static vm_fault_t pte_marker_clear(struct vm_fault *vmf)
{
	vmf->pte = pte_offset_map_lock(vmf->vma->vm_mm, vmf->pmd,
				       vmf->address, &vmf->ptl);
	if (!vmf->pte)
		return 0;
	/*
	 * Be careful so that we will only recover a special uffd-wp pte into a
	 * none pte.  Otherwise it means the pte could have changed, so retry.
	 *
	 * This should also cover the case where e.g. the pte changed
	 * quickly from a PTE_MARKER_UFFD_WP into PTE_MARKER_SWAPIN_ERROR.
	 * So is_pte_marker() check is not enough to safely drop the pte.
	 */
	if (pte_same(vmf->orig_pte, ptep_get(vmf->pte)))
		pte_clear(vmf->vma->vm_mm, vmf->address, vmf->pte);
	pte_unmap_unlock(vmf->pte, vmf->ptl);
	return 0;
}

static vm_fault_t do_pte_missing(struct vm_fault *vmf)
{
	if (vma_is_anonymous(vmf->vma))
		return do_anonymous_page(vmf);
	else
		return do_fault(vmf);
}

/*
 * This is actually a page-missing access, but with uffd-wp special pte
 * installed.  It means this pte was wr-protected before being unmapped.
 */
static vm_fault_t pte_marker_handle_uffd_wp(struct vm_fault *vmf)
{
	/*
	 * Just in case there're leftover special ptes even after the region
	 * got unregistered - we can simply clear them.
	 */
	if (unlikely(!userfaultfd_wp(vmf->vma)))
		return pte_marker_clear(vmf);

	return do_pte_missing(vmf);
}

static vm_fault_t handle_pte_marker(struct vm_fault *vmf)
{
	swp_entry_t entry = pte_to_swp_entry(vmf->orig_pte);
	unsigned long marker = pte_marker_get(entry);

	/*
	 * PTE markers should never be empty.  If anything weird happened,
	 * the best thing to do is to kill the process along with its mm.
	 */
	if (WARN_ON_ONCE(!marker))
		return VM_FAULT_SIGBUS;

	/* Higher priority than uffd-wp when data corrupted */
	if (marker & PTE_MARKER_SWAPIN_ERROR)
		return VM_FAULT_SIGBUS;

	if (pte_marker_entry_uffd_wp(entry))
		return pte_marker_handle_uffd_wp(vmf);

	/* This is an unknown pte marker */
	return VM_FAULT_SIGBUS;
}

/*
 * We enter with non-exclusive mmap_lock (to exclude vma changes,
 * but allow concurrent faults), and pte mapped but not yet locked.
 * We return with pte unmapped and unlocked.
 *
 * We return with the mmap_lock locked or unlocked in the same cases
 * as does filemap_fault().
 */
vm_fault_t do_swap_page(struct vm_fault *vmf)
{
	struct vm_area_struct *vma = vmf->vma;
	struct folio *swapcache, *folio = NULL;
	struct page *page;
	struct swap_info_struct *si = NULL;
	rmap_t rmap_flags = RMAP_NONE;
	bool exclusive = false;
	swp_entry_t entry;
	pte_t pte;
	int locked;
	vm_fault_t ret = 0;
	void *shadow = NULL;

	if (!pte_unmap_same(vmf))
		goto out;

	if (vmf->flags & FAULT_FLAG_VMA_LOCK) {
		ret = VM_FAULT_RETRY;
		goto out;
	}

	entry = pte_to_swp_entry(vmf->orig_pte);
	if (unlikely(non_swap_entry(entry))) {
		if (is_migration_entry(entry)) {
			migration_entry_wait(vma->vm_mm, vmf->pmd,
					     vmf->address);
		} else if (is_device_exclusive_entry(entry)) {
			vmf->page = pfn_swap_entry_to_page(entry);
			ret = remove_device_exclusive_entry(vmf);
		} else if (is_device_private_entry(entry)) {
			vmf->page = pfn_swap_entry_to_page(entry);
			vmf->pte = pte_offset_map_lock(vma->vm_mm, vmf->pmd,
					vmf->address, &vmf->ptl);
			if (unlikely(!vmf->pte ||
				     !pte_same(ptep_get(vmf->pte),
							vmf->orig_pte)))
				goto unlock;

			/*
			 * Get a page reference while we know the page can't be
			 * freed.
			 */
			get_page(vmf->page);
			pte_unmap_unlock(vmf->pte, vmf->ptl);
			ret = vmf->page->pgmap->ops->migrate_to_ram(vmf);
			put_page(vmf->page);
		} else if (is_hwpoison_entry(entry)) {
			ret = VM_FAULT_HWPOISON;
		} else if (is_pte_marker_entry(entry)) {
			ret = handle_pte_marker(vmf);
		} else {
			print_bad_pte(vma, vmf->address, vmf->orig_pte, NULL);
			ret = VM_FAULT_SIGBUS;
		}
		goto out;
	}

	/* Prevent swapoff from happening to us. */
	si = get_swap_device(entry);
	if (unlikely(!si))
		goto out;

	folio = swap_cache_get_folio(entry, vma, vmf->address);
	if (folio)
		page = folio_file_page(folio, swp_offset(entry));
	swapcache = folio;

	if (!folio) {
		if (data_race(si->flags & SWP_SYNCHRONOUS_IO) &&
		    __swap_count(entry) == 1) {
			/* skip swapcache */
			folio = vma_alloc_folio(GFP_HIGHUSER_MOVABLE, 0,
						vma, vmf->address, false);
			page = &folio->page;
			if (folio) {
				__folio_set_locked(folio);
				__folio_set_swapbacked(folio);

				if (mem_cgroup_swapin_charge_folio(folio,
							vma->vm_mm, GFP_KERNEL,
							entry)) {
					ret = VM_FAULT_OOM;
					goto out_page;
				}
				mem_cgroup_swapin_uncharge_swap(entry);

				shadow = get_shadow_from_swap_cache(entry);
				if (shadow)
					workingset_refault(folio, shadow);

				folio_add_lru(folio);

				/* To provide entry to swap_readpage() */
				folio_set_swap_entry(folio, entry);
				swap_readpage(page, true, NULL);
				folio->private = NULL;
			}
		} else {
			page = swapin_readahead(entry, GFP_HIGHUSER_MOVABLE,
						vmf);
			if (page)
				folio = page_folio(page);
			swapcache = folio;
		}

		if (!folio) {
			/*
			 * Back out if somebody else faulted in this pte
			 * while we released the pte lock.
			 */
			vmf->pte = pte_offset_map_lock(vma->vm_mm, vmf->pmd,
					vmf->address, &vmf->ptl);
			if (likely(vmf->pte &&
				   pte_same(ptep_get(vmf->pte), vmf->orig_pte)))
				ret = VM_FAULT_OOM;
			goto unlock;
		}

		/* Had to read the page from swap area: Major fault */
		ret = VM_FAULT_MAJOR;
		count_vm_event(PGMAJFAULT);
		count_memcg_event_mm(vma->vm_mm, PGMAJFAULT);
	} else if (PageHWPoison(page)) {
		/*
		 * hwpoisoned dirty swapcache pages are kept for killing
		 * owner processes (which may be unknown at hwpoison time)
		 */
		ret = VM_FAULT_HWPOISON;
		goto out_release;
	}

	locked = folio_lock_or_retry(folio, vma->vm_mm, vmf->flags);

	if (!locked) {
		ret |= VM_FAULT_RETRY;
		goto out_release;
	}

	if (swapcache) {
		/*
		 * Make sure folio_free_swap() or swapoff did not release the
		 * swapcache from under us.  The page pin, and pte_same test
		 * below, are not enough to exclude that.  Even if it is still
		 * swapcache, we need to check that the page's swap has not
		 * changed.
		 */
		if (unlikely(!folio_test_swapcache(folio) ||
			     page_private(page) != entry.val))
			goto out_page;

		/*
		 * KSM sometimes has to copy on read faults, for example, if
		 * page->index of !PageKSM() pages would be nonlinear inside the
		 * anon VMA -- PageKSM() is lost on actual swapout.
		 */
		page = ksm_might_need_to_copy(page, vma, vmf->address);
		if (unlikely(!page)) {
			ret = VM_FAULT_OOM;
			goto out_page;
		} else if (unlikely(PTR_ERR(page) == -EHWPOISON)) {
			ret = VM_FAULT_HWPOISON;
			goto out_page;
		}
		folio = page_folio(page);

		/*
		 * If we want to map a page that's in the swapcache writable, we
		 * have to detect via the refcount if we're really the exclusive
		 * owner. Try removing the extra reference from the local LRU
		 * caches if required.
		 */
		if ((vmf->flags & FAULT_FLAG_WRITE) && folio == swapcache &&
		    !folio_test_ksm(folio) && !folio_test_lru(folio))
			lru_add_drain();
	}

	folio_throttle_swaprate(folio, GFP_KERNEL);

	/*
	 * Back out if somebody else already faulted in this pte.
	 */
	vmf->pte = pte_offset_map_lock(vma->vm_mm, vmf->pmd, vmf->address,
			&vmf->ptl);
	if (unlikely(!vmf->pte || !pte_same(ptep_get(vmf->pte), vmf->orig_pte)))
		goto out_nomap;

	if (unlikely(!folio_test_uptodate(folio))) {
		ret = VM_FAULT_SIGBUS;
		goto out_nomap;
	}

	/*
	 * PG_anon_exclusive reuses PG_mappedtodisk for anon pages. A swap pte
	 * must never point at an anonymous page in the swapcache that is
	 * PG_anon_exclusive. Sanity check that this holds and especially, that
	 * no filesystem set PG_mappedtodisk on a page in the swapcache. Sanity
	 * check after taking the PT lock and making sure that nobody
	 * concurrently faulted in this page and set PG_anon_exclusive.
	 */
	BUG_ON(!folio_test_anon(folio) && folio_test_mappedtodisk(folio));
	BUG_ON(folio_test_anon(folio) && PageAnonExclusive(page));

	/*
	 * Check under PT lock (to protect against concurrent fork() sharing
	 * the swap entry concurrently) for certainly exclusive pages.
	 */
	if (!folio_test_ksm(folio)) {
		exclusive = pte_swp_exclusive(vmf->orig_pte);
		if (folio != swapcache) {
			/*
			 * We have a fresh page that is not exposed to the
			 * swapcache -> certainly exclusive.
			 */
			exclusive = true;
		} else if (exclusive && folio_test_writeback(folio) &&
			  data_race(si->flags & SWP_STABLE_WRITES)) {
			/*
			 * This is tricky: not all swap backends support
			 * concurrent page modifications while under writeback.
			 *
			 * So if we stumble over such a page in the swapcache
			 * we must not set the page exclusive, otherwise we can
			 * map it writable without further checks and modify it
			 * while still under writeback.
			 *
			 * For these problematic swap backends, simply drop the
			 * exclusive marker: this is perfectly fine as we start
			 * writeback only if we fully unmapped the page and
			 * there are no unexpected references on the page after
			 * unmapping succeeded. After fully unmapped, no
			 * further GUP references (FOLL_GET and FOLL_PIN) can
			 * appear, so dropping the exclusive marker and mapping
			 * it only R/O is fine.
			 */
			exclusive = false;
		}
	}

	/*
	 * Some architectures may have to restore extra metadata to the page
	 * when reading from swap. This metadata may be indexed by swap entry
	 * so this must be called before swap_free().
	 */
	arch_swap_restore(entry, folio);

	/*
	 * Remove the swap entry and conditionally try to free up the swapcache.
	 * We're already holding a reference on the page but haven't mapped it
	 * yet.
	 */
	swap_free(entry);
	if (should_try_to_free_swap(folio, vma, vmf->flags))
		folio_free_swap(folio);

	inc_mm_counter(vma->vm_mm, MM_ANONPAGES);
	dec_mm_counter(vma->vm_mm, MM_SWAPENTS);
	pte = mk_pte(page, vma->vm_page_prot);

	/*
	 * Same logic as in do_wp_page(); however, optimize for pages that are
	 * certainly not shared either because we just allocated them without
	 * exposing them to the swapcache or because the swap entry indicates
	 * exclusivity.
	 */
	if (!folio_test_ksm(folio) &&
	    (exclusive || folio_ref_count(folio) == 1)) {
		if (vmf->flags & FAULT_FLAG_WRITE) {
			pte = maybe_mkwrite(pte_mkdirty(pte), vma);
			vmf->flags &= ~FAULT_FLAG_WRITE;
		}
		rmap_flags |= RMAP_EXCLUSIVE;
	}
	flush_icache_page(vma, page);
	if (pte_swp_soft_dirty(vmf->orig_pte))
		pte = pte_mksoft_dirty(pte);
	if (pte_swp_uffd_wp(vmf->orig_pte))
		pte = pte_mkuffd_wp(pte);
	vmf->orig_pte = pte;

	/* ksm created a completely new copy */
	if (unlikely(folio != swapcache && swapcache)) {
		page_add_new_anon_rmap(page, vma, vmf->address);
		folio_add_lru_vma(folio, vma);
	} else {
		page_add_anon_rmap(page, vma, vmf->address, rmap_flags);
	}

	VM_BUG_ON(!folio_test_anon(folio) ||
			(pte_write(pte) && !PageAnonExclusive(page)));
	set_pte_at(vma->vm_mm, vmf->address, vmf->pte, pte);
	arch_do_swap_page(vma->vm_mm, vma, vmf->address, pte, vmf->orig_pte);

	folio_unlock(folio);
	if (folio != swapcache && swapcache) {
		/*
		 * Hold the lock to avoid the swap entry to be reused
		 * until we take the PT lock for the pte_same() check
		 * (to avoid false positives from pte_same). For
		 * further safety release the lock after the swap_free
		 * so that the swap count won't change under a
		 * parallel locked swapcache.
		 */
		folio_unlock(swapcache);
		folio_put(swapcache);
	}

	if (vmf->flags & FAULT_FLAG_WRITE) {
		ret |= do_wp_page(vmf);
		if (ret & VM_FAULT_ERROR)
			ret &= VM_FAULT_ERROR;
		goto out;
	}

	/* No need to invalidate - it was non-present before */
	update_mmu_cache(vma, vmf->address, vmf->pte);
unlock:
	if (vmf->pte)
		pte_unmap_unlock(vmf->pte, vmf->ptl);
out:
	if (si)
		put_swap_device(si);
	return ret;
out_nomap:
	if (vmf->pte)
		pte_unmap_unlock(vmf->pte, vmf->ptl);
out_page:
	folio_unlock(folio);
out_release:
	folio_put(folio);
	if (folio != swapcache && swapcache) {
		folio_unlock(swapcache);
		folio_put(swapcache);
	}
	if (si)
		put_swap_device(si);
	return ret;
}

/*
 * We enter with non-exclusive mmap_lock (to exclude vma changes,
 * but allow concurrent faults), and pte mapped but not yet locked.
 * We return with mmap_lock still held, but pte unmapped and unlocked.
 */
static vm_fault_t do_anonymous_page(struct vm_fault *vmf)
{
	bool uffd_wp = vmf_orig_pte_uffd_wp(vmf);
	struct vm_area_struct *vma = vmf->vma;
	struct folio *folio;
	vm_fault_t ret = 0;
	pte_t entry;

	/* File mapping without ->vm_ops ? */
	if (vma->vm_flags & VM_SHARED)
		return VM_FAULT_SIGBUS;

	/*
	 * Use pte_alloc() instead of pte_alloc_map(), so that OOM can
	 * be distinguished from a transient failure of pte_offset_map().
	 */
	if (pte_alloc(vma->vm_mm, vmf->pmd))
		return VM_FAULT_OOM;

	/* Use the zero-page for reads */
	if (!(vmf->flags & FAULT_FLAG_WRITE) &&
			!mm_forbids_zeropage(vma->vm_mm)) {
		entry = pte_mkspecial(pfn_pte(my_zero_pfn(vmf->address),
						vma->vm_page_prot));
		vmf->pte = pte_offset_map_lock(vma->vm_mm, vmf->pmd,
				vmf->address, &vmf->ptl);
		if (!vmf->pte)
			goto unlock;
		if (vmf_pte_changed(vmf)) {
			update_mmu_tlb(vma, vmf->address, vmf->pte);
			goto unlock;
		}
		ret = check_stable_address_space(vma->vm_mm);
		if (ret)
			goto unlock;
		/* Deliver the page fault to userland, check inside PT lock */
		if (userfaultfd_missing(vma)) {
			pte_unmap_unlock(vmf->pte, vmf->ptl);
			return handle_userfault(vmf, VM_UFFD_MISSING);
		}
		goto setpte;
	}

	/* Allocate our own private page. */
	if (unlikely(anon_vma_prepare(vma)))
		goto oom;
	folio = vma_alloc_zeroed_movable_folio(vma, vmf->address);
	if (!folio)
		goto oom;

	if (mem_cgroup_charge(folio, vma->vm_mm, GFP_KERNEL))
		goto oom_free_page;
	folio_throttle_swaprate(folio, GFP_KERNEL);

	/*
	 * The memory barrier inside __folio_mark_uptodate makes sure that
	 * preceding stores to the page contents become visible before
	 * the set_pte_at() write.
	 */
	__folio_mark_uptodate(folio);

	entry = mk_pte(&folio->page, vma->vm_page_prot);
	entry = pte_sw_mkyoung(entry);
	if (vma->vm_flags & VM_WRITE)
		entry = pte_mkwrite(pte_mkdirty(entry));

	vmf->pte = pte_offset_map_lock(vma->vm_mm, vmf->pmd, vmf->address,
			&vmf->ptl);
	if (!vmf->pte)
		goto release;
	if (vmf_pte_changed(vmf)) {
		update_mmu_tlb(vma, vmf->address, vmf->pte);
		goto release;
	}

	ret = check_stable_address_space(vma->vm_mm);
	if (ret)
		goto release;

	/* Deliver the page fault to userland, check inside PT lock */
	if (userfaultfd_missing(vma)) {
		pte_unmap_unlock(vmf->pte, vmf->ptl);
		folio_put(folio);
		return handle_userfault(vmf, VM_UFFD_MISSING);
	}

	inc_mm_counter(vma->vm_mm, MM_ANONPAGES);
	folio_add_new_anon_rmap(folio, vma, vmf->address);
	folio_add_lru_vma(folio, vma);
setpte:
	if (uffd_wp)
		entry = pte_mkuffd_wp(entry);
	set_pte_at(vma->vm_mm, vmf->address, vmf->pte, entry);

	/* No need to invalidate - it was non-present before */
	update_mmu_cache(vma, vmf->address, vmf->pte);
unlock:
	if (vmf->pte)
		pte_unmap_unlock(vmf->pte, vmf->ptl);
	return ret;
release:
	folio_put(folio);
	goto unlock;
oom_free_page:
	folio_put(folio);
oom:
	return VM_FAULT_OOM;
}

/*
 * The mmap_lock must have been held on entry, and may have been
 * released depending on flags and vma->vm_ops->fault() return value.
 * See filemap_fault() and __lock_page_retry().
 */
static vm_fault_t __do_fault(struct vm_fault *vmf)
{
	struct vm_area_struct *vma = vmf->vma;
	vm_fault_t ret;

	/*
	 * Preallocate pte before we take page_lock because this might lead to
	 * deadlocks for memcg reclaim which waits for pages under writeback:
	 *				lock_page(A)
	 *				SetPageWriteback(A)
	 *				unlock_page(A)
	 * lock_page(B)
	 *				lock_page(B)
	 * pte_alloc_one
	 *   shrink_page_list
	 *     wait_on_page_writeback(A)
	 *				SetPageWriteback(B)
	 *				unlock_page(B)
	 *				# flush A, B to clear the writeback
	 */
	if (pmd_none(*vmf->pmd) && !vmf->prealloc_pte) {
		vmf->prealloc_pte = pte_alloc_one(vma->vm_mm);
		if (!vmf->prealloc_pte)
			return VM_FAULT_OOM;
	}

	ret = vma->vm_ops->fault(vmf);
	if (unlikely(ret & (VM_FAULT_ERROR | VM_FAULT_NOPAGE | VM_FAULT_RETRY |
			    VM_FAULT_DONE_COW)))
		return ret;

	if (unlikely(PageHWPoison(vmf->page))) {
		struct page *page = vmf->page;
		vm_fault_t poisonret = VM_FAULT_HWPOISON;
		if (ret & VM_FAULT_LOCKED) {
			if (page_mapped(page))
				unmap_mapping_pages(page_mapping(page),
						    page->index, 1, false);
			/* Retry if a clean page was removed from the cache. */
			if (invalidate_inode_page(page))
				poisonret = VM_FAULT_NOPAGE;
			unlock_page(page);
		}
		put_page(page);
		vmf->page = NULL;
		return poisonret;
	}

	if (unlikely(!(ret & VM_FAULT_LOCKED)))
		lock_page(vmf->page);
	else
		VM_BUG_ON_PAGE(!PageLocked(vmf->page), vmf->page);

	return ret;
}

#ifdef CONFIG_TRANSPARENT_HUGEPAGE
static void deposit_prealloc_pte(struct vm_fault *vmf)
{
	struct vm_area_struct *vma = vmf->vma;

	pgtable_trans_huge_deposit(vma->vm_mm, vmf->pmd, vmf->prealloc_pte);
	/*
	 * We are going to consume the prealloc table,
	 * count that as nr_ptes.
	 */
	mm_inc_nr_ptes(vma->vm_mm);
	vmf->prealloc_pte = NULL;
}

vm_fault_t do_set_pmd(struct vm_fault *vmf, struct page *page)
{
	struct vm_area_struct *vma = vmf->vma;
	bool write = vmf->flags & FAULT_FLAG_WRITE;
	unsigned long haddr = vmf->address & HPAGE_PMD_MASK;
	pmd_t entry;
	int i;
	vm_fault_t ret = VM_FAULT_FALLBACK;

	if (!transhuge_vma_suitable(vma, haddr))
		return ret;

	page = compound_head(page);
	if (compound_order(page) != HPAGE_PMD_ORDER)
		return ret;

	/*
	 * Just backoff if any subpage of a THP is corrupted otherwise
	 * the corrupted page may mapped by PMD silently to escape the
	 * check.  This kind of THP just can be PTE mapped.  Access to
	 * the corrupted subpage should trigger SIGBUS as expected.
	 */
	if (unlikely(PageHasHWPoisoned(page)))
		return ret;

	/*
	 * Archs like ppc64 need additional space to store information
	 * related to pte entry. Use the preallocated table for that.
	 */
	if (arch_needs_pgtable_deposit() && !vmf->prealloc_pte) {
		vmf->prealloc_pte = pte_alloc_one(vma->vm_mm);
		if (!vmf->prealloc_pte)
			return VM_FAULT_OOM;
	}

	vmf->ptl = pmd_lock(vma->vm_mm, vmf->pmd);
	if (unlikely(!pmd_none(*vmf->pmd)))
		goto out;

	for (i = 0; i < HPAGE_PMD_NR; i++)
		flush_icache_page(vma, page + i);

	entry = mk_huge_pmd(page, vma->vm_page_prot);
	if (write)
		entry = maybe_pmd_mkwrite(pmd_mkdirty(entry), vma);

	add_mm_counter(vma->vm_mm, mm_counter_file(page), HPAGE_PMD_NR);
	page_add_file_rmap(page, vma, true);

	/*
	 * deposit and withdraw with pmd lock held
	 */
	if (arch_needs_pgtable_deposit())
		deposit_prealloc_pte(vmf);

	set_pmd_at(vma->vm_mm, haddr, vmf->pmd, entry);

	update_mmu_cache_pmd(vma, haddr, vmf->pmd);

	/* fault is handled */
	ret = 0;
	count_vm_event(THP_FILE_MAPPED);
out:
	spin_unlock(vmf->ptl);
	return ret;
}
#else
vm_fault_t do_set_pmd(struct vm_fault *vmf, struct page *page)
{
	return VM_FAULT_FALLBACK;
}
#endif

void do_set_pte(struct vm_fault *vmf, struct page *page, unsigned long addr)
{
	struct vm_area_struct *vma = vmf->vma;
	bool uffd_wp = vmf_orig_pte_uffd_wp(vmf);
	bool write = vmf->flags & FAULT_FLAG_WRITE;
	bool prefault = vmf->address != addr;
	pte_t entry;

	flush_icache_page(vma, page);
	entry = mk_pte(page, vma->vm_page_prot);

	if (prefault && arch_wants_old_prefaulted_pte())
		entry = pte_mkold(entry);
	else
		entry = pte_sw_mkyoung(entry);

	if (write)
		entry = maybe_mkwrite(pte_mkdirty(entry), vma);
	if (unlikely(uffd_wp))
		entry = pte_mkuffd_wp(entry);
	/* copy-on-write page */
	if (write && !(vma->vm_flags & VM_SHARED)) {
		inc_mm_counter(vma->vm_mm, MM_ANONPAGES);
		page_add_new_anon_rmap(page, vma, addr);
		lru_cache_add_inactive_or_unevictable(page, vma);
	} else {
		inc_mm_counter(vma->vm_mm, mm_counter_file(page));
		page_add_file_rmap(page, vma, false);
	}
	set_pte_at(vma->vm_mm, addr, vmf->pte, entry);
}

static bool vmf_pte_changed(struct vm_fault *vmf)
{
	if (vmf->flags & FAULT_FLAG_ORIG_PTE_VALID)
		return !pte_same(ptep_get(vmf->pte), vmf->orig_pte);

	return !pte_none(ptep_get(vmf->pte));
}

/**
 * finish_fault - finish page fault once we have prepared the page to fault
 *
 * @vmf: structure describing the fault
 *
 * This function handles all that is needed to finish a page fault once the
 * page to fault in is prepared. It handles locking of PTEs, inserts PTE for
 * given page, adds reverse page mapping, handles memcg charges and LRU
 * addition.
 *
 * The function expects the page to be locked and on success it consumes a
 * reference of a page being mapped (for the PTE which maps it).
 *
 * Return: %0 on success, %VM_FAULT_ code in case of error.
 */
vm_fault_t finish_fault(struct vm_fault *vmf)
{
	struct vm_area_struct *vma = vmf->vma;
	struct page *page;
	vm_fault_t ret;

	/* Did we COW the page? */
	if ((vmf->flags & FAULT_FLAG_WRITE) && !(vma->vm_flags & VM_SHARED))
		page = vmf->cow_page;
	else
		page = vmf->page;

	/*
	 * check even for read faults because we might have lost our CoWed
	 * page
	 */
	if (!(vma->vm_flags & VM_SHARED)) {
		ret = check_stable_address_space(vma->vm_mm);
		if (ret)
			return ret;
	}

	if (pmd_none(*vmf->pmd)) {
		if (PageTransCompound(page)) {
			ret = do_set_pmd(vmf, page);
			if (ret != VM_FAULT_FALLBACK)
				return ret;
		}

		if (vmf->prealloc_pte)
			pmd_install(vma->vm_mm, vmf->pmd, &vmf->prealloc_pte);
		else if (unlikely(pte_alloc(vma->vm_mm, vmf->pmd)))
			return VM_FAULT_OOM;
	}

	vmf->pte = pte_offset_map_lock(vma->vm_mm, vmf->pmd,
				      vmf->address, &vmf->ptl);
	if (!vmf->pte)
		return VM_FAULT_NOPAGE;

	/* Re-check under ptl */
	if (likely(!vmf_pte_changed(vmf))) {
		do_set_pte(vmf, page, vmf->address);

		/* no need to invalidate: a not-present page won't be cached */
		update_mmu_cache(vma, vmf->address, vmf->pte);

		ret = 0;
	} else {
		update_mmu_tlb(vma, vmf->address, vmf->pte);
		ret = VM_FAULT_NOPAGE;
	}

	pte_unmap_unlock(vmf->pte, vmf->ptl);
	return ret;
}

static unsigned long fault_around_pages __read_mostly =
	65536 >> PAGE_SHIFT;

#ifdef CONFIG_DEBUG_FS
static int fault_around_bytes_get(void *data, u64 *val)
{
	*val = fault_around_pages << PAGE_SHIFT;
	return 0;
}

/*
 * fault_around_bytes must be rounded down to the nearest page order as it's
 * what do_fault_around() expects to see.
 */
static int fault_around_bytes_set(void *data, u64 val)
{
	if (val / PAGE_SIZE > PTRS_PER_PTE)
		return -EINVAL;

	/*
	 * The minimum value is 1 page, however this results in no fault-around
	 * at all. See should_fault_around().
	 */
	fault_around_pages = max(rounddown_pow_of_two(val) >> PAGE_SHIFT, 1UL);

	return 0;
}
DEFINE_DEBUGFS_ATTRIBUTE(fault_around_bytes_fops,
		fault_around_bytes_get, fault_around_bytes_set, "%llu\n");

static int __init fault_around_debugfs(void)
{
	debugfs_create_file_unsafe("fault_around_bytes", 0644, NULL, NULL,
				   &fault_around_bytes_fops);
	return 0;
}
late_initcall(fault_around_debugfs);
#endif

/*
 * do_fault_around() tries to map few pages around the fault address. The hope
 * is that the pages will be needed soon and this will lower the number of
 * faults to handle.
 *
 * It uses vm_ops->map_pages() to map the pages, which skips the page if it's
 * not ready to be mapped: not up-to-date, locked, etc.
 *
 * This function doesn't cross VMA or page table boundaries, in order to call
 * map_pages() and acquire a PTE lock only once.
 *
 * fault_around_pages defines how many pages we'll try to map.
 * do_fault_around() expects it to be set to a power of two less than or equal
 * to PTRS_PER_PTE.
 *
 * The virtual address of the area that we map is naturally aligned to
 * fault_around_pages * PAGE_SIZE rounded down to the machine page size
 * (and therefore to page order).  This way it's easier to guarantee
 * that we don't cross page table boundaries.
 */
static vm_fault_t do_fault_around(struct vm_fault *vmf)
{
	pgoff_t nr_pages = READ_ONCE(fault_around_pages);
	pgoff_t pte_off = pte_index(vmf->address);
	/* The page offset of vmf->address within the VMA. */
	pgoff_t vma_off = vmf->pgoff - vmf->vma->vm_pgoff;
	pgoff_t from_pte, to_pte;
	vm_fault_t ret;

	/* The PTE offset of the start address, clamped to the VMA. */
	from_pte = max(ALIGN_DOWN(pte_off, nr_pages),
		       pte_off - min(pte_off, vma_off));

	/* The PTE offset of the end address, clamped to the VMA and PTE. */
	to_pte = min3(from_pte + nr_pages, (pgoff_t)PTRS_PER_PTE,
		      pte_off + vma_pages(vmf->vma) - vma_off) - 1;

	if (pmd_none(*vmf->pmd)) {
		vmf->prealloc_pte = pte_alloc_one(vmf->vma->vm_mm);
		if (!vmf->prealloc_pte)
			return VM_FAULT_OOM;
	}

	rcu_read_lock();
	ret = vmf->vma->vm_ops->map_pages(vmf,
			vmf->pgoff + from_pte - pte_off,
			vmf->pgoff + to_pte - pte_off);
	rcu_read_unlock();

	return ret;
}

/* Return true if we should do read fault-around, false otherwise */
static inline bool should_fault_around(struct vm_fault *vmf)
{
	/* No ->map_pages?  No way to fault around... */
	if (!vmf->vma->vm_ops->map_pages)
		return false;

	if (uffd_disable_fault_around(vmf->vma))
		return false;

	/* A single page implies no faulting 'around' at all. */
	return fault_around_pages > 1;
}

static vm_fault_t do_read_fault(struct vm_fault *vmf)
{
	vm_fault_t ret = 0;

	/*
	 * Let's call ->map_pages() first and use ->fault() as fallback
	 * if page by the offset is not ready to be mapped (cold cache or
	 * something).
	 */
	if (should_fault_around(vmf)) {
		ret = do_fault_around(vmf);
		if (ret)
			return ret;
	}

	ret = __do_fault(vmf);
	if (unlikely(ret & (VM_FAULT_ERROR | VM_FAULT_NOPAGE | VM_FAULT_RETRY)))
		return ret;

	ret |= finish_fault(vmf);
	unlock_page(vmf->page);
	if (unlikely(ret & (VM_FAULT_ERROR | VM_FAULT_NOPAGE | VM_FAULT_RETRY)))
		put_page(vmf->page);
	return ret;
}

static vm_fault_t do_cow_fault(struct vm_fault *vmf)
{
	struct vm_area_struct *vma = vmf->vma;
	vm_fault_t ret;

	if (unlikely(anon_vma_prepare(vma)))
		return VM_FAULT_OOM;

	vmf->cow_page = alloc_page_vma(GFP_HIGHUSER_MOVABLE, vma, vmf->address);
	if (!vmf->cow_page)
		return VM_FAULT_OOM;

	if (mem_cgroup_charge(page_folio(vmf->cow_page), vma->vm_mm,
				GFP_KERNEL)) {
		put_page(vmf->cow_page);
		return VM_FAULT_OOM;
	}
	folio_throttle_swaprate(page_folio(vmf->cow_page), GFP_KERNEL);

	ret = __do_fault(vmf);
	if (unlikely(ret & (VM_FAULT_ERROR | VM_FAULT_NOPAGE | VM_FAULT_RETRY)))
		goto uncharge_out;
	if (ret & VM_FAULT_DONE_COW)
		return ret;

	copy_user_highpage(vmf->cow_page, vmf->page, vmf->address, vma);
	__SetPageUptodate(vmf->cow_page);

	ret |= finish_fault(vmf);
	unlock_page(vmf->page);
	put_page(vmf->page);
	if (unlikely(ret & (VM_FAULT_ERROR | VM_FAULT_NOPAGE | VM_FAULT_RETRY)))
		goto uncharge_out;
	return ret;
uncharge_out:
	put_page(vmf->cow_page);
	return ret;
}

static vm_fault_t do_shared_fault(struct vm_fault *vmf)
{
	struct vm_area_struct *vma = vmf->vma;
	vm_fault_t ret, tmp;

	ret = __do_fault(vmf);
	if (unlikely(ret & (VM_FAULT_ERROR | VM_FAULT_NOPAGE | VM_FAULT_RETRY)))
		return ret;

	/*
	 * Check if the backing address space wants to know that the page is
	 * about to become writable
	 */
	if (vma->vm_ops->page_mkwrite) {
		unlock_page(vmf->page);
		tmp = do_page_mkwrite(vmf);
		if (unlikely(!tmp ||
				(tmp & (VM_FAULT_ERROR | VM_FAULT_NOPAGE)))) {
			put_page(vmf->page);
			return tmp;
		}
	}

	ret |= finish_fault(vmf);
	if (unlikely(ret & (VM_FAULT_ERROR | VM_FAULT_NOPAGE |
					VM_FAULT_RETRY))) {
		unlock_page(vmf->page);
		put_page(vmf->page);
		return ret;
	}

	ret |= fault_dirty_shared_page(vmf);
	return ret;
}

/*
 * We enter with non-exclusive mmap_lock (to exclude vma changes,
 * but allow concurrent faults).
 * The mmap_lock may have been released depending on flags and our
 * return value.  See filemap_fault() and __folio_lock_or_retry().
 * If mmap_lock is released, vma may become invalid (for example
 * by other thread calling munmap()).
 */
static vm_fault_t do_fault(struct vm_fault *vmf)
{
	struct vm_area_struct *vma = vmf->vma;
	struct mm_struct *vm_mm = vma->vm_mm;
	vm_fault_t ret;

	/*
	 * The VMA was not fully populated on mmap() or missing VM_DONTEXPAND
	 */
	if (!vma->vm_ops->fault) {
		vmf->pte = pte_offset_map_lock(vmf->vma->vm_mm, vmf->pmd,
					       vmf->address, &vmf->ptl);
		if (unlikely(!vmf->pte))
			ret = VM_FAULT_SIGBUS;
		else {
			/*
			 * Make sure this is not a temporary clearing of pte
			 * by holding ptl and checking again. A R/M/W update
			 * of pte involves: take ptl, clearing the pte so that
			 * we don't have concurrent modification by hardware
			 * followed by an update.
			 */
			if (unlikely(pte_none(ptep_get(vmf->pte))))
				ret = VM_FAULT_SIGBUS;
			else
				ret = VM_FAULT_NOPAGE;

			pte_unmap_unlock(vmf->pte, vmf->ptl);
		}
	} else if (!(vmf->flags & FAULT_FLAG_WRITE))
		ret = do_read_fault(vmf);
	else if (!(vma->vm_flags & VM_SHARED))
		ret = do_cow_fault(vmf);
	else
		ret = do_shared_fault(vmf);

	/* preallocated pagetable is unused: free it */
	if (vmf->prealloc_pte) {
		pte_free(vm_mm, vmf->prealloc_pte);
		vmf->prealloc_pte = NULL;
	}
	return ret;
}

int numa_migrate_prep(struct page *page, struct vm_area_struct *vma,
		      unsigned long addr, int page_nid, int *flags)
{
	get_page(page);

	/* Record the current PID acceesing VMA */
	vma_set_access_pid_bit(vma);

	count_vm_numa_event(NUMA_HINT_FAULTS);
	if (page_nid == numa_node_id()) {
		count_vm_numa_event(NUMA_HINT_FAULTS_LOCAL);
		*flags |= TNF_FAULT_LOCAL;
	}

	return mpol_misplaced(page, vma, addr);
}

static vm_fault_t do_numa_page(struct vm_fault *vmf)
{
	struct vm_area_struct *vma = vmf->vma;
	struct page *page = NULL;
	int page_nid = NUMA_NO_NODE;
	bool writable = false;
	int last_cpupid;
	int target_nid;
	pte_t pte, old_pte;
	int flags = 0;

	/*
	 * The "pte" at this point cannot be used safely without
	 * validation through pte_unmap_same(). It's of NUMA type but
	 * the pfn may be screwed if the read is non atomic.
	 */
	spin_lock(vmf->ptl);
	if (unlikely(!pte_same(ptep_get(vmf->pte), vmf->orig_pte))) {
		pte_unmap_unlock(vmf->pte, vmf->ptl);
		goto out;
	}

	/* Get the normal PTE  */
	old_pte = ptep_get(vmf->pte);
	pte = pte_modify(old_pte, vma->vm_page_prot);

	/*
	 * Detect now whether the PTE could be writable; this information
	 * is only valid while holding the PT lock.
	 */
	writable = pte_write(pte);
	if (!writable && vma_wants_manual_pte_write_upgrade(vma) &&
	    can_change_pte_writable(vma, vmf->address, pte))
		writable = true;

	page = vm_normal_page(vma, vmf->address, pte);
	if (!page || is_zone_device_page(page))
		goto out_map;

	/* TODO: handle PTE-mapped THP */
	if (PageCompound(page))
		goto out_map;

	/*
	 * Avoid grouping on RO pages in general. RO pages shouldn't hurt as
	 * much anyway since they can be in shared cache state. This misses
	 * the case where a mapping is writable but the process never writes
	 * to it but pte_write gets cleared during protection updates and
	 * pte_dirty has unpredictable behaviour between PTE scan updates,
	 * background writeback, dirty balancing and application behaviour.
	 */
	if (!writable)
		flags |= TNF_NO_GROUP;

	/*
	 * Flag if the page is shared between multiple address spaces. This
	 * is later used when determining whether to group tasks together
	 */
	if (page_mapcount(page) > 1 && (vma->vm_flags & VM_SHARED))
		flags |= TNF_SHARED;

	page_nid = page_to_nid(page);
	/*
	 * For memory tiering mode, cpupid of slow memory page is used
	 * to record page access time.  So use default value.
	 */
	if ((sysctl_numa_balancing_mode & NUMA_BALANCING_MEMORY_TIERING) &&
	    !node_is_toptier(page_nid))
		last_cpupid = (-1 & LAST_CPUPID_MASK);
	else
		last_cpupid = page_cpupid_last(page);
	target_nid = numa_migrate_prep(page, vma, vmf->address, page_nid,
			&flags);
	if (target_nid == NUMA_NO_NODE) {
		put_page(page);
		goto out_map;
	}
	pte_unmap_unlock(vmf->pte, vmf->ptl);
	writable = false;

	/* Migrate to the requested node */
	if (migrate_misplaced_page(page, vma, target_nid)) {
		page_nid = target_nid;
		flags |= TNF_MIGRATED;
	} else {
		flags |= TNF_MIGRATE_FAIL;
		vmf->pte = pte_offset_map_lock(vma->vm_mm, vmf->pmd,
					       vmf->address, &vmf->ptl);
		if (unlikely(!vmf->pte))
			goto out;
		if (unlikely(!pte_same(ptep_get(vmf->pte), vmf->orig_pte))) {
			pte_unmap_unlock(vmf->pte, vmf->ptl);
			goto out;
		}
		goto out_map;
	}

out:
	if (page_nid != NUMA_NO_NODE)
		task_numa_fault(last_cpupid, page_nid, 1, flags);
	return 0;
out_map:
	/*
	 * Make it present again, depending on how arch implements
	 * non-accessible ptes, some can allow access by kernel mode.
	 */
	old_pte = ptep_modify_prot_start(vma, vmf->address, vmf->pte);
	pte = pte_modify(old_pte, vma->vm_page_prot);
	pte = pte_mkyoung(pte);
	if (writable)
		pte = pte_mkwrite(pte);
	ptep_modify_prot_commit(vma, vmf->address, vmf->pte, old_pte, pte);
	update_mmu_cache(vma, vmf->address, vmf->pte);
	pte_unmap_unlock(vmf->pte, vmf->ptl);
	goto out;
}

static inline vm_fault_t create_huge_pmd(struct vm_fault *vmf)
{
	if (vma_is_anonymous(vmf->vma))
		return do_huge_pmd_anonymous_page(vmf);
	if (vmf->vma->vm_ops->huge_fault)
		return vmf->vma->vm_ops->huge_fault(vmf, PE_SIZE_PMD);
	return VM_FAULT_FALLBACK;
}

/* `inline' is required to avoid gcc 4.1.2 build error */
static inline vm_fault_t wp_huge_pmd(struct vm_fault *vmf)
{
	const bool unshare = vmf->flags & FAULT_FLAG_UNSHARE;
	vm_fault_t ret;

	if (vma_is_anonymous(vmf->vma)) {
		if (likely(!unshare) &&
		    userfaultfd_huge_pmd_wp(vmf->vma, vmf->orig_pmd))
			return handle_userfault(vmf, VM_UFFD_WP);
		return do_huge_pmd_wp_page(vmf);
	}

	if (vmf->vma->vm_flags & (VM_SHARED | VM_MAYSHARE)) {
		if (vmf->vma->vm_ops->huge_fault) {
			ret = vmf->vma->vm_ops->huge_fault(vmf, PE_SIZE_PMD);
			if (!(ret & VM_FAULT_FALLBACK))
				return ret;
		}
	}

	/* COW or write-notify handled on pte level: split pmd. */
	__split_huge_pmd(vmf->vma, vmf->pmd, vmf->address, false, NULL);

	return VM_FAULT_FALLBACK;
}

static vm_fault_t create_huge_pud(struct vm_fault *vmf)
{
#if defined(CONFIG_TRANSPARENT_HUGEPAGE) &&			\
	defined(CONFIG_HAVE_ARCH_TRANSPARENT_HUGEPAGE_PUD)
	/* No support for anonymous transparent PUD pages yet */
	if (vma_is_anonymous(vmf->vma))
		return VM_FAULT_FALLBACK;
	if (vmf->vma->vm_ops->huge_fault)
		return vmf->vma->vm_ops->huge_fault(vmf, PE_SIZE_PUD);
#endif /* CONFIG_TRANSPARENT_HUGEPAGE */
	return VM_FAULT_FALLBACK;
}

static vm_fault_t wp_huge_pud(struct vm_fault *vmf, pud_t orig_pud)
{
#if defined(CONFIG_TRANSPARENT_HUGEPAGE) &&			\
	defined(CONFIG_HAVE_ARCH_TRANSPARENT_HUGEPAGE_PUD)
	vm_fault_t ret;

	/* No support for anonymous transparent PUD pages yet */
	if (vma_is_anonymous(vmf->vma))
		goto split;
	if (vmf->vma->vm_flags & (VM_SHARED | VM_MAYSHARE)) {
		if (vmf->vma->vm_ops->huge_fault) {
			ret = vmf->vma->vm_ops->huge_fault(vmf, PE_SIZE_PUD);
			if (!(ret & VM_FAULT_FALLBACK))
				return ret;
		}
	}
split:
	/* COW or write-notify not handled on PUD level: split pud.*/
	__split_huge_pud(vmf->vma, vmf->pud, vmf->address);
#endif /* CONFIG_TRANSPARENT_HUGEPAGE && CONFIG_HAVE_ARCH_TRANSPARENT_HUGEPAGE_PUD */
	return VM_FAULT_FALLBACK;
}

/*
 * These routines also need to handle stuff like marking pages dirty
 * and/or accessed for architectures that don't do it in hardware (most
 * RISC architectures).  The early dirtying is also good on the i386.
 *
 * There is also a hook called "update_mmu_cache()" that architectures
 * with external mmu caches can use to update those (ie the Sparc or
 * PowerPC hashed page tables that act as extended TLBs).
 *
 * We enter with non-exclusive mmap_lock (to exclude vma changes, but allow
 * concurrent faults).
 *
 * The mmap_lock may have been released depending on flags and our return value.
 * See filemap_fault() and __folio_lock_or_retry().
 */
static vm_fault_t handle_pte_fault(struct vm_fault *vmf)
{
	pte_t entry;

	if (unlikely(pmd_none(*vmf->pmd))) {
		/*
		 * Leave __pte_alloc() until later: because vm_ops->fault may
		 * want to allocate huge page, and if we expose page table
		 * for an instant, it will be difficult to retract from
		 * concurrent faults and from rmap lookups.
		 */
		vmf->pte = NULL;
		vmf->flags &= ~FAULT_FLAG_ORIG_PTE_VALID;
	} else {
		/*
		 * A regular pmd is established and it can't morph into a huge
		 * pmd by anon khugepaged, since that takes mmap_lock in write
		 * mode; but shmem or file collapse to THP could still morph
		 * it into a huge pmd: just retry later if so.
		 */
		vmf->pte = pte_offset_map_nolock(vmf->vma->vm_mm, vmf->pmd,
						 vmf->address, &vmf->ptl);
		if (unlikely(!vmf->pte))
			return 0;
		vmf->orig_pte = ptep_get_lockless(vmf->pte);
		vmf->flags |= FAULT_FLAG_ORIG_PTE_VALID;

		if (pte_none(vmf->orig_pte)) {
			pte_unmap(vmf->pte);
			vmf->pte = NULL;
		}
	}

	if (!vmf->pte)
		return do_pte_missing(vmf);

	if (!pte_present(vmf->orig_pte))
		return do_swap_page(vmf);

	if (pte_protnone(vmf->orig_pte) && vma_is_accessible(vmf->vma))
		return do_numa_page(vmf);

	spin_lock(vmf->ptl);
	entry = vmf->orig_pte;
	if (unlikely(!pte_same(ptep_get(vmf->pte), entry))) {
		update_mmu_tlb(vmf->vma, vmf->address, vmf->pte);
		goto unlock;
	}
	if (vmf->flags & (FAULT_FLAG_WRITE|FAULT_FLAG_UNSHARE)) {
		if (!pte_write(entry))
			return do_wp_page(vmf);
		else if (likely(vmf->flags & FAULT_FLAG_WRITE))
			entry = pte_mkdirty(entry);
	}
	entry = pte_mkyoung(entry);
	if (ptep_set_access_flags(vmf->vma, vmf->address, vmf->pte, entry,
				vmf->flags & FAULT_FLAG_WRITE)) {
		update_mmu_cache(vmf->vma, vmf->address, vmf->pte);
	} else {
		/* Skip spurious TLB flush for retried page fault */
		if (vmf->flags & FAULT_FLAG_TRIED)
			goto unlock;
		/*
		 * This is needed only for protection faults but the arch code
		 * is not yet telling us if this is a protection fault or not.
		 * This still avoids useless tlb flushes for .text page faults
		 * with threads.
		 */
		if (vmf->flags & FAULT_FLAG_WRITE)
			flush_tlb_fix_spurious_fault(vmf->vma, vmf->address,
						     vmf->pte);
	}
unlock:
	pte_unmap_unlock(vmf->pte, vmf->ptl);
	return 0;
}

/*
 * By the time we get here, we already hold the mm semaphore
 *
 * The mmap_lock may have been released depending on flags and our
 * return value.  See filemap_fault() and __folio_lock_or_retry().
 */
static vm_fault_t __handle_mm_fault(struct vm_area_struct *vma,
		unsigned long address, unsigned int flags)
{
	struct vm_fault vmf = {
		.vma = vma,
		.address = address & PAGE_MASK,
		.real_address = address,
		.flags = flags,
		.pgoff = linear_page_index(vma, address),
		.gfp_mask = __get_fault_gfp_mask(vma),
	};
	struct mm_struct *mm = vma->vm_mm;
	unsigned long vm_flags = vma->vm_flags;
	pgd_t *pgd;
	p4d_t *p4d;
	vm_fault_t ret;

	pgd = pgd_offset(mm, address);
	p4d = p4d_alloc(mm, pgd, address);
	if (!p4d)
		return VM_FAULT_OOM;

	vmf.pud = pud_alloc(mm, p4d, address);
	if (!vmf.pud)
		return VM_FAULT_OOM;
retry_pud:
	if (pud_none(*vmf.pud) &&
	    hugepage_vma_check(vma, vm_flags, false, true, true)) {
		ret = create_huge_pud(&vmf);
		if (!(ret & VM_FAULT_FALLBACK))
			return ret;
	} else {
		pud_t orig_pud = *vmf.pud;

		barrier();
		if (pud_trans_huge(orig_pud) || pud_devmap(orig_pud)) {

			/*
			 * TODO once we support anonymous PUDs: NUMA case and
			 * FAULT_FLAG_UNSHARE handling.
			 */
			if ((flags & FAULT_FLAG_WRITE) && !pud_write(orig_pud)) {
				ret = wp_huge_pud(&vmf, orig_pud);
				if (!(ret & VM_FAULT_FALLBACK))
					return ret;
			} else {
				huge_pud_set_accessed(&vmf, orig_pud);
				return 0;
			}
		}
	}

	vmf.pmd = pmd_alloc(mm, vmf.pud, address);
	if (!vmf.pmd)
		return VM_FAULT_OOM;

	/* Huge pud page fault raced with pmd_alloc? */
	if (pud_trans_unstable(vmf.pud))
		goto retry_pud;

	if (pmd_none(*vmf.pmd) &&
	    hugepage_vma_check(vma, vm_flags, false, true, true)) {
		ret = create_huge_pmd(&vmf);
		if (!(ret & VM_FAULT_FALLBACK))
			return ret;
	} else {
		vmf.orig_pmd = pmdp_get_lockless(vmf.pmd);

		if (unlikely(is_swap_pmd(vmf.orig_pmd))) {
			VM_BUG_ON(thp_migration_supported() &&
					  !is_pmd_migration_entry(vmf.orig_pmd));
			if (is_pmd_migration_entry(vmf.orig_pmd))
				pmd_migration_entry_wait(mm, vmf.pmd);
			return 0;
		}
		if (pmd_trans_huge(vmf.orig_pmd) || pmd_devmap(vmf.orig_pmd)) {
			if (pmd_protnone(vmf.orig_pmd) && vma_is_accessible(vma))
				return do_huge_pmd_numa_page(&vmf);

			if ((flags & (FAULT_FLAG_WRITE|FAULT_FLAG_UNSHARE)) &&
			    !pmd_write(vmf.orig_pmd)) {
				ret = wp_huge_pmd(&vmf);
				if (!(ret & VM_FAULT_FALLBACK))
					return ret;
			} else {
				huge_pmd_set_accessed(&vmf);
				return 0;
			}
		}
	}

	return handle_pte_fault(&vmf);
}

/**
 * mm_account_fault - Do page fault accounting
 *
 * @regs: the pt_regs struct pointer.  When set to NULL, will skip accounting
 *        of perf event counters, but we'll still do the per-task accounting to
 *        the task who triggered this page fault.
 * @address: the faulted address.
 * @flags: the fault flags.
 * @ret: the fault retcode.
 *
 * This will take care of most of the page fault accounting.  Meanwhile, it
 * will also include the PERF_COUNT_SW_PAGE_FAULTS_[MAJ|MIN] perf counter
 * updates.  However, note that the handling of PERF_COUNT_SW_PAGE_FAULTS should
 * still be in per-arch page fault handlers at the entry of page fault.
 */
static inline void mm_account_fault(struct mm_struct *mm, struct pt_regs *regs,
				    unsigned long address, unsigned int flags,
				    vm_fault_t ret)
{
	bool major;

	/* Incomplete faults will be accounted upon completion. */
	if (ret & VM_FAULT_RETRY)
		return;

	/*
	 * To preserve the behavior of older kernels, PGFAULT counters record
	 * both successful and failed faults, as opposed to perf counters,
	 * which ignore failed cases.
	 */
	count_vm_event(PGFAULT);
	count_memcg_event_mm(mm, PGFAULT);

	/*
	 * Do not account for unsuccessful faults (e.g. when the address wasn't
	 * valid).  That includes arch_vma_access_permitted() failing before
	 * reaching here. So this is not a "this many hardware page faults"
	 * counter.  We should use the hw profiling for that.
	 */
	if (ret & VM_FAULT_ERROR)
		return;

	/*
	 * We define the fault as a major fault when the final successful fault
	 * is VM_FAULT_MAJOR, or if it retried (which implies that we couldn't
	 * handle it immediately previously).
	 */
	major = (ret & VM_FAULT_MAJOR) || (flags & FAULT_FLAG_TRIED);

	if (major)
		current->maj_flt++;
	else
		current->min_flt++;

	/*
	 * If the fault is done for GUP, regs will be NULL.  We only do the
	 * accounting for the per thread fault counters who triggered the
	 * fault, and we skip the perf event updates.
	 */
	if (!regs)
		return;

	if (major)
		perf_sw_event(PERF_COUNT_SW_PAGE_FAULTS_MAJ, 1, regs, address);
	else
		perf_sw_event(PERF_COUNT_SW_PAGE_FAULTS_MIN, 1, regs, address);
}

#ifdef CONFIG_LRU_GEN
static void lru_gen_enter_fault(struct vm_area_struct *vma)
{
	/* the LRU algorithm only applies to accesses with recency */
	current->in_lru_fault = vma_has_recency(vma);
}

static void lru_gen_exit_fault(void)
{
	current->in_lru_fault = false;
}
#else
static void lru_gen_enter_fault(struct vm_area_struct *vma)
{
}

static void lru_gen_exit_fault(void)
{
}
#endif /* CONFIG_LRU_GEN */

static vm_fault_t sanitize_fault_flags(struct vm_area_struct *vma,
				       unsigned int *flags)
{
	if (unlikely(*flags & FAULT_FLAG_UNSHARE)) {
		if (WARN_ON_ONCE(*flags & FAULT_FLAG_WRITE))
			return VM_FAULT_SIGSEGV;
		/*
		 * FAULT_FLAG_UNSHARE only applies to COW mappings. Let's
		 * just treat it like an ordinary read-fault otherwise.
		 */
		if (!is_cow_mapping(vma->vm_flags))
			*flags &= ~FAULT_FLAG_UNSHARE;
	} else if (*flags & FAULT_FLAG_WRITE) {
		/* Write faults on read-only mappings are impossible ... */
		if (WARN_ON_ONCE(!(vma->vm_flags & VM_MAYWRITE)))
			return VM_FAULT_SIGSEGV;
		/* ... and FOLL_FORCE only applies to COW mappings. */
		if (WARN_ON_ONCE(!(vma->vm_flags & VM_WRITE) &&
				 !is_cow_mapping(vma->vm_flags)))
			return VM_FAULT_SIGSEGV;
	}
	return 0;
}

/*
 * By the time we get here, we already hold the mm semaphore
 *
 * The mmap_lock may have been released depending on flags and our
 * return value.  See filemap_fault() and __folio_lock_or_retry().
 */
vm_fault_t handle_mm_fault(struct vm_area_struct *vma, unsigned long address,
			   unsigned int flags, struct pt_regs *regs)
{
	/* If the fault handler drops the mmap_lock, vma may be freed */
	struct mm_struct *mm = vma->vm_mm;
	vm_fault_t ret;

	__set_current_state(TASK_RUNNING);

	ret = sanitize_fault_flags(vma, &flags);
	if (ret)
		goto out;

	if (!arch_vma_access_permitted(vma, flags & FAULT_FLAG_WRITE,
					    flags & FAULT_FLAG_INSTRUCTION,
					    flags & FAULT_FLAG_REMOTE)) {
		ret = VM_FAULT_SIGSEGV;
		goto out;
	}

	/*
	 * Enable the memcg OOM handling for faults triggered in user
	 * space.  Kernel faults are handled more gracefully.
	 */
	if (flags & FAULT_FLAG_USER)
		mem_cgroup_enter_user_fault();

	lru_gen_enter_fault(vma);

	if (unlikely(is_vm_hugetlb_page(vma)))
		ret = hugetlb_fault(vma->vm_mm, vma, address, flags);
	else
		ret = __handle_mm_fault(vma, address, flags);

	lru_gen_exit_fault();

	if (flags & FAULT_FLAG_USER) {
		mem_cgroup_exit_user_fault();
		/*
		 * The task may have entered a memcg OOM situation but
		 * if the allocation error was handled gracefully (no
		 * VM_FAULT_OOM), there is no need to kill anything.
		 * Just clean up the OOM state peacefully.
		 */
		if (task_in_memcg_oom(current) && !(ret & VM_FAULT_OOM))
			mem_cgroup_oom_synchronize(false);
	}
out:
	mm_account_fault(mm, regs, address, flags, ret);

	return ret;
}
EXPORT_SYMBOL_GPL(handle_mm_fault);

#ifdef CONFIG_LOCK_MM_AND_FIND_VMA
#include <linux/extable.h>

static inline bool get_mmap_lock_carefully(struct mm_struct *mm, struct pt_regs *regs)
{
<<<<<<< HEAD
	/* Even if this succeeds, make it clear we *might* have slept */
	if (likely(mmap_read_trylock(mm))) {
		might_sleep();
		return true;
	}
=======
	if (likely(mmap_read_trylock(mm)))
		return true;
>>>>>>> 3766ec12

	if (regs && !user_mode(regs)) {
		unsigned long ip = instruction_pointer(regs);
		if (!search_exception_tables(ip))
			return false;
	}

	return !mmap_read_lock_killable(mm);
}

static inline bool mmap_upgrade_trylock(struct mm_struct *mm)
{
	/*
	 * We don't have this operation yet.
	 *
	 * It should be easy enough to do: it's basically a
	 *    atomic_long_try_cmpxchg_acquire()
	 * from RWSEM_READER_BIAS -> RWSEM_WRITER_LOCKED, but
	 * it also needs the proper lockdep magic etc.
	 */
	return false;
}

static inline bool upgrade_mmap_lock_carefully(struct mm_struct *mm, struct pt_regs *regs)
{
	mmap_read_unlock(mm);
	if (regs && !user_mode(regs)) {
		unsigned long ip = instruction_pointer(regs);
		if (!search_exception_tables(ip))
			return false;
	}
	return !mmap_write_lock_killable(mm);
}

/*
 * Helper for page fault handling.
 *
 * This is kind of equivalend to "mmap_read_lock()" followed
 * by "find_extend_vma()", except it's a lot more careful about
 * the locking (and will drop the lock on failure).
 *
 * For example, if we have a kernel bug that causes a page
 * fault, we don't want to just use mmap_read_lock() to get
 * the mm lock, because that would deadlock if the bug were
 * to happen while we're holding the mm lock for writing.
 *
 * So this checks the exception tables on kernel faults in
 * order to only do this all for instructions that are actually
 * expected to fault.
 *
 * We can also actually take the mm lock for writing if we
 * need to extend the vma, which helps the VM layer a lot.
 */
struct vm_area_struct *lock_mm_and_find_vma(struct mm_struct *mm,
			unsigned long addr, struct pt_regs *regs)
{
	struct vm_area_struct *vma;

	if (!get_mmap_lock_carefully(mm, regs))
		return NULL;

	vma = find_vma(mm, addr);
	if (likely(vma && (vma->vm_start <= addr)))
		return vma;

	/*
	 * Well, dang. We might still be successful, but only
	 * if we can extend a vma to do so.
	 */
	if (!vma || !(vma->vm_flags & VM_GROWSDOWN)) {
		mmap_read_unlock(mm);
		return NULL;
	}

	/*
	 * We can try to upgrade the mmap lock atomically,
	 * in which case we can continue to use the vma
	 * we already looked up.
	 *
	 * Otherwise we'll have to drop the mmap lock and
	 * re-take it, and also look up the vma again,
	 * re-checking it.
	 */
	if (!mmap_upgrade_trylock(mm)) {
		if (!upgrade_mmap_lock_carefully(mm, regs))
			return NULL;

		vma = find_vma(mm, addr);
		if (!vma)
			goto fail;
		if (vma->vm_start <= addr)
			goto success;
		if (!(vma->vm_flags & VM_GROWSDOWN))
			goto fail;
	}

	if (expand_stack_locked(vma, addr))
		goto fail;

success:
	mmap_write_downgrade(mm);
	return vma;

fail:
	mmap_write_unlock(mm);
	return NULL;
}
#endif

#ifdef CONFIG_PER_VMA_LOCK
/*
 * Lookup and lock a VMA under RCU protection. Returned VMA is guaranteed to be
 * stable and not isolated. If the VMA is not found or is being modified the
 * function returns NULL.
 */
struct vm_area_struct *lock_vma_under_rcu(struct mm_struct *mm,
					  unsigned long address)
{
	MA_STATE(mas, &mm->mm_mt, address, address);
	struct vm_area_struct *vma;

	rcu_read_lock();
retry:
	vma = mas_walk(&mas);
	if (!vma)
		goto inval;

<<<<<<< HEAD
	/* Only anonymous vmas are supported for now */
	if (!vma_is_anonymous(vma))
=======
	/* Only anonymous and tcp vmas are supported for now */
	if (!vma_is_anonymous(vma) && !vma_is_tcp(vma))
>>>>>>> 3766ec12
		goto inval;

	if (!vma_start_read(vma))
		goto inval;

	/*
	 * find_mergeable_anon_vma uses adjacent vmas which are not locked.
	 * This check must happen after vma_start_read(); otherwise, a
	 * concurrent mremap() with MREMAP_DONTUNMAP could dissociate the VMA
	 * from its anon_vma.
	 */
<<<<<<< HEAD
	if (unlikely(!vma->anon_vma))
=======
	if (unlikely(!vma->anon_vma && !vma_is_tcp(vma)))
>>>>>>> 3766ec12
		goto inval_end_read;

	/*
	 * Due to the possibility of userfault handler dropping mmap_lock, avoid
	 * it for now and fall back to page fault handling under mmap_lock.
	 */
	if (userfaultfd_armed(vma))
		goto inval_end_read;

	/* Check since vm_start/vm_end might change before we lock the VMA */
	if (unlikely(address < vma->vm_start || address >= vma->vm_end))
		goto inval_end_read;

	/* Check if the VMA got isolated after we found it */
	if (vma->detached) {
		vma_end_read(vma);
		count_vm_vma_lock_event(VMA_LOCK_MISS);
		/* The area was replaced with another one */
		goto retry;
	}

	rcu_read_unlock();
	return vma;

inval_end_read:
	vma_end_read(vma);
inval:
	rcu_read_unlock();
	count_vm_vma_lock_event(VMA_LOCK_ABORT);
	return NULL;
}
#endif /* CONFIG_PER_VMA_LOCK */

#ifndef __PAGETABLE_P4D_FOLDED
/*
 * Allocate p4d page table.
 * We've already handled the fast-path in-line.
 */
int __p4d_alloc(struct mm_struct *mm, pgd_t *pgd, unsigned long address)
{
	p4d_t *new = p4d_alloc_one(mm, address);
	if (!new)
		return -ENOMEM;

	spin_lock(&mm->page_table_lock);
	if (pgd_present(*pgd)) {	/* Another has populated it */
		p4d_free(mm, new);
	} else {
		smp_wmb(); /* See comment in pmd_install() */
		pgd_populate(mm, pgd, new);
	}
	spin_unlock(&mm->page_table_lock);
	return 0;
}
#endif /* __PAGETABLE_P4D_FOLDED */

#ifndef __PAGETABLE_PUD_FOLDED
/*
 * Allocate page upper directory.
 * We've already handled the fast-path in-line.
 */
int __pud_alloc(struct mm_struct *mm, p4d_t *p4d, unsigned long address)
{
	pud_t *new = pud_alloc_one(mm, address);
	if (!new)
		return -ENOMEM;

	spin_lock(&mm->page_table_lock);
	if (!p4d_present(*p4d)) {
		mm_inc_nr_puds(mm);
		smp_wmb(); /* See comment in pmd_install() */
		p4d_populate(mm, p4d, new);
	} else	/* Another has populated it */
		pud_free(mm, new);
	spin_unlock(&mm->page_table_lock);
	return 0;
}
#endif /* __PAGETABLE_PUD_FOLDED */

#ifndef __PAGETABLE_PMD_FOLDED
/*
 * Allocate page middle directory.
 * We've already handled the fast-path in-line.
 */
int __pmd_alloc(struct mm_struct *mm, pud_t *pud, unsigned long address)
{
	spinlock_t *ptl;
	pmd_t *new = pmd_alloc_one(mm, address);
	if (!new)
		return -ENOMEM;

	ptl = pud_lock(mm, pud);
	if (!pud_present(*pud)) {
		mm_inc_nr_pmds(mm);
		smp_wmb(); /* See comment in pmd_install() */
		pud_populate(mm, pud, new);
	} else {	/* Another has populated it */
		pmd_free(mm, new);
	}
	spin_unlock(ptl);
	return 0;
}
#endif /* __PAGETABLE_PMD_FOLDED */

/**
 * follow_pte - look up PTE at a user virtual address
 * @mm: the mm_struct of the target address space
 * @address: user virtual address
 * @ptepp: location to store found PTE
 * @ptlp: location to store the lock for the PTE
 *
 * On a successful return, the pointer to the PTE is stored in @ptepp;
 * the corresponding lock is taken and its location is stored in @ptlp.
 * The contents of the PTE are only stable until @ptlp is released;
 * any further use, if any, must be protected against invalidation
 * with MMU notifiers.
 *
 * Only IO mappings and raw PFN mappings are allowed.  The mmap semaphore
 * should be taken for read.
 *
 * KVM uses this function.  While it is arguably less bad than ``follow_pfn``,
 * it is not a good general-purpose API.
 *
 * Return: zero on success, -ve otherwise.
 */
int follow_pte(struct mm_struct *mm, unsigned long address,
	       pte_t **ptepp, spinlock_t **ptlp)
{
	pgd_t *pgd;
	p4d_t *p4d;
	pud_t *pud;
	pmd_t *pmd;
	pte_t *ptep;

	pgd = pgd_offset(mm, address);
	if (pgd_none(*pgd) || unlikely(pgd_bad(*pgd)))
		goto out;

	p4d = p4d_offset(pgd, address);
	if (p4d_none(*p4d) || unlikely(p4d_bad(*p4d)))
		goto out;

	pud = pud_offset(p4d, address);
	if (pud_none(*pud) || unlikely(pud_bad(*pud)))
		goto out;

	pmd = pmd_offset(pud, address);
	VM_BUG_ON(pmd_trans_huge(*pmd));

	ptep = pte_offset_map_lock(mm, pmd, address, ptlp);
	if (!ptep)
		goto out;
	if (!pte_present(ptep_get(ptep)))
		goto unlock;
	*ptepp = ptep;
	return 0;
unlock:
	pte_unmap_unlock(ptep, *ptlp);
out:
	return -EINVAL;
}
EXPORT_SYMBOL_GPL(follow_pte);

/**
 * follow_pfn - look up PFN at a user virtual address
 * @vma: memory mapping
 * @address: user virtual address
 * @pfn: location to store found PFN
 *
 * Only IO mappings and raw PFN mappings are allowed.
 *
 * This function does not allow the caller to read the permissions
 * of the PTE.  Do not use it.
 *
 * Return: zero and the pfn at @pfn on success, -ve otherwise.
 */
int follow_pfn(struct vm_area_struct *vma, unsigned long address,
	unsigned long *pfn)
{
	int ret = -EINVAL;
	spinlock_t *ptl;
	pte_t *ptep;

	if (!(vma->vm_flags & (VM_IO | VM_PFNMAP)))
		return ret;

	ret = follow_pte(vma->vm_mm, address, &ptep, &ptl);
	if (ret)
		return ret;
	*pfn = pte_pfn(ptep_get(ptep));
	pte_unmap_unlock(ptep, ptl);
	return 0;
}
EXPORT_SYMBOL(follow_pfn);

#ifdef CONFIG_HAVE_IOREMAP_PROT
int follow_phys(struct vm_area_struct *vma,
		unsigned long address, unsigned int flags,
		unsigned long *prot, resource_size_t *phys)
{
	int ret = -EINVAL;
	pte_t *ptep, pte;
	spinlock_t *ptl;

	if (!(vma->vm_flags & (VM_IO | VM_PFNMAP)))
		goto out;

	if (follow_pte(vma->vm_mm, address, &ptep, &ptl))
		goto out;
	pte = ptep_get(ptep);

	if ((flags & FOLL_WRITE) && !pte_write(pte))
		goto unlock;

	*prot = pgprot_val(pte_pgprot(pte));
	*phys = (resource_size_t)pte_pfn(pte) << PAGE_SHIFT;

	ret = 0;
unlock:
	pte_unmap_unlock(ptep, ptl);
out:
	return ret;
}

/**
 * generic_access_phys - generic implementation for iomem mmap access
 * @vma: the vma to access
 * @addr: userspace address, not relative offset within @vma
 * @buf: buffer to read/write
 * @len: length of transfer
 * @write: set to FOLL_WRITE when writing, otherwise reading
 *
 * This is a generic implementation for &vm_operations_struct.access for an
 * iomem mapping. This callback is used by access_process_vm() when the @vma is
 * not page based.
 */
int generic_access_phys(struct vm_area_struct *vma, unsigned long addr,
			void *buf, int len, int write)
{
	resource_size_t phys_addr;
	unsigned long prot = 0;
	void __iomem *maddr;
	pte_t *ptep, pte;
	spinlock_t *ptl;
	int offset = offset_in_page(addr);
	int ret = -EINVAL;

	if (!(vma->vm_flags & (VM_IO | VM_PFNMAP)))
		return -EINVAL;

retry:
	if (follow_pte(vma->vm_mm, addr, &ptep, &ptl))
		return -EINVAL;
	pte = ptep_get(ptep);
	pte_unmap_unlock(ptep, ptl);

	prot = pgprot_val(pte_pgprot(pte));
	phys_addr = (resource_size_t)pte_pfn(pte) << PAGE_SHIFT;

	if ((write & FOLL_WRITE) && !pte_write(pte))
		return -EINVAL;

	maddr = ioremap_prot(phys_addr, PAGE_ALIGN(len + offset), prot);
	if (!maddr)
		return -ENOMEM;

	if (follow_pte(vma->vm_mm, addr, &ptep, &ptl))
		goto out_unmap;

	if (!pte_same(pte, ptep_get(ptep))) {
		pte_unmap_unlock(ptep, ptl);
		iounmap(maddr);

		goto retry;
	}

	if (write)
		memcpy_toio(maddr + offset, buf, len);
	else
		memcpy_fromio(buf, maddr + offset, len);
	ret = len;
	pte_unmap_unlock(ptep, ptl);
out_unmap:
	iounmap(maddr);

	return ret;
}
EXPORT_SYMBOL_GPL(generic_access_phys);
#endif

/*
 * Access another process' address space as given in mm.
 */
int __access_remote_vm(struct mm_struct *mm, unsigned long addr, void *buf,
		       int len, unsigned int gup_flags)
{
	void *old_buf = buf;
	int write = gup_flags & FOLL_WRITE;

	if (mmap_read_lock_killable(mm))
		return 0;

<<<<<<< HEAD
	/* We might need to expand the stack to access it */
	vma = vma_lookup(mm, addr);
	if (!vma) {
		vma = expand_stack(mm, addr);
		if (!vma)
			return 0;
	}
=======
	/* Untag the address before looking up the VMA */
	addr = untagged_addr_remote(mm, addr);

	/* Avoid triggering the temporary warning in __get_user_pages */
	if (!vma_lookup(mm, addr) && !expand_stack(mm, addr))
		return 0;
>>>>>>> 3766ec12

	/* ignore errors, just check how much was successfully transferred */
	while (len) {
		int bytes, offset;
		void *maddr;
		struct vm_area_struct *vma = NULL;
		struct page *page = get_user_page_vma_remote(mm, addr,
							     gup_flags, &vma);

		if (IS_ERR_OR_NULL(page)) {
			/* We might need to expand the stack to access it */
			vma = vma_lookup(mm, addr);
			if (!vma) {
				vma = expand_stack(mm, addr);

				/* mmap_lock was dropped on failure */
				if (!vma)
					return buf - old_buf;

				/* Try again if stack expansion worked */
				continue;
			}


			/*
			 * Check if this is a VM_IO | VM_PFNMAP VMA, which
			 * we can access using slightly different code.
			 */
			bytes = 0;
#ifdef CONFIG_HAVE_IOREMAP_PROT
			if (vma->vm_ops && vma->vm_ops->access)
				bytes = vma->vm_ops->access(vma, addr, buf,
							    len, write);
#endif
			if (bytes <= 0)
				break;
		} else {
			bytes = len;
			offset = addr & (PAGE_SIZE-1);
			if (bytes > PAGE_SIZE-offset)
				bytes = PAGE_SIZE-offset;

			maddr = kmap(page);
			if (write) {
				copy_to_user_page(vma, page, addr,
						  maddr + offset, buf, bytes);
				set_page_dirty_lock(page);
			} else {
				copy_from_user_page(vma, page, addr,
						    buf, maddr + offset, bytes);
			}
			kunmap(page);
			put_page(page);
		}
		len -= bytes;
		buf += bytes;
		addr += bytes;
	}
	mmap_read_unlock(mm);

	return buf - old_buf;
}

/**
 * access_remote_vm - access another process' address space
 * @mm:		the mm_struct of the target address space
 * @addr:	start address to access
 * @buf:	source or destination buffer
 * @len:	number of bytes to transfer
 * @gup_flags:	flags modifying lookup behaviour
 *
 * The caller must hold a reference on @mm.
 *
 * Return: number of bytes copied from source to destination.
 */
int access_remote_vm(struct mm_struct *mm, unsigned long addr,
		void *buf, int len, unsigned int gup_flags)
{
	return __access_remote_vm(mm, addr, buf, len, gup_flags);
}

/*
 * Access another process' address space.
 * Source/target buffer must be kernel space,
 * Do not walk the page table directly, use get_user_pages
 */
int access_process_vm(struct task_struct *tsk, unsigned long addr,
		void *buf, int len, unsigned int gup_flags)
{
	struct mm_struct *mm;
	int ret;

	mm = get_task_mm(tsk);
	if (!mm)
		return 0;

	ret = __access_remote_vm(mm, addr, buf, len, gup_flags);

	mmput(mm);

	return ret;
}
EXPORT_SYMBOL_GPL(access_process_vm);

/*
 * Print the name of a VMA.
 */
void print_vma_addr(char *prefix, unsigned long ip)
{
	struct mm_struct *mm = current->mm;
	struct vm_area_struct *vma;

	/*
	 * we might be running from an atomic context so we cannot sleep
	 */
	if (!mmap_read_trylock(mm))
		return;

	vma = find_vma(mm, ip);
	if (vma && vma->vm_file) {
		struct file *f = vma->vm_file;
		char *buf = (char *)__get_free_page(GFP_NOWAIT);
		if (buf) {
			char *p;

			p = file_path(f, buf, PAGE_SIZE);
			if (IS_ERR(p))
				p = "?";
			printk("%s%s[%lx+%lx]", prefix, kbasename(p),
					vma->vm_start,
					vma->vm_end - vma->vm_start);
			free_page((unsigned long)buf);
		}
	}
	mmap_read_unlock(mm);
}

#if defined(CONFIG_PROVE_LOCKING) || defined(CONFIG_DEBUG_ATOMIC_SLEEP)
void __might_fault(const char *file, int line)
{
	if (pagefault_disabled())
		return;
	__might_sleep(file, line);
#if defined(CONFIG_DEBUG_ATOMIC_SLEEP)
	if (current->mm)
		might_lock_read(&current->mm->mmap_lock);
#endif
}
EXPORT_SYMBOL(__might_fault);
#endif

#if defined(CONFIG_TRANSPARENT_HUGEPAGE) || defined(CONFIG_HUGETLBFS)
/*
 * Process all subpages of the specified huge page with the specified
 * operation.  The target subpage will be processed last to keep its
 * cache lines hot.
 */
static inline int process_huge_page(
	unsigned long addr_hint, unsigned int pages_per_huge_page,
	int (*process_subpage)(unsigned long addr, int idx, void *arg),
	void *arg)
{
	int i, n, base, l, ret;
	unsigned long addr = addr_hint &
		~(((unsigned long)pages_per_huge_page << PAGE_SHIFT) - 1);

	/* Process target subpage last to keep its cache lines hot */
	might_sleep();
	n = (addr_hint - addr) / PAGE_SIZE;
	if (2 * n <= pages_per_huge_page) {
		/* If target subpage in first half of huge page */
		base = 0;
		l = n;
		/* Process subpages at the end of huge page */
		for (i = pages_per_huge_page - 1; i >= 2 * n; i--) {
			cond_resched();
			ret = process_subpage(addr + i * PAGE_SIZE, i, arg);
			if (ret)
				return ret;
		}
	} else {
		/* If target subpage in second half of huge page */
		base = pages_per_huge_page - 2 * (pages_per_huge_page - n);
		l = pages_per_huge_page - n;
		/* Process subpages at the begin of huge page */
		for (i = 0; i < base; i++) {
			cond_resched();
			ret = process_subpage(addr + i * PAGE_SIZE, i, arg);
			if (ret)
				return ret;
		}
	}
	/*
	 * Process remaining subpages in left-right-left-right pattern
	 * towards the target subpage
	 */
	for (i = 0; i < l; i++) {
		int left_idx = base + i;
		int right_idx = base + 2 * l - 1 - i;

		cond_resched();
		ret = process_subpage(addr + left_idx * PAGE_SIZE, left_idx, arg);
		if (ret)
			return ret;
		cond_resched();
		ret = process_subpage(addr + right_idx * PAGE_SIZE, right_idx, arg);
		if (ret)
			return ret;
	}
	return 0;
}

static void clear_gigantic_page(struct page *page,
				unsigned long addr,
				unsigned int pages_per_huge_page)
{
	int i;
	struct page *p;

	might_sleep();
	for (i = 0; i < pages_per_huge_page; i++) {
		p = nth_page(page, i);
		cond_resched();
		clear_user_highpage(p, addr + i * PAGE_SIZE);
	}
}

static int clear_subpage(unsigned long addr, int idx, void *arg)
{
	struct page *page = arg;

	clear_user_highpage(page + idx, addr);
	return 0;
}

void clear_huge_page(struct page *page,
		     unsigned long addr_hint, unsigned int pages_per_huge_page)
{
	unsigned long addr = addr_hint &
		~(((unsigned long)pages_per_huge_page << PAGE_SHIFT) - 1);

	if (unlikely(pages_per_huge_page > MAX_ORDER_NR_PAGES)) {
		clear_gigantic_page(page, addr, pages_per_huge_page);
		return;
	}

	process_huge_page(addr_hint, pages_per_huge_page, clear_subpage, page);
}

static int copy_user_gigantic_page(struct folio *dst, struct folio *src,
				     unsigned long addr,
				     struct vm_area_struct *vma,
				     unsigned int pages_per_huge_page)
{
	int i;
	struct page *dst_page;
	struct page *src_page;

	for (i = 0; i < pages_per_huge_page; i++) {
		dst_page = folio_page(dst, i);
		src_page = folio_page(src, i);

		cond_resched();
		if (copy_mc_user_highpage(dst_page, src_page,
					  addr + i*PAGE_SIZE, vma)) {
			memory_failure_queue(page_to_pfn(src_page), 0);
			return -EHWPOISON;
		}
	}
	return 0;
}

struct copy_subpage_arg {
	struct page *dst;
	struct page *src;
	struct vm_area_struct *vma;
};

static int copy_subpage(unsigned long addr, int idx, void *arg)
{
	struct copy_subpage_arg *copy_arg = arg;

	if (copy_mc_user_highpage(copy_arg->dst + idx, copy_arg->src + idx,
				  addr, copy_arg->vma)) {
		memory_failure_queue(page_to_pfn(copy_arg->src + idx), 0);
		return -EHWPOISON;
	}
	return 0;
}

int copy_user_large_folio(struct folio *dst, struct folio *src,
			  unsigned long addr_hint, struct vm_area_struct *vma)
{
	unsigned int pages_per_huge_page = folio_nr_pages(dst);
	unsigned long addr = addr_hint &
		~(((unsigned long)pages_per_huge_page << PAGE_SHIFT) - 1);
	struct copy_subpage_arg arg = {
		.dst = &dst->page,
		.src = &src->page,
		.vma = vma,
	};

	if (unlikely(pages_per_huge_page > MAX_ORDER_NR_PAGES))
		return copy_user_gigantic_page(dst, src, addr, vma,
					       pages_per_huge_page);

	return process_huge_page(addr_hint, pages_per_huge_page, copy_subpage, &arg);
}

long copy_folio_from_user(struct folio *dst_folio,
			   const void __user *usr_src,
			   bool allow_pagefault)
{
	void *kaddr;
	unsigned long i, rc = 0;
	unsigned int nr_pages = folio_nr_pages(dst_folio);
	unsigned long ret_val = nr_pages * PAGE_SIZE;
	struct page *subpage;

	for (i = 0; i < nr_pages; i++) {
		subpage = folio_page(dst_folio, i);
		kaddr = kmap_local_page(subpage);
		if (!allow_pagefault)
			pagefault_disable();
		rc = copy_from_user(kaddr, usr_src + i * PAGE_SIZE, PAGE_SIZE);
		if (!allow_pagefault)
			pagefault_enable();
		kunmap_local(kaddr);

		ret_val -= (PAGE_SIZE - rc);
		if (rc)
			break;

		flush_dcache_page(subpage);

		cond_resched();
	}
	return ret_val;
}
#endif /* CONFIG_TRANSPARENT_HUGEPAGE || CONFIG_HUGETLBFS */

#if USE_SPLIT_PTE_PTLOCKS && ALLOC_SPLIT_PTLOCKS

static struct kmem_cache *page_ptl_cachep;

void __init ptlock_cache_init(void)
{
	page_ptl_cachep = kmem_cache_create("page->ptl", sizeof(spinlock_t), 0,
			SLAB_PANIC, NULL);
}

bool ptlock_alloc(struct page *page)
{
	spinlock_t *ptl;

	ptl = kmem_cache_alloc(page_ptl_cachep, GFP_KERNEL);
	if (!ptl)
		return false;
	page->ptl = ptl;
	return true;
}

void ptlock_free(struct page *page)
{
	kmem_cache_free(page_ptl_cachep, page->ptl);
}
#endif<|MERGE_RESOLUTION|>--- conflicted
+++ resolved
@@ -5257,16 +5257,8 @@
 
 static inline bool get_mmap_lock_carefully(struct mm_struct *mm, struct pt_regs *regs)
 {
-<<<<<<< HEAD
-	/* Even if this succeeds, make it clear we *might* have slept */
-	if (likely(mmap_read_trylock(mm))) {
-		might_sleep();
-		return true;
-	}
-=======
 	if (likely(mmap_read_trylock(mm)))
 		return true;
->>>>>>> 3766ec12
 
 	if (regs && !user_mode(regs)) {
 		unsigned long ip = instruction_pointer(regs);
@@ -5394,13 +5386,8 @@
 	if (!vma)
 		goto inval;
 
-<<<<<<< HEAD
-	/* Only anonymous vmas are supported for now */
-	if (!vma_is_anonymous(vma))
-=======
 	/* Only anonymous and tcp vmas are supported for now */
 	if (!vma_is_anonymous(vma) && !vma_is_tcp(vma))
->>>>>>> 3766ec12
 		goto inval;
 
 	if (!vma_start_read(vma))
@@ -5412,11 +5399,7 @@
 	 * concurrent mremap() with MREMAP_DONTUNMAP could dissociate the VMA
 	 * from its anon_vma.
 	 */
-<<<<<<< HEAD
-	if (unlikely(!vma->anon_vma))
-=======
 	if (unlikely(!vma->anon_vma && !vma_is_tcp(vma)))
->>>>>>> 3766ec12
 		goto inval_end_read;
 
 	/*
@@ -5719,22 +5702,12 @@
 	if (mmap_read_lock_killable(mm))
 		return 0;
 
-<<<<<<< HEAD
-	/* We might need to expand the stack to access it */
-	vma = vma_lookup(mm, addr);
-	if (!vma) {
-		vma = expand_stack(mm, addr);
-		if (!vma)
-			return 0;
-	}
-=======
 	/* Untag the address before looking up the VMA */
 	addr = untagged_addr_remote(mm, addr);
 
 	/* Avoid triggering the temporary warning in __get_user_pages */
 	if (!vma_lookup(mm, addr) && !expand_stack(mm, addr))
 		return 0;
->>>>>>> 3766ec12
 
 	/* ignore errors, just check how much was successfully transferred */
 	while (len) {
