--- conflicted
+++ resolved
@@ -1010,17 +1010,10 @@
 			vma_start = addr;
 			vma_end = next->vm_end;
 			vma_pgoff = next->vm_pgoff - pglen;
-<<<<<<< HEAD
-			err = 0;
-			if (mid != next) {		/* case 8 */
-				remove = mid;
-				err = dup_anon_vma(res, remove);
-=======
 			if (curr) {			/* case 8 */
 				vma_pgoff = curr->vm_pgoff;
 				remove = curr;
 				err = dup_anon_vma(next, curr);
->>>>>>> 38ca6978
 			}
 		}
 	}
@@ -2486,18 +2479,12 @@
 			if (error)
 				goto end_split_failed;
 		}
-<<<<<<< HEAD
-=======
 		vma_start_write(next);
->>>>>>> 38ca6978
 		mas_set_range(&mas_detach, next->vm_start, next->vm_end - 1);
 		error = mas_store_gfp(&mas_detach, next, GFP_KERNEL);
 		if (error)
 			goto munmap_gather_failed;
-<<<<<<< HEAD
-=======
 		vma_mark_detached(next, true);
->>>>>>> 38ca6978
 		if (next->vm_flags & VM_LOCKED)
 			locked_vm += vma_pages(next);
 
