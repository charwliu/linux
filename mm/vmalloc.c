// SPDX-License-Identifier: GPL-2.0-only
/*
 *  Copyright (C) 1993  Linus Torvalds
 *  Support of BIGMEM added by Gerhard Wichert, Siemens AG, July 1999
 *  SMP-safe vmalloc/vfree/ioremap, Tigran Aivazian <tigran@veritas.com>, May 2000
 *  Major rework to support vmap/vunmap, Christoph Hellwig, SGI, August 2002
 *  Numa awareness, Christoph Lameter, SGI, June 2005
 *  Improving global KVA allocator, Uladzislau Rezki, Sony, May 2019
 */

#include <linux/vmalloc.h>
#include <linux/mm.h>
#include <linux/module.h>
#include <linux/highmem.h>
#include <linux/sched/signal.h>
#include <linux/slab.h>
#include <linux/spinlock.h>
#include <linux/interrupt.h>
#include <linux/proc_fs.h>
#include <linux/seq_file.h>
#include <linux/set_memory.h>
#include <linux/debugobjects.h>
#include <linux/kallsyms.h>
#include <linux/list.h>
#include <linux/notifier.h>
#include <linux/rbtree.h>
#include <linux/xarray.h>
#include <linux/io.h>
#include <linux/rcupdate.h>
#include <linux/pfn.h>
#include <linux/kmemleak.h>
#include <linux/atomic.h>
#include <linux/compiler.h>
#include <linux/llist.h>
#include <linux/bitops.h>
#include <linux/rbtree_augmented.h>
#include <linux/overflow.h>
#include <linux/pgtable.h>
#include <linux/uaccess.h>
#include <linux/hugetlb.h>
#include <asm/tlbflush.h>
#include <asm/shmparam.h>

#include "internal.h"
#include "pgalloc-track.h"

#ifdef CONFIG_HAVE_ARCH_HUGE_VMAP
static unsigned int __ro_after_init ioremap_max_page_shift = BITS_PER_LONG - 1;

static int __init set_nohugeiomap(char *str)
{
	ioremap_max_page_shift = PAGE_SHIFT;
	return 0;
}
early_param("nohugeiomap", set_nohugeiomap);
#else /* CONFIG_HAVE_ARCH_HUGE_VMAP */
static const unsigned int ioremap_max_page_shift = PAGE_SHIFT;
#endif	/* CONFIG_HAVE_ARCH_HUGE_VMAP */

#ifdef CONFIG_HAVE_ARCH_HUGE_VMALLOC
static bool __ro_after_init vmap_allow_huge = true;

static int __init set_nohugevmalloc(char *str)
{
	vmap_allow_huge = false;
	return 0;
}
early_param("nohugevmalloc", set_nohugevmalloc);
#else /* CONFIG_HAVE_ARCH_HUGE_VMALLOC */
static const bool vmap_allow_huge = false;
#endif	/* CONFIG_HAVE_ARCH_HUGE_VMALLOC */

bool is_vmalloc_addr(const void *x)
{
	unsigned long addr = (unsigned long)x;

	return addr >= VMALLOC_START && addr < VMALLOC_END;
}
EXPORT_SYMBOL(is_vmalloc_addr);

struct vfree_deferred {
	struct llist_head list;
	struct work_struct wq;
};
static DEFINE_PER_CPU(struct vfree_deferred, vfree_deferred);

static void __vunmap(const void *, int);

static void free_work(struct work_struct *w)
{
	struct vfree_deferred *p = container_of(w, struct vfree_deferred, wq);
	struct llist_node *t, *llnode;

	llist_for_each_safe(llnode, t, llist_del_all(&p->list))
		__vunmap((void *)llnode, 1);
}

/*** Page table manipulation functions ***/
static int vmap_pte_range(pmd_t *pmd, unsigned long addr, unsigned long end,
			phys_addr_t phys_addr, pgprot_t prot,
			unsigned int max_page_shift, pgtbl_mod_mask *mask)
{
	pte_t *pte;
	u64 pfn;
	unsigned long size = PAGE_SIZE;

	pfn = phys_addr >> PAGE_SHIFT;
	pte = pte_alloc_kernel_track(pmd, addr, mask);
	if (!pte)
		return -ENOMEM;
	do {
		BUG_ON(!pte_none(*pte));

#ifdef CONFIG_HUGETLB_PAGE
		size = arch_vmap_pte_range_map_size(addr, end, pfn, max_page_shift);
		if (size != PAGE_SIZE) {
			pte_t entry = pfn_pte(pfn, prot);

			entry = pte_mkhuge(entry);
			entry = arch_make_huge_pte(entry, ilog2(size), 0);
			set_huge_pte_at(&init_mm, addr, pte, entry);
			pfn += PFN_DOWN(size);
			continue;
		}
#endif
		set_pte_at(&init_mm, addr, pte, pfn_pte(pfn, prot));
		pfn++;
	} while (pte += PFN_DOWN(size), addr += size, addr != end);
	*mask |= PGTBL_PTE_MODIFIED;
	return 0;
}

static int vmap_try_huge_pmd(pmd_t *pmd, unsigned long addr, unsigned long end,
			phys_addr_t phys_addr, pgprot_t prot,
			unsigned int max_page_shift)
{
	if (max_page_shift < PMD_SHIFT)
		return 0;

	if (!arch_vmap_pmd_supported(prot))
		return 0;

	if ((end - addr) != PMD_SIZE)
		return 0;

	if (!IS_ALIGNED(addr, PMD_SIZE))
		return 0;

	if (!IS_ALIGNED(phys_addr, PMD_SIZE))
		return 0;

	if (pmd_present(*pmd) && !pmd_free_pte_page(pmd, addr))
		return 0;

	return pmd_set_huge(pmd, phys_addr, prot);
}

static int vmap_pmd_range(pud_t *pud, unsigned long addr, unsigned long end,
			phys_addr_t phys_addr, pgprot_t prot,
			unsigned int max_page_shift, pgtbl_mod_mask *mask)
{
	pmd_t *pmd;
	unsigned long next;

	pmd = pmd_alloc_track(&init_mm, pud, addr, mask);
	if (!pmd)
		return -ENOMEM;
	do {
		next = pmd_addr_end(addr, end);

		if (vmap_try_huge_pmd(pmd, addr, next, phys_addr, prot,
					max_page_shift)) {
			*mask |= PGTBL_PMD_MODIFIED;
			continue;
		}

		if (vmap_pte_range(pmd, addr, next, phys_addr, prot, max_page_shift, mask))
			return -ENOMEM;
	} while (pmd++, phys_addr += (next - addr), addr = next, addr != end);
	return 0;
}

static int vmap_try_huge_pud(pud_t *pud, unsigned long addr, unsigned long end,
			phys_addr_t phys_addr, pgprot_t prot,
			unsigned int max_page_shift)
{
	if (max_page_shift < PUD_SHIFT)
		return 0;

	if (!arch_vmap_pud_supported(prot))
		return 0;

	if ((end - addr) != PUD_SIZE)
		return 0;

	if (!IS_ALIGNED(addr, PUD_SIZE))
		return 0;

	if (!IS_ALIGNED(phys_addr, PUD_SIZE))
		return 0;

	if (pud_present(*pud) && !pud_free_pmd_page(pud, addr))
		return 0;

	return pud_set_huge(pud, phys_addr, prot);
}

static int vmap_pud_range(p4d_t *p4d, unsigned long addr, unsigned long end,
			phys_addr_t phys_addr, pgprot_t prot,
			unsigned int max_page_shift, pgtbl_mod_mask *mask)
{
	pud_t *pud;
	unsigned long next;

	pud = pud_alloc_track(&init_mm, p4d, addr, mask);
	if (!pud)
		return -ENOMEM;
	do {
		next = pud_addr_end(addr, end);

		if (vmap_try_huge_pud(pud, addr, next, phys_addr, prot,
					max_page_shift)) {
			*mask |= PGTBL_PUD_MODIFIED;
			continue;
		}

		if (vmap_pmd_range(pud, addr, next, phys_addr, prot,
					max_page_shift, mask))
			return -ENOMEM;
	} while (pud++, phys_addr += (next - addr), addr = next, addr != end);
	return 0;
}

static int vmap_try_huge_p4d(p4d_t *p4d, unsigned long addr, unsigned long end,
			phys_addr_t phys_addr, pgprot_t prot,
			unsigned int max_page_shift)
{
	if (max_page_shift < P4D_SHIFT)
		return 0;

	if (!arch_vmap_p4d_supported(prot))
		return 0;

	if ((end - addr) != P4D_SIZE)
		return 0;

	if (!IS_ALIGNED(addr, P4D_SIZE))
		return 0;

	if (!IS_ALIGNED(phys_addr, P4D_SIZE))
		return 0;

	if (p4d_present(*p4d) && !p4d_free_pud_page(p4d, addr))
		return 0;

	return p4d_set_huge(p4d, phys_addr, prot);
}

static int vmap_p4d_range(pgd_t *pgd, unsigned long addr, unsigned long end,
			phys_addr_t phys_addr, pgprot_t prot,
			unsigned int max_page_shift, pgtbl_mod_mask *mask)
{
	p4d_t *p4d;
	unsigned long next;

	p4d = p4d_alloc_track(&init_mm, pgd, addr, mask);
	if (!p4d)
		return -ENOMEM;
	do {
		next = p4d_addr_end(addr, end);

		if (vmap_try_huge_p4d(p4d, addr, next, phys_addr, prot,
					max_page_shift)) {
			*mask |= PGTBL_P4D_MODIFIED;
			continue;
		}

		if (vmap_pud_range(p4d, addr, next, phys_addr, prot,
					max_page_shift, mask))
			return -ENOMEM;
	} while (p4d++, phys_addr += (next - addr), addr = next, addr != end);
	return 0;
}

static int vmap_range_noflush(unsigned long addr, unsigned long end,
			phys_addr_t phys_addr, pgprot_t prot,
			unsigned int max_page_shift)
{
	pgd_t *pgd;
	unsigned long start;
	unsigned long next;
	int err;
	pgtbl_mod_mask mask = 0;

	might_sleep();
	BUG_ON(addr >= end);

	start = addr;
	pgd = pgd_offset_k(addr);
	do {
		next = pgd_addr_end(addr, end);
		err = vmap_p4d_range(pgd, addr, next, phys_addr, prot,
					max_page_shift, &mask);
		if (err)
			break;
	} while (pgd++, phys_addr += (next - addr), addr = next, addr != end);

	if (mask & ARCH_PAGE_TABLE_SYNC_MASK)
		arch_sync_kernel_mappings(start, end);

	return err;
}

int ioremap_page_range(unsigned long addr, unsigned long end,
		phys_addr_t phys_addr, pgprot_t prot)
{
	int err;

	err = vmap_range_noflush(addr, end, phys_addr, pgprot_nx(prot),
				 ioremap_max_page_shift);
	flush_cache_vmap(addr, end);
	return err;
}

static void vunmap_pte_range(pmd_t *pmd, unsigned long addr, unsigned long end,
			     pgtbl_mod_mask *mask)
{
	pte_t *pte;

	pte = pte_offset_kernel(pmd, addr);
	do {
		pte_t ptent = ptep_get_and_clear(&init_mm, addr, pte);
		WARN_ON(!pte_none(ptent) && !pte_present(ptent));
	} while (pte++, addr += PAGE_SIZE, addr != end);
	*mask |= PGTBL_PTE_MODIFIED;
}

static void vunmap_pmd_range(pud_t *pud, unsigned long addr, unsigned long end,
			     pgtbl_mod_mask *mask)
{
	pmd_t *pmd;
	unsigned long next;
	int cleared;

	pmd = pmd_offset(pud, addr);
	do {
		next = pmd_addr_end(addr, end);

		cleared = pmd_clear_huge(pmd);
		if (cleared || pmd_bad(*pmd))
			*mask |= PGTBL_PMD_MODIFIED;

		if (cleared)
			continue;
		if (pmd_none_or_clear_bad(pmd))
			continue;
		vunmap_pte_range(pmd, addr, next, mask);

		cond_resched();
	} while (pmd++, addr = next, addr != end);
}

static void vunmap_pud_range(p4d_t *p4d, unsigned long addr, unsigned long end,
			     pgtbl_mod_mask *mask)
{
	pud_t *pud;
	unsigned long next;
	int cleared;

	pud = pud_offset(p4d, addr);
	do {
		next = pud_addr_end(addr, end);

		cleared = pud_clear_huge(pud);
		if (cleared || pud_bad(*pud))
			*mask |= PGTBL_PUD_MODIFIED;

		if (cleared)
			continue;
		if (pud_none_or_clear_bad(pud))
			continue;
		vunmap_pmd_range(pud, addr, next, mask);
	} while (pud++, addr = next, addr != end);
}

static void vunmap_p4d_range(pgd_t *pgd, unsigned long addr, unsigned long end,
			     pgtbl_mod_mask *mask)
{
	p4d_t *p4d;
	unsigned long next;
	int cleared;

	p4d = p4d_offset(pgd, addr);
	do {
		next = p4d_addr_end(addr, end);

		cleared = p4d_clear_huge(p4d);
		if (cleared || p4d_bad(*p4d))
			*mask |= PGTBL_P4D_MODIFIED;

		if (cleared)
			continue;
		if (p4d_none_or_clear_bad(p4d))
			continue;
		vunmap_pud_range(p4d, addr, next, mask);
	} while (p4d++, addr = next, addr != end);
}

/*
 * vunmap_range_noflush is similar to vunmap_range, but does not
 * flush caches or TLBs.
 *
 * The caller is responsible for calling flush_cache_vmap() before calling
 * this function, and flush_tlb_kernel_range after it has returned
 * successfully (and before the addresses are expected to cause a page fault
 * or be re-mapped for something else, if TLB flushes are being delayed or
 * coalesced).
 *
 * This is an internal function only. Do not use outside mm/.
 */
void vunmap_range_noflush(unsigned long start, unsigned long end)
{
	unsigned long next;
	pgd_t *pgd;
	unsigned long addr = start;
	pgtbl_mod_mask mask = 0;

	BUG_ON(addr >= end);
	pgd = pgd_offset_k(addr);
	do {
		next = pgd_addr_end(addr, end);
		if (pgd_bad(*pgd))
			mask |= PGTBL_PGD_MODIFIED;
		if (pgd_none_or_clear_bad(pgd))
			continue;
		vunmap_p4d_range(pgd, addr, next, &mask);
	} while (pgd++, addr = next, addr != end);

	if (mask & ARCH_PAGE_TABLE_SYNC_MASK)
		arch_sync_kernel_mappings(start, end);
}

/**
 * vunmap_range - unmap kernel virtual addresses
 * @addr: start of the VM area to unmap
 * @end: end of the VM area to unmap (non-inclusive)
 *
 * Clears any present PTEs in the virtual address range, flushes TLBs and
 * caches. Any subsequent access to the address before it has been re-mapped
 * is a kernel bug.
 */
void vunmap_range(unsigned long addr, unsigned long end)
{
	flush_cache_vunmap(addr, end);
	vunmap_range_noflush(addr, end);
	flush_tlb_kernel_range(addr, end);
}

static int vmap_pages_pte_range(pmd_t *pmd, unsigned long addr,
		unsigned long end, pgprot_t prot, struct page **pages, int *nr,
		pgtbl_mod_mask *mask)
{
	pte_t *pte;

	/*
	 * nr is a running index into the array which helps higher level
	 * callers keep track of where we're up to.
	 */

	pte = pte_alloc_kernel_track(pmd, addr, mask);
	if (!pte)
		return -ENOMEM;
	do {
		struct page *page = pages[*nr];

		if (WARN_ON(!pte_none(*pte)))
			return -EBUSY;
		if (WARN_ON(!page))
			return -ENOMEM;
		set_pte_at(&init_mm, addr, pte, mk_pte(page, prot));
		(*nr)++;
	} while (pte++, addr += PAGE_SIZE, addr != end);
	*mask |= PGTBL_PTE_MODIFIED;
	return 0;
}

static int vmap_pages_pmd_range(pud_t *pud, unsigned long addr,
		unsigned long end, pgprot_t prot, struct page **pages, int *nr,
		pgtbl_mod_mask *mask)
{
	pmd_t *pmd;
	unsigned long next;

	pmd = pmd_alloc_track(&init_mm, pud, addr, mask);
	if (!pmd)
		return -ENOMEM;
	do {
		next = pmd_addr_end(addr, end);
		if (vmap_pages_pte_range(pmd, addr, next, prot, pages, nr, mask))
			return -ENOMEM;
	} while (pmd++, addr = next, addr != end);
	return 0;
}

static int vmap_pages_pud_range(p4d_t *p4d, unsigned long addr,
		unsigned long end, pgprot_t prot, struct page **pages, int *nr,
		pgtbl_mod_mask *mask)
{
	pud_t *pud;
	unsigned long next;

	pud = pud_alloc_track(&init_mm, p4d, addr, mask);
	if (!pud)
		return -ENOMEM;
	do {
		next = pud_addr_end(addr, end);
		if (vmap_pages_pmd_range(pud, addr, next, prot, pages, nr, mask))
			return -ENOMEM;
	} while (pud++, addr = next, addr != end);
	return 0;
}

static int vmap_pages_p4d_range(pgd_t *pgd, unsigned long addr,
		unsigned long end, pgprot_t prot, struct page **pages, int *nr,
		pgtbl_mod_mask *mask)
{
	p4d_t *p4d;
	unsigned long next;

	p4d = p4d_alloc_track(&init_mm, pgd, addr, mask);
	if (!p4d)
		return -ENOMEM;
	do {
		next = p4d_addr_end(addr, end);
		if (vmap_pages_pud_range(p4d, addr, next, prot, pages, nr, mask))
			return -ENOMEM;
	} while (p4d++, addr = next, addr != end);
	return 0;
}

static int vmap_small_pages_range_noflush(unsigned long addr, unsigned long end,
		pgprot_t prot, struct page **pages)
{
	unsigned long start = addr;
	pgd_t *pgd;
	unsigned long next;
	int err = 0;
	int nr = 0;
	pgtbl_mod_mask mask = 0;

	BUG_ON(addr >= end);
	pgd = pgd_offset_k(addr);
	do {
		next = pgd_addr_end(addr, end);
		if (pgd_bad(*pgd))
			mask |= PGTBL_PGD_MODIFIED;
		err = vmap_pages_p4d_range(pgd, addr, next, prot, pages, &nr, &mask);
		if (err)
			return err;
	} while (pgd++, addr = next, addr != end);

	if (mask & ARCH_PAGE_TABLE_SYNC_MASK)
		arch_sync_kernel_mappings(start, end);

	return 0;
}

/*
 * vmap_pages_range_noflush is similar to vmap_pages_range, but does not
 * flush caches.
 *
 * The caller is responsible for calling flush_cache_vmap() after this
 * function returns successfully and before the addresses are accessed.
 *
 * This is an internal function only. Do not use outside mm/.
 */
int vmap_pages_range_noflush(unsigned long addr, unsigned long end,
		pgprot_t prot, struct page **pages, unsigned int page_shift)
{
	unsigned int i, nr = (end - addr) >> PAGE_SHIFT;

	WARN_ON(page_shift < PAGE_SHIFT);

	if (!IS_ENABLED(CONFIG_HAVE_ARCH_HUGE_VMALLOC) ||
			page_shift == PAGE_SHIFT)
		return vmap_small_pages_range_noflush(addr, end, prot, pages);

	for (i = 0; i < nr; i += 1U << (page_shift - PAGE_SHIFT)) {
		int err;

		err = vmap_range_noflush(addr, addr + (1UL << page_shift),
					__pa(page_address(pages[i])), prot,
					page_shift);
		if (err)
			return err;

		addr += 1UL << page_shift;
	}

	return 0;
}

/**
 * vmap_pages_range - map pages to a kernel virtual address
 * @addr: start of the VM area to map
 * @end: end of the VM area to map (non-inclusive)
 * @prot: page protection flags to use
 * @pages: pages to map (always PAGE_SIZE pages)
 * @page_shift: maximum shift that the pages may be mapped with, @pages must
 * be aligned and contiguous up to at least this shift.
 *
 * RETURNS:
 * 0 on success, -errno on failure.
 */
static int vmap_pages_range(unsigned long addr, unsigned long end,
		pgprot_t prot, struct page **pages, unsigned int page_shift)
{
	int err;

	err = vmap_pages_range_noflush(addr, end, prot, pages, page_shift);
	flush_cache_vmap(addr, end);
	return err;
}

int is_vmalloc_or_module_addr(const void *x)
{
	/*
	 * ARM, x86-64 and sparc64 put modules in a special place,
	 * and fall back on vmalloc() if that fails. Others
	 * just put it in the vmalloc space.
	 */
#if defined(CONFIG_MODULES) && defined(MODULES_VADDR)
	unsigned long addr = (unsigned long)x;
	if (addr >= MODULES_VADDR && addr < MODULES_END)
		return 1;
#endif
	return is_vmalloc_addr(x);
}

/*
 * Walk a vmap address to the struct page it maps. Huge vmap mappings will
 * return the tail page that corresponds to the base page address, which
 * matches small vmap mappings.
 */
struct page *vmalloc_to_page(const void *vmalloc_addr)
{
	unsigned long addr = (unsigned long) vmalloc_addr;
	struct page *page = NULL;
	pgd_t *pgd = pgd_offset_k(addr);
	p4d_t *p4d;
	pud_t *pud;
	pmd_t *pmd;
	pte_t *ptep, pte;

	/*
	 * XXX we might need to change this if we add VIRTUAL_BUG_ON for
	 * architectures that do not vmalloc module space
	 */
	VIRTUAL_BUG_ON(!is_vmalloc_or_module_addr(vmalloc_addr));

	if (pgd_none(*pgd))
		return NULL;
	if (WARN_ON_ONCE(pgd_leaf(*pgd)))
		return NULL; /* XXX: no allowance for huge pgd */
	if (WARN_ON_ONCE(pgd_bad(*pgd)))
		return NULL;

	p4d = p4d_offset(pgd, addr);
	if (p4d_none(*p4d))
		return NULL;
	if (p4d_leaf(*p4d))
		return p4d_page(*p4d) + ((addr & ~P4D_MASK) >> PAGE_SHIFT);
	if (WARN_ON_ONCE(p4d_bad(*p4d)))
		return NULL;

	pud = pud_offset(p4d, addr);
	if (pud_none(*pud))
		return NULL;
	if (pud_leaf(*pud))
		return pud_page(*pud) + ((addr & ~PUD_MASK) >> PAGE_SHIFT);
	if (WARN_ON_ONCE(pud_bad(*pud)))
		return NULL;

	pmd = pmd_offset(pud, addr);
	if (pmd_none(*pmd))
		return NULL;
	if (pmd_leaf(*pmd))
		return pmd_page(*pmd) + ((addr & ~PMD_MASK) >> PAGE_SHIFT);
	if (WARN_ON_ONCE(pmd_bad(*pmd)))
		return NULL;

	ptep = pte_offset_map(pmd, addr);
	pte = *ptep;
	if (pte_present(pte))
		page = pte_page(pte);
	pte_unmap(ptep);

	return page;
}
EXPORT_SYMBOL(vmalloc_to_page);

/*
 * Map a vmalloc()-space virtual address to the physical page frame number.
 */
unsigned long vmalloc_to_pfn(const void *vmalloc_addr)
{
	return page_to_pfn(vmalloc_to_page(vmalloc_addr));
}
EXPORT_SYMBOL(vmalloc_to_pfn);


/*** Global kva allocator ***/

#define DEBUG_AUGMENT_PROPAGATE_CHECK 0
#define DEBUG_AUGMENT_LOWEST_MATCH_CHECK 0


static DEFINE_SPINLOCK(vmap_area_lock);
static DEFINE_SPINLOCK(free_vmap_area_lock);
/* Export for kexec only */
LIST_HEAD(vmap_area_list);
static struct rb_root vmap_area_root = RB_ROOT;
static bool vmap_initialized __read_mostly;

static struct rb_root purge_vmap_area_root = RB_ROOT;
static LIST_HEAD(purge_vmap_area_list);
static DEFINE_SPINLOCK(purge_vmap_area_lock);

/*
 * This kmem_cache is used for vmap_area objects. Instead of
 * allocating from slab we reuse an object from this cache to
 * make things faster. Especially in "no edge" splitting of
 * free block.
 */
static struct kmem_cache *vmap_area_cachep;

/*
 * This linked list is used in pair with free_vmap_area_root.
 * It gives O(1) access to prev/next to perform fast coalescing.
 */
static LIST_HEAD(free_vmap_area_list);

/*
 * This augment red-black tree represents the free vmap space.
 * All vmap_area objects in this tree are sorted by va->va_start
 * address. It is used for allocation and merging when a vmap
 * object is released.
 *
 * Each vmap_area node contains a maximum available free block
 * of its sub-tree, right or left. Therefore it is possible to
 * find a lowest match of free area.
 */
static struct rb_root free_vmap_area_root = RB_ROOT;

/*
 * Preload a CPU with one object for "no edge" split case. The
 * aim is to get rid of allocations from the atomic context, thus
 * to use more permissive allocation masks.
 */
static DEFINE_PER_CPU(struct vmap_area *, ne_fit_preload_node);

static __always_inline unsigned long
va_size(struct vmap_area *va)
{
	return (va->va_end - va->va_start);
}

static __always_inline unsigned long
get_subtree_max_size(struct rb_node *node)
{
	struct vmap_area *va;

	va = rb_entry_safe(node, struct vmap_area, rb_node);
	return va ? va->subtree_max_size : 0;
}

/*
 * Gets called when remove the node and rotate.
 */
static __always_inline unsigned long
compute_subtree_max_size(struct vmap_area *va)
{
	return max3(va_size(va),
		get_subtree_max_size(va->rb_node.rb_left),
		get_subtree_max_size(va->rb_node.rb_right));
}

RB_DECLARE_CALLBACKS_MAX(static, free_vmap_area_rb_augment_cb,
	struct vmap_area, rb_node, unsigned long, subtree_max_size, va_size)

static void purge_vmap_area_lazy(void);
static BLOCKING_NOTIFIER_HEAD(vmap_notify_list);
static unsigned long lazy_max_pages(void);

static atomic_long_t nr_vmalloc_pages;

unsigned long vmalloc_nr_pages(void)
{
	return atomic_long_read(&nr_vmalloc_pages);
}

static struct vmap_area *find_vmap_area_exceed_addr(unsigned long addr)
{
	struct vmap_area *va = NULL;
	struct rb_node *n = vmap_area_root.rb_node;

	while (n) {
		struct vmap_area *tmp;

		tmp = rb_entry(n, struct vmap_area, rb_node);
		if (tmp->va_end > addr) {
			va = tmp;
			if (tmp->va_start <= addr)
				break;

			n = n->rb_left;
		} else
			n = n->rb_right;
	}

	return va;
}

static struct vmap_area *__find_vmap_area(unsigned long addr)
{
	struct rb_node *n = vmap_area_root.rb_node;

	while (n) {
		struct vmap_area *va;

		va = rb_entry(n, struct vmap_area, rb_node);
		if (addr < va->va_start)
			n = n->rb_left;
		else if (addr >= va->va_end)
			n = n->rb_right;
		else
			return va;
	}

	return NULL;
}

/*
 * This function returns back addresses of parent node
 * and its left or right link for further processing.
 *
 * Otherwise NULL is returned. In that case all further
 * steps regarding inserting of conflicting overlap range
 * have to be declined and actually considered as a bug.
 */
static __always_inline struct rb_node **
find_va_links(struct vmap_area *va,
	struct rb_root *root, struct rb_node *from,
	struct rb_node **parent)
{
	struct vmap_area *tmp_va;
	struct rb_node **link;

	if (root) {
		link = &root->rb_node;
		if (unlikely(!*link)) {
			*parent = NULL;
			return link;
		}
	} else {
		link = &from;
	}

	/*
	 * Go to the bottom of the tree. When we hit the last point
	 * we end up with parent rb_node and correct direction, i name
	 * it link, where the new va->rb_node will be attached to.
	 */
	do {
		tmp_va = rb_entry(*link, struct vmap_area, rb_node);

		/*
		 * During the traversal we also do some sanity check.
		 * Trigger the BUG() if there are sides(left/right)
		 * or full overlaps.
		 */
		if (va->va_start < tmp_va->va_end &&
				va->va_end <= tmp_va->va_start)
			link = &(*link)->rb_left;
		else if (va->va_end > tmp_va->va_start &&
				va->va_start >= tmp_va->va_end)
			link = &(*link)->rb_right;
		else {
			WARN(1, "vmalloc bug: 0x%lx-0x%lx overlaps with 0x%lx-0x%lx\n",
				va->va_start, va->va_end, tmp_va->va_start, tmp_va->va_end);

			return NULL;
		}
	} while (*link);

	*parent = &tmp_va->rb_node;
	return link;
}

static __always_inline struct list_head *
get_va_next_sibling(struct rb_node *parent, struct rb_node **link)
{
	struct list_head *list;

	if (unlikely(!parent))
		/*
		 * The red-black tree where we try to find VA neighbors
		 * before merging or inserting is empty, i.e. it means
		 * there is no free vmap space. Normally it does not
		 * happen but we handle this case anyway.
		 */
		return NULL;

	list = &rb_entry(parent, struct vmap_area, rb_node)->list;
	return (&parent->rb_right == link ? list->next : list);
}

static __always_inline void
link_va(struct vmap_area *va, struct rb_root *root,
	struct rb_node *parent, struct rb_node **link, struct list_head *head)
{
	/*
	 * VA is still not in the list, but we can
	 * identify its future previous list_head node.
	 */
	if (likely(parent)) {
		head = &rb_entry(parent, struct vmap_area, rb_node)->list;
		if (&parent->rb_right != link)
			head = head->prev;
	}

	/* Insert to the rb-tree */
	rb_link_node(&va->rb_node, parent, link);
	if (root == &free_vmap_area_root) {
		/*
		 * Some explanation here. Just perform simple insertion
		 * to the tree. We do not set va->subtree_max_size to
		 * its current size before calling rb_insert_augmented().
		 * It is because of we populate the tree from the bottom
		 * to parent levels when the node _is_ in the tree.
		 *
		 * Therefore we set subtree_max_size to zero after insertion,
		 * to let __augment_tree_propagate_from() puts everything to
		 * the correct order later on.
		 */
		rb_insert_augmented(&va->rb_node,
			root, &free_vmap_area_rb_augment_cb);
		va->subtree_max_size = 0;
	} else {
		rb_insert_color(&va->rb_node, root);
	}

	/* Address-sort this list */
	list_add(&va->list, head);
}

static __always_inline void
unlink_va(struct vmap_area *va, struct rb_root *root)
{
	if (WARN_ON(RB_EMPTY_NODE(&va->rb_node)))
		return;

	if (root == &free_vmap_area_root)
		rb_erase_augmented(&va->rb_node,
			root, &free_vmap_area_rb_augment_cb);
	else
		rb_erase(&va->rb_node, root);

	list_del(&va->list);
	RB_CLEAR_NODE(&va->rb_node);
}

#if DEBUG_AUGMENT_PROPAGATE_CHECK
static void
augment_tree_propagate_check(void)
{
	struct vmap_area *va;
	unsigned long computed_size;

	list_for_each_entry(va, &free_vmap_area_list, list) {
		computed_size = compute_subtree_max_size(va);
		if (computed_size != va->subtree_max_size)
			pr_emerg("tree is corrupted: %lu, %lu\n",
				va_size(va), va->subtree_max_size);
	}
}
#endif

/*
 * This function populates subtree_max_size from bottom to upper
 * levels starting from VA point. The propagation must be done
 * when VA size is modified by changing its va_start/va_end. Or
 * in case of newly inserting of VA to the tree.
 *
 * It means that __augment_tree_propagate_from() must be called:
 * - After VA has been inserted to the tree(free path);
 * - After VA has been shrunk(allocation path);
 * - After VA has been increased(merging path).
 *
 * Please note that, it does not mean that upper parent nodes
 * and their subtree_max_size are recalculated all the time up
 * to the root node.
 *
 *       4--8
 *        /\
 *       /  \
 *      /    \
 *    2--2  8--8
 *
 * For example if we modify the node 4, shrinking it to 2, then
 * no any modification is required. If we shrink the node 2 to 1
 * its subtree_max_size is updated only, and set to 1. If we shrink
 * the node 8 to 6, then its subtree_max_size is set to 6 and parent
 * node becomes 4--6.
 */
static __always_inline void
augment_tree_propagate_from(struct vmap_area *va)
{
	/*
	 * Populate the tree from bottom towards the root until
	 * the calculated maximum available size of checked node
	 * is equal to its current one.
	 */
	free_vmap_area_rb_augment_cb_propagate(&va->rb_node, NULL);

#if DEBUG_AUGMENT_PROPAGATE_CHECK
	augment_tree_propagate_check();
#endif
}

static void
insert_vmap_area(struct vmap_area *va,
	struct rb_root *root, struct list_head *head)
{
	struct rb_node **link;
	struct rb_node *parent;

	link = find_va_links(va, root, NULL, &parent);
	if (link)
		link_va(va, root, parent, link, head);
}

static void
insert_vmap_area_augment(struct vmap_area *va,
	struct rb_node *from, struct rb_root *root,
	struct list_head *head)
{
	struct rb_node **link;
	struct rb_node *parent;

	if (from)
		link = find_va_links(va, NULL, from, &parent);
	else
		link = find_va_links(va, root, NULL, &parent);

	if (link) {
		link_va(va, root, parent, link, head);
		augment_tree_propagate_from(va);
	}
}

/*
 * Merge de-allocated chunk of VA memory with previous
 * and next free blocks. If coalesce is not done a new
 * free area is inserted. If VA has been merged, it is
 * freed.
 *
 * Please note, it can return NULL in case of overlap
 * ranges, followed by WARN() report. Despite it is a
 * buggy behaviour, a system can be alive and keep
 * ongoing.
 */
static __always_inline struct vmap_area *
merge_or_add_vmap_area(struct vmap_area *va,
	struct rb_root *root, struct list_head *head)
{
	struct vmap_area *sibling;
	struct list_head *next;
	struct rb_node **link;
	struct rb_node *parent;
	bool merged = false;

	/*
	 * Find a place in the tree where VA potentially will be
	 * inserted, unless it is merged with its sibling/siblings.
	 */
	link = find_va_links(va, root, NULL, &parent);
	if (!link)
		return NULL;

	/*
	 * Get next node of VA to check if merging can be done.
	 */
	next = get_va_next_sibling(parent, link);
	if (unlikely(next == NULL))
		goto insert;

	/*
	 * start            end
	 * |                |
	 * |<------VA------>|<-----Next----->|
	 *                  |                |
	 *                  start            end
	 */
	if (next != head) {
		sibling = list_entry(next, struct vmap_area, list);
		if (sibling->va_start == va->va_end) {
			sibling->va_start = va->va_start;

			/* Free vmap_area object. */
			kmem_cache_free(vmap_area_cachep, va);

			/* Point to the new merged area. */
			va = sibling;
			merged = true;
		}
	}

	/*
	 * start            end
	 * |                |
	 * |<-----Prev----->|<------VA------>|
	 *                  |                |
	 *                  start            end
	 */
	if (next->prev != head) {
		sibling = list_entry(next->prev, struct vmap_area, list);
		if (sibling->va_end == va->va_start) {
			/*
			 * If both neighbors are coalesced, it is important
			 * to unlink the "next" node first, followed by merging
			 * with "previous" one. Otherwise the tree might not be
			 * fully populated if a sibling's augmented value is
			 * "normalized" because of rotation operations.
			 */
			if (merged)
				unlink_va(va, root);

			sibling->va_end = va->va_end;

			/* Free vmap_area object. */
			kmem_cache_free(vmap_area_cachep, va);

			/* Point to the new merged area. */
			va = sibling;
			merged = true;
		}
	}

insert:
	if (!merged)
		link_va(va, root, parent, link, head);

	return va;
}

static __always_inline struct vmap_area *
merge_or_add_vmap_area_augment(struct vmap_area *va,
	struct rb_root *root, struct list_head *head)
{
	va = merge_or_add_vmap_area(va, root, head);
	if (va)
		augment_tree_propagate_from(va);

	return va;
}

static __always_inline bool
is_within_this_va(struct vmap_area *va, unsigned long size,
	unsigned long align, unsigned long vstart)
{
	unsigned long nva_start_addr;

	if (va->va_start > vstart)
		nva_start_addr = ALIGN(va->va_start, align);
	else
		nva_start_addr = ALIGN(vstart, align);

	/* Can be overflowed due to big size or alignment. */
	if (nva_start_addr + size < nva_start_addr ||
			nva_start_addr < vstart)
		return false;

	return (nva_start_addr + size <= va->va_end);
}

/*
 * Find the first free block(lowest start address) in the tree,
 * that will accomplish the request corresponding to passing
 * parameters.
 */
static __always_inline struct vmap_area *
find_vmap_lowest_match(unsigned long size,
	unsigned long align, unsigned long vstart)
{
	struct vmap_area *va;
	struct rb_node *node;

	/* Start from the root. */
	node = free_vmap_area_root.rb_node;

	while (node) {
		va = rb_entry(node, struct vmap_area, rb_node);

		if (get_subtree_max_size(node->rb_left) >= size &&
				vstart < va->va_start) {
			node = node->rb_left;
		} else {
			if (is_within_this_va(va, size, align, vstart))
				return va;

			/*
			 * Does not make sense to go deeper towards the right
			 * sub-tree if it does not have a free block that is
			 * equal or bigger to the requested search size.
			 */
			if (get_subtree_max_size(node->rb_right) >= size) {
				node = node->rb_right;
				continue;
			}

			/*
			 * OK. We roll back and find the first right sub-tree,
			 * that will satisfy the search criteria. It can happen
			 * due to "vstart" restriction or an alignment overhead
			 * that is bigger then PAGE_SIZE.
			 */
			while ((node = rb_parent(node))) {
				va = rb_entry(node, struct vmap_area, rb_node);
				if (is_within_this_va(va, size, align, vstart))
					return va;

				if (get_subtree_max_size(node->rb_right) >= size &&
						vstart <= va->va_start) {
					/*
					 * Shift the vstart forward. Please note, we update it with
					 * parent's start address adding "1" because we do not want
					 * to enter same sub-tree after it has already been checked
					 * and no suitable free block found there.
					 */
					vstart = va->va_start + 1;
					node = node->rb_right;
					break;
				}
			}
		}
	}

	return NULL;
}

#if DEBUG_AUGMENT_LOWEST_MATCH_CHECK
#include <linux/random.h>

static struct vmap_area *
find_vmap_lowest_linear_match(unsigned long size,
	unsigned long align, unsigned long vstart)
{
	struct vmap_area *va;

	list_for_each_entry(va, &free_vmap_area_list, list) {
		if (!is_within_this_va(va, size, align, vstart))
			continue;

		return va;
	}

	return NULL;
}

static void
find_vmap_lowest_match_check(unsigned long size, unsigned long align)
{
	struct vmap_area *va_1, *va_2;
	unsigned long vstart;
	unsigned int rnd;

	get_random_bytes(&rnd, sizeof(rnd));
	vstart = VMALLOC_START + rnd;

	va_1 = find_vmap_lowest_match(size, align, vstart);
	va_2 = find_vmap_lowest_linear_match(size, align, vstart);

	if (va_1 != va_2)
		pr_emerg("not lowest: t: 0x%p, l: 0x%p, v: 0x%lx\n",
			va_1, va_2, vstart);
}
#endif

enum fit_type {
	NOTHING_FIT = 0,
	FL_FIT_TYPE = 1,	/* full fit */
	LE_FIT_TYPE = 2,	/* left edge fit */
	RE_FIT_TYPE = 3,	/* right edge fit */
	NE_FIT_TYPE = 4		/* no edge fit */
};

static __always_inline enum fit_type
classify_va_fit_type(struct vmap_area *va,
	unsigned long nva_start_addr, unsigned long size)
{
	enum fit_type type;

	/* Check if it is within VA. */
	if (nva_start_addr < va->va_start ||
			nva_start_addr + size > va->va_end)
		return NOTHING_FIT;

	/* Now classify. */
	if (va->va_start == nva_start_addr) {
		if (va->va_end == nva_start_addr + size)
			type = FL_FIT_TYPE;
		else
			type = LE_FIT_TYPE;
	} else if (va->va_end == nva_start_addr + size) {
		type = RE_FIT_TYPE;
	} else {
		type = NE_FIT_TYPE;
	}

	return type;
}

static __always_inline int
adjust_va_to_fit_type(struct vmap_area *va,
	unsigned long nva_start_addr, unsigned long size,
	enum fit_type type)
{
	struct vmap_area *lva = NULL;

	if (type == FL_FIT_TYPE) {
		/*
		 * No need to split VA, it fully fits.
		 *
		 * |               |
		 * V      NVA      V
		 * |---------------|
		 */
		unlink_va(va, &free_vmap_area_root);
		kmem_cache_free(vmap_area_cachep, va);
	} else if (type == LE_FIT_TYPE) {
		/*
		 * Split left edge of fit VA.
		 *
		 * |       |
		 * V  NVA  V   R
		 * |-------|-------|
		 */
		va->va_start += size;
	} else if (type == RE_FIT_TYPE) {
		/*
		 * Split right edge of fit VA.
		 *
		 *         |       |
		 *     L   V  NVA  V
		 * |-------|-------|
		 */
		va->va_end = nva_start_addr;
	} else if (type == NE_FIT_TYPE) {
		/*
		 * Split no edge of fit VA.
		 *
		 *     |       |
		 *   L V  NVA  V R
		 * |---|-------|---|
		 */
		lva = __this_cpu_xchg(ne_fit_preload_node, NULL);
		if (unlikely(!lva)) {
			/*
			 * For percpu allocator we do not do any pre-allocation
			 * and leave it as it is. The reason is it most likely
			 * never ends up with NE_FIT_TYPE splitting. In case of
			 * percpu allocations offsets and sizes are aligned to
			 * fixed align request, i.e. RE_FIT_TYPE and FL_FIT_TYPE
			 * are its main fitting cases.
			 *
			 * There are a few exceptions though, as an example it is
			 * a first allocation (early boot up) when we have "one"
			 * big free space that has to be split.
			 *
			 * Also we can hit this path in case of regular "vmap"
			 * allocations, if "this" current CPU was not preloaded.
			 * See the comment in alloc_vmap_area() why. If so, then
			 * GFP_NOWAIT is used instead to get an extra object for
			 * split purpose. That is rare and most time does not
			 * occur.
			 *
			 * What happens if an allocation gets failed. Basically,
			 * an "overflow" path is triggered to purge lazily freed
			 * areas to free some memory, then, the "retry" path is
			 * triggered to repeat one more time. See more details
			 * in alloc_vmap_area() function.
			 */
			lva = kmem_cache_alloc(vmap_area_cachep, GFP_NOWAIT);
			if (!lva)
				return -1;
		}

		/*
		 * Build the remainder.
		 */
		lva->va_start = va->va_start;
		lva->va_end = nva_start_addr;

		/*
		 * Shrink this VA to remaining size.
		 */
		va->va_start = nva_start_addr + size;
	} else {
		return -1;
	}

	if (type != FL_FIT_TYPE) {
		augment_tree_propagate_from(va);

		if (lva)	/* type == NE_FIT_TYPE */
			insert_vmap_area_augment(lva, &va->rb_node,
				&free_vmap_area_root, &free_vmap_area_list);
	}

	return 0;
}

/*
 * Returns a start address of the newly allocated area, if success.
 * Otherwise a vend is returned that indicates failure.
 */
static __always_inline unsigned long
__alloc_vmap_area(unsigned long size, unsigned long align,
	unsigned long vstart, unsigned long vend)
{
	unsigned long nva_start_addr;
	struct vmap_area *va;
	enum fit_type type;
	int ret;

	va = find_vmap_lowest_match(size, align, vstart);
	if (unlikely(!va))
		return vend;

	if (va->va_start > vstart)
		nva_start_addr = ALIGN(va->va_start, align);
	else
		nva_start_addr = ALIGN(vstart, align);

	/* Check the "vend" restriction. */
	if (nva_start_addr + size > vend)
		return vend;

	/* Classify what we have found. */
	type = classify_va_fit_type(va, nva_start_addr, size);
	if (WARN_ON_ONCE(type == NOTHING_FIT))
		return vend;

	/* Update the free vmap_area. */
	ret = adjust_va_to_fit_type(va, nva_start_addr, size, type);
	if (ret)
		return vend;

#if DEBUG_AUGMENT_LOWEST_MATCH_CHECK
	find_vmap_lowest_match_check(size, align);
#endif

	return nva_start_addr;
}

/*
 * Free a region of KVA allocated by alloc_vmap_area
 */
static void free_vmap_area(struct vmap_area *va)
{
	/*
	 * Remove from the busy tree/list.
	 */
	spin_lock(&vmap_area_lock);
	unlink_va(va, &vmap_area_root);
	spin_unlock(&vmap_area_lock);

	/*
	 * Insert/Merge it back to the free tree/list.
	 */
	spin_lock(&free_vmap_area_lock);
	merge_or_add_vmap_area_augment(va, &free_vmap_area_root, &free_vmap_area_list);
	spin_unlock(&free_vmap_area_lock);
}

static inline void
preload_this_cpu_lock(spinlock_t *lock, gfp_t gfp_mask, int node)
{
	struct vmap_area *va = NULL;

	/*
	 * Preload this CPU with one extra vmap_area object. It is used
	 * when fit type of free area is NE_FIT_TYPE. It guarantees that
	 * a CPU that does an allocation is preloaded.
	 *
	 * We do it in non-atomic context, thus it allows us to use more
	 * permissive allocation masks to be more stable under low memory
	 * condition and high memory pressure.
	 */
	if (!this_cpu_read(ne_fit_preload_node))
		va = kmem_cache_alloc_node(vmap_area_cachep, gfp_mask, node);

	spin_lock(lock);

	if (va && __this_cpu_cmpxchg(ne_fit_preload_node, NULL, va))
		kmem_cache_free(vmap_area_cachep, va);
}

/*
 * Allocate a region of KVA of the specified size and alignment, within the
 * vstart and vend.
 */
static struct vmap_area *alloc_vmap_area(unsigned long size,
				unsigned long align,
				unsigned long vstart, unsigned long vend,
				int node, gfp_t gfp_mask)
{
	struct vmap_area *va;
	unsigned long freed;
	unsigned long addr;
	int purged = 0;
	int ret;

	BUG_ON(!size);
	BUG_ON(offset_in_page(size));
	BUG_ON(!is_power_of_2(align));

	if (unlikely(!vmap_initialized))
		return ERR_PTR(-EBUSY);

	might_sleep();
	gfp_mask = gfp_mask & GFP_RECLAIM_MASK;

	va = kmem_cache_alloc_node(vmap_area_cachep, gfp_mask, node);
	if (unlikely(!va))
		return ERR_PTR(-ENOMEM);

	/*
	 * Only scan the relevant parts containing pointers to other objects
	 * to avoid false negatives.
	 */
	kmemleak_scan_area(&va->rb_node, SIZE_MAX, gfp_mask);

retry:
	preload_this_cpu_lock(&free_vmap_area_lock, gfp_mask, node);
	addr = __alloc_vmap_area(size, align, vstart, vend);
	spin_unlock(&free_vmap_area_lock);

	/*
	 * If an allocation fails, the "vend" address is
	 * returned. Therefore trigger the overflow path.
	 */
	if (unlikely(addr == vend))
		goto overflow;

	va->va_start = addr;
	va->va_end = addr + size;
	va->vm = NULL;

	spin_lock(&vmap_area_lock);
	insert_vmap_area(va, &vmap_area_root, &vmap_area_list);
	spin_unlock(&vmap_area_lock);

	BUG_ON(!IS_ALIGNED(va->va_start, align));
	BUG_ON(va->va_start < vstart);
	BUG_ON(va->va_end > vend);

	ret = kasan_populate_vmalloc(addr, size);
	if (ret) {
		free_vmap_area(va);
		return ERR_PTR(ret);
	}

	return va;

overflow:
	if (!purged) {
		purge_vmap_area_lazy();
		purged = 1;
		goto retry;
	}

	freed = 0;
	blocking_notifier_call_chain(&vmap_notify_list, 0, &freed);

	if (freed > 0) {
		purged = 0;
		goto retry;
	}

	if (!(gfp_mask & __GFP_NOWARN) && printk_ratelimit())
		pr_warn("vmap allocation for size %lu failed: use vmalloc=<size> to increase size\n",
			size);

	kmem_cache_free(vmap_area_cachep, va);
	return ERR_PTR(-EBUSY);
}

int register_vmap_purge_notifier(struct notifier_block *nb)
{
	return blocking_notifier_chain_register(&vmap_notify_list, nb);
}
EXPORT_SYMBOL_GPL(register_vmap_purge_notifier);

int unregister_vmap_purge_notifier(struct notifier_block *nb)
{
	return blocking_notifier_chain_unregister(&vmap_notify_list, nb);
}
EXPORT_SYMBOL_GPL(unregister_vmap_purge_notifier);

/*
 * lazy_max_pages is the maximum amount of virtual address space we gather up
 * before attempting to purge with a TLB flush.
 *
 * There is a tradeoff here: a larger number will cover more kernel page tables
 * and take slightly longer to purge, but it will linearly reduce the number of
 * global TLB flushes that must be performed. It would seem natural to scale
 * this number up linearly with the number of CPUs (because vmapping activity
 * could also scale linearly with the number of CPUs), however it is likely
 * that in practice, workloads might be constrained in other ways that mean
 * vmap activity will not scale linearly with CPUs. Also, I want to be
 * conservative and not introduce a big latency on huge systems, so go with
 * a less aggressive log scale. It will still be an improvement over the old
 * code, and it will be simple to change the scale factor if we find that it
 * becomes a problem on bigger systems.
 */
static unsigned long lazy_max_pages(void)
{
	unsigned int log;

	log = fls(num_online_cpus());

	return log * (32UL * 1024 * 1024 / PAGE_SIZE);
}

static atomic_long_t vmap_lazy_nr = ATOMIC_LONG_INIT(0);

/*
 * Serialize vmap purging.  There is no actual critical section protected
 * by this look, but we want to avoid concurrent calls for performance
 * reasons and to make the pcpu_get_vm_areas more deterministic.
 */
static DEFINE_MUTEX(vmap_purge_lock);

/* for per-CPU blocks */
static void purge_fragmented_blocks_allcpus(void);

#ifdef CONFIG_X86_64
/*
 * called before a call to iounmap() if the caller wants vm_area_struct's
 * immediately freed.
 */
void set_iounmap_nonlazy(void)
{
	atomic_long_set(&vmap_lazy_nr, lazy_max_pages()+1);
}
#endif /* CONFIG_X86_64 */

/*
 * Purges all lazily-freed vmap areas.
 */
static bool __purge_vmap_area_lazy(unsigned long start, unsigned long end)
{
	unsigned long resched_threshold;
	struct list_head local_pure_list;
	struct vmap_area *va, *n_va;

	lockdep_assert_held(&vmap_purge_lock);

	spin_lock(&purge_vmap_area_lock);
	purge_vmap_area_root = RB_ROOT;
	list_replace_init(&purge_vmap_area_list, &local_pure_list);
	spin_unlock(&purge_vmap_area_lock);

	if (unlikely(list_empty(&local_pure_list)))
		return false;

	start = min(start,
		list_first_entry(&local_pure_list,
			struct vmap_area, list)->va_start);

	end = max(end,
		list_last_entry(&local_pure_list,
			struct vmap_area, list)->va_end);

	flush_tlb_kernel_range(start, end);
	resched_threshold = lazy_max_pages() << 1;

	spin_lock(&free_vmap_area_lock);
	list_for_each_entry_safe(va, n_va, &local_pure_list, list) {
		unsigned long nr = (va->va_end - va->va_start) >> PAGE_SHIFT;
		unsigned long orig_start = va->va_start;
		unsigned long orig_end = va->va_end;

		/*
		 * Finally insert or merge lazily-freed area. It is
		 * detached and there is no need to "unlink" it from
		 * anything.
		 */
		va = merge_or_add_vmap_area_augment(va, &free_vmap_area_root,
				&free_vmap_area_list);

		if (!va)
			continue;

		if (is_vmalloc_or_module_addr((void *)orig_start))
			kasan_release_vmalloc(orig_start, orig_end,
					      va->va_start, va->va_end);

		atomic_long_sub(nr, &vmap_lazy_nr);

		if (atomic_long_read(&vmap_lazy_nr) < resched_threshold)
			cond_resched_lock(&free_vmap_area_lock);
	}
	spin_unlock(&free_vmap_area_lock);
	return true;
}

/*
 * Kick off a purge of the outstanding lazy areas. Don't bother if somebody
 * is already purging.
 */
static void try_purge_vmap_area_lazy(void)
{
	if (mutex_trylock(&vmap_purge_lock)) {
		__purge_vmap_area_lazy(ULONG_MAX, 0);
		mutex_unlock(&vmap_purge_lock);
	}
}

/*
 * Kick off a purge of the outstanding lazy areas.
 */
static void purge_vmap_area_lazy(void)
{
	mutex_lock(&vmap_purge_lock);
	purge_fragmented_blocks_allcpus();
	__purge_vmap_area_lazy(ULONG_MAX, 0);
	mutex_unlock(&vmap_purge_lock);
}

/*
 * Free a vmap area, caller ensuring that the area has been unmapped
 * and flush_cache_vunmap had been called for the correct range
 * previously.
 */
static void free_vmap_area_noflush(struct vmap_area *va)
{
	unsigned long nr_lazy;

	spin_lock(&vmap_area_lock);
	unlink_va(va, &vmap_area_root);
	spin_unlock(&vmap_area_lock);

	nr_lazy = atomic_long_add_return((va->va_end - va->va_start) >>
				PAGE_SHIFT, &vmap_lazy_nr);

	/*
	 * Merge or place it to the purge tree/list.
	 */
	spin_lock(&purge_vmap_area_lock);
	merge_or_add_vmap_area(va,
		&purge_vmap_area_root, &purge_vmap_area_list);
	spin_unlock(&purge_vmap_area_lock);

	/* After this point, we may free va at any time */
	if (unlikely(nr_lazy > lazy_max_pages()))
		try_purge_vmap_area_lazy();
}

/*
 * Free and unmap a vmap area
 */
static void free_unmap_vmap_area(struct vmap_area *va)
{
	flush_cache_vunmap(va->va_start, va->va_end);
	vunmap_range_noflush(va->va_start, va->va_end);
	if (debug_pagealloc_enabled_static())
		flush_tlb_kernel_range(va->va_start, va->va_end);

	free_vmap_area_noflush(va);
}

static struct vmap_area *find_vmap_area(unsigned long addr)
{
	struct vmap_area *va;

	spin_lock(&vmap_area_lock);
	va = __find_vmap_area(addr);
	spin_unlock(&vmap_area_lock);

	return va;
}

/*** Per cpu kva allocator ***/

/*
 * vmap space is limited especially on 32 bit architectures. Ensure there is
 * room for at least 16 percpu vmap blocks per CPU.
 */
/*
 * If we had a constant VMALLOC_START and VMALLOC_END, we'd like to be able
 * to #define VMALLOC_SPACE		(VMALLOC_END-VMALLOC_START). Guess
 * instead (we just need a rough idea)
 */
#if BITS_PER_LONG == 32
#define VMALLOC_SPACE		(128UL*1024*1024)
#else
#define VMALLOC_SPACE		(128UL*1024*1024*1024)
#endif

#define VMALLOC_PAGES		(VMALLOC_SPACE / PAGE_SIZE)
#define VMAP_MAX_ALLOC		BITS_PER_LONG	/* 256K with 4K pages */
#define VMAP_BBMAP_BITS_MAX	1024	/* 4MB with 4K pages */
#define VMAP_BBMAP_BITS_MIN	(VMAP_MAX_ALLOC*2)
#define VMAP_MIN(x, y)		((x) < (y) ? (x) : (y)) /* can't use min() */
#define VMAP_MAX(x, y)		((x) > (y) ? (x) : (y)) /* can't use max() */
#define VMAP_BBMAP_BITS		\
		VMAP_MIN(VMAP_BBMAP_BITS_MAX,	\
		VMAP_MAX(VMAP_BBMAP_BITS_MIN,	\
			VMALLOC_PAGES / roundup_pow_of_two(NR_CPUS) / 16))

#define VMAP_BLOCK_SIZE		(VMAP_BBMAP_BITS * PAGE_SIZE)

struct vmap_block_queue {
	spinlock_t lock;
	struct list_head free;
};

struct vmap_block {
	spinlock_t lock;
	struct vmap_area *va;
	unsigned long free, dirty;
	unsigned long dirty_min, dirty_max; /*< dirty range */
	struct list_head free_list;
	struct rcu_head rcu_head;
	struct list_head purge;
};

/* Queue of free and dirty vmap blocks, for allocation and flushing purposes */
static DEFINE_PER_CPU(struct vmap_block_queue, vmap_block_queue);

/*
 * XArray of vmap blocks, indexed by address, to quickly find a vmap block
 * in the free path. Could get rid of this if we change the API to return a
 * "cookie" from alloc, to be passed to free. But no big deal yet.
 */
static DEFINE_XARRAY(vmap_blocks);

/*
 * We should probably have a fallback mechanism to allocate virtual memory
 * out of partially filled vmap blocks. However vmap block sizing should be
 * fairly reasonable according to the vmalloc size, so it shouldn't be a
 * big problem.
 */

static unsigned long addr_to_vb_idx(unsigned long addr)
{
	addr -= VMALLOC_START & ~(VMAP_BLOCK_SIZE-1);
	addr /= VMAP_BLOCK_SIZE;
	return addr;
}

static void *vmap_block_vaddr(unsigned long va_start, unsigned long pages_off)
{
	unsigned long addr;

	addr = va_start + (pages_off << PAGE_SHIFT);
	BUG_ON(addr_to_vb_idx(addr) != addr_to_vb_idx(va_start));
	return (void *)addr;
}

/**
 * new_vmap_block - allocates new vmap_block and occupies 2^order pages in this
 *                  block. Of course pages number can't exceed VMAP_BBMAP_BITS
 * @order:    how many 2^order pages should be occupied in newly allocated block
 * @gfp_mask: flags for the page level allocator
 *
 * Return: virtual address in a newly allocated block or ERR_PTR(-errno)
 */
static void *new_vmap_block(unsigned int order, gfp_t gfp_mask)
{
	struct vmap_block_queue *vbq;
	struct vmap_block *vb;
	struct vmap_area *va;
	unsigned long vb_idx;
	int node, err;
	void *vaddr;

	node = numa_node_id();

	vb = kmalloc_node(sizeof(struct vmap_block),
			gfp_mask & GFP_RECLAIM_MASK, node);
	if (unlikely(!vb))
		return ERR_PTR(-ENOMEM);

	va = alloc_vmap_area(VMAP_BLOCK_SIZE, VMAP_BLOCK_SIZE,
					VMALLOC_START, VMALLOC_END,
					node, gfp_mask);
	if (IS_ERR(va)) {
		kfree(vb);
		return ERR_CAST(va);
	}

	vaddr = vmap_block_vaddr(va->va_start, 0);
	spin_lock_init(&vb->lock);
	vb->va = va;
	/* At least something should be left free */
	BUG_ON(VMAP_BBMAP_BITS <= (1UL << order));
	vb->free = VMAP_BBMAP_BITS - (1UL << order);
	vb->dirty = 0;
	vb->dirty_min = VMAP_BBMAP_BITS;
	vb->dirty_max = 0;
	INIT_LIST_HEAD(&vb->free_list);

	vb_idx = addr_to_vb_idx(va->va_start);
	err = xa_insert(&vmap_blocks, vb_idx, vb, gfp_mask);
	if (err) {
		kfree(vb);
		free_vmap_area(va);
		return ERR_PTR(err);
	}

	vbq = &get_cpu_var(vmap_block_queue);
	spin_lock(&vbq->lock);
	list_add_tail_rcu(&vb->free_list, &vbq->free);
	spin_unlock(&vbq->lock);
	put_cpu_var(vmap_block_queue);

	return vaddr;
}

static void free_vmap_block(struct vmap_block *vb)
{
	struct vmap_block *tmp;

	tmp = xa_erase(&vmap_blocks, addr_to_vb_idx(vb->va->va_start));
	BUG_ON(tmp != vb);

	free_vmap_area_noflush(vb->va);
	kfree_rcu(vb, rcu_head);
}

static void purge_fragmented_blocks(int cpu)
{
	LIST_HEAD(purge);
	struct vmap_block *vb;
	struct vmap_block *n_vb;
	struct vmap_block_queue *vbq = &per_cpu(vmap_block_queue, cpu);

	rcu_read_lock();
	list_for_each_entry_rcu(vb, &vbq->free, free_list) {

		if (!(vb->free + vb->dirty == VMAP_BBMAP_BITS && vb->dirty != VMAP_BBMAP_BITS))
			continue;

		spin_lock(&vb->lock);
		if (vb->free + vb->dirty == VMAP_BBMAP_BITS && vb->dirty != VMAP_BBMAP_BITS) {
			vb->free = 0; /* prevent further allocs after releasing lock */
			vb->dirty = VMAP_BBMAP_BITS; /* prevent purging it again */
			vb->dirty_min = 0;
			vb->dirty_max = VMAP_BBMAP_BITS;
			spin_lock(&vbq->lock);
			list_del_rcu(&vb->free_list);
			spin_unlock(&vbq->lock);
			spin_unlock(&vb->lock);
			list_add_tail(&vb->purge, &purge);
		} else
			spin_unlock(&vb->lock);
	}
	rcu_read_unlock();

	list_for_each_entry_safe(vb, n_vb, &purge, purge) {
		list_del(&vb->purge);
		free_vmap_block(vb);
	}
}

static void purge_fragmented_blocks_allcpus(void)
{
	int cpu;

	for_each_possible_cpu(cpu)
		purge_fragmented_blocks(cpu);
}

static void *vb_alloc(unsigned long size, gfp_t gfp_mask)
{
	struct vmap_block_queue *vbq;
	struct vmap_block *vb;
	void *vaddr = NULL;
	unsigned int order;

	BUG_ON(offset_in_page(size));
	BUG_ON(size > PAGE_SIZE*VMAP_MAX_ALLOC);
	if (WARN_ON(size == 0)) {
		/*
		 * Allocating 0 bytes isn't what caller wants since
		 * get_order(0) returns funny result. Just warn and terminate
		 * early.
		 */
		return NULL;
	}
	order = get_order(size);

	rcu_read_lock();
	vbq = &get_cpu_var(vmap_block_queue);
	list_for_each_entry_rcu(vb, &vbq->free, free_list) {
		unsigned long pages_off;

		spin_lock(&vb->lock);
		if (vb->free < (1UL << order)) {
			spin_unlock(&vb->lock);
			continue;
		}

		pages_off = VMAP_BBMAP_BITS - vb->free;
		vaddr = vmap_block_vaddr(vb->va->va_start, pages_off);
		vb->free -= 1UL << order;
		if (vb->free == 0) {
			spin_lock(&vbq->lock);
			list_del_rcu(&vb->free_list);
			spin_unlock(&vbq->lock);
		}

		spin_unlock(&vb->lock);
		break;
	}

	put_cpu_var(vmap_block_queue);
	rcu_read_unlock();

	/* Allocate new block if nothing was found */
	if (!vaddr)
		vaddr = new_vmap_block(order, gfp_mask);

	return vaddr;
}

static void vb_free(unsigned long addr, unsigned long size)
{
	unsigned long offset;
	unsigned int order;
	struct vmap_block *vb;

	BUG_ON(offset_in_page(size));
	BUG_ON(size > PAGE_SIZE*VMAP_MAX_ALLOC);

	flush_cache_vunmap(addr, addr + size);

	order = get_order(size);
	offset = (addr & (VMAP_BLOCK_SIZE - 1)) >> PAGE_SHIFT;
	vb = xa_load(&vmap_blocks, addr_to_vb_idx(addr));

	vunmap_range_noflush(addr, addr + size);

	if (debug_pagealloc_enabled_static())
		flush_tlb_kernel_range(addr, addr + size);

	spin_lock(&vb->lock);

	/* Expand dirty range */
	vb->dirty_min = min(vb->dirty_min, offset);
	vb->dirty_max = max(vb->dirty_max, offset + (1UL << order));

	vb->dirty += 1UL << order;
	if (vb->dirty == VMAP_BBMAP_BITS) {
		BUG_ON(vb->free);
		spin_unlock(&vb->lock);
		free_vmap_block(vb);
	} else
		spin_unlock(&vb->lock);
}

static void _vm_unmap_aliases(unsigned long start, unsigned long end, int flush)
{
	int cpu;

	if (unlikely(!vmap_initialized))
		return;

	might_sleep();

	for_each_possible_cpu(cpu) {
		struct vmap_block_queue *vbq = &per_cpu(vmap_block_queue, cpu);
		struct vmap_block *vb;

		rcu_read_lock();
		list_for_each_entry_rcu(vb, &vbq->free, free_list) {
			spin_lock(&vb->lock);
			if (vb->dirty && vb->dirty != VMAP_BBMAP_BITS) {
				unsigned long va_start = vb->va->va_start;
				unsigned long s, e;

				s = va_start + (vb->dirty_min << PAGE_SHIFT);
				e = va_start + (vb->dirty_max << PAGE_SHIFT);

				start = min(s, start);
				end   = max(e, end);

				flush = 1;
			}
			spin_unlock(&vb->lock);
		}
		rcu_read_unlock();
	}

	mutex_lock(&vmap_purge_lock);
	purge_fragmented_blocks_allcpus();
	if (!__purge_vmap_area_lazy(start, end) && flush)
		flush_tlb_kernel_range(start, end);
	mutex_unlock(&vmap_purge_lock);
}

/**
 * vm_unmap_aliases - unmap outstanding lazy aliases in the vmap layer
 *
 * The vmap/vmalloc layer lazily flushes kernel virtual mappings primarily
 * to amortize TLB flushing overheads. What this means is that any page you
 * have now, may, in a former life, have been mapped into kernel virtual
 * address by the vmap layer and so there might be some CPUs with TLB entries
 * still referencing that page (additional to the regular 1:1 kernel mapping).
 *
 * vm_unmap_aliases flushes all such lazy mappings. After it returns, we can
 * be sure that none of the pages we have control over will have any aliases
 * from the vmap layer.
 */
void vm_unmap_aliases(void)
{
	unsigned long start = ULONG_MAX, end = 0;
	int flush = 0;

	_vm_unmap_aliases(start, end, flush);
}
EXPORT_SYMBOL_GPL(vm_unmap_aliases);

/**
 * vm_unmap_ram - unmap linear kernel address space set up by vm_map_ram
 * @mem: the pointer returned by vm_map_ram
 * @count: the count passed to that vm_map_ram call (cannot unmap partial)
 */
void vm_unmap_ram(const void *mem, unsigned int count)
{
	unsigned long size = (unsigned long)count << PAGE_SHIFT;
	unsigned long addr = (unsigned long)mem;
	struct vmap_area *va;

	might_sleep();
	BUG_ON(!addr);
	BUG_ON(addr < VMALLOC_START);
	BUG_ON(addr > VMALLOC_END);
	BUG_ON(!PAGE_ALIGNED(addr));

	kasan_poison_vmalloc(mem, size);

	if (likely(count <= VMAP_MAX_ALLOC)) {
		debug_check_no_locks_freed(mem, size);
		vb_free(addr, size);
		return;
	}

	va = find_vmap_area(addr);
	BUG_ON(!va);
	debug_check_no_locks_freed((void *)va->va_start,
				    (va->va_end - va->va_start));
	free_unmap_vmap_area(va);
}
EXPORT_SYMBOL(vm_unmap_ram);

/**
 * vm_map_ram - map pages linearly into kernel virtual address (vmalloc space)
 * @pages: an array of pointers to the pages to be mapped
 * @count: number of pages
 * @node: prefer to allocate data structures on this node
 *
 * If you use this function for less than VMAP_MAX_ALLOC pages, it could be
 * faster than vmap so it's good.  But if you mix long-life and short-life
 * objects with vm_map_ram(), it could consume lots of address space through
 * fragmentation (especially on a 32bit machine).  You could see failures in
 * the end.  Please use this function for short-lived objects.
 *
 * Returns: a pointer to the address that has been mapped, or %NULL on failure
 */
void *vm_map_ram(struct page **pages, unsigned int count, int node)
{
	unsigned long size = (unsigned long)count << PAGE_SHIFT;
	unsigned long addr;
	void *mem;

	if (likely(count <= VMAP_MAX_ALLOC)) {
		mem = vb_alloc(size, GFP_KERNEL);
		if (IS_ERR(mem))
			return NULL;
		addr = (unsigned long)mem;
	} else {
		struct vmap_area *va;
		va = alloc_vmap_area(size, PAGE_SIZE,
				VMALLOC_START, VMALLOC_END, node, GFP_KERNEL);
		if (IS_ERR(va))
			return NULL;

		addr = va->va_start;
		mem = (void *)addr;
	}

	kasan_unpoison_vmalloc(mem, size);

	if (vmap_pages_range(addr, addr + size, PAGE_KERNEL,
				pages, PAGE_SHIFT) < 0) {
		vm_unmap_ram(mem, count);
		return NULL;
	}

	return mem;
}
EXPORT_SYMBOL(vm_map_ram);

static struct vm_struct *vmlist __initdata;

static inline unsigned int vm_area_page_order(struct vm_struct *vm)
{
#ifdef CONFIG_HAVE_ARCH_HUGE_VMALLOC
	return vm->page_order;
#else
	return 0;
#endif
}

static inline void set_vm_area_page_order(struct vm_struct *vm, unsigned int order)
{
#ifdef CONFIG_HAVE_ARCH_HUGE_VMALLOC
	vm->page_order = order;
#else
	BUG_ON(order != 0);
#endif
}

/**
 * vm_area_add_early - add vmap area early during boot
 * @vm: vm_struct to add
 *
 * This function is used to add fixed kernel vm area to vmlist before
 * vmalloc_init() is called.  @vm->addr, @vm->size, and @vm->flags
 * should contain proper values and the other fields should be zero.
 *
 * DO NOT USE THIS FUNCTION UNLESS YOU KNOW WHAT YOU'RE DOING.
 */
void __init vm_area_add_early(struct vm_struct *vm)
{
	struct vm_struct *tmp, **p;

	BUG_ON(vmap_initialized);
	for (p = &vmlist; (tmp = *p) != NULL; p = &tmp->next) {
		if (tmp->addr >= vm->addr) {
			BUG_ON(tmp->addr < vm->addr + vm->size);
			break;
		} else
			BUG_ON(tmp->addr + tmp->size > vm->addr);
	}
	vm->next = *p;
	*p = vm;
}

/**
 * vm_area_register_early - register vmap area early during boot
 * @vm: vm_struct to register
 * @align: requested alignment
 *
 * This function is used to register kernel vm area before
 * vmalloc_init() is called.  @vm->size and @vm->flags should contain
 * proper values on entry and other fields should be zero.  On return,
 * vm->addr contains the allocated address.
 *
 * DO NOT USE THIS FUNCTION UNLESS YOU KNOW WHAT YOU'RE DOING.
 */
void __init vm_area_register_early(struct vm_struct *vm, size_t align)
{
	unsigned long addr = ALIGN(VMALLOC_START, align);
	struct vm_struct *cur, **p;

	BUG_ON(vmap_initialized);

	for (p = &vmlist; (cur = *p) != NULL; p = &cur->next) {
		if ((unsigned long)cur->addr - addr >= vm->size)
			break;
		addr = ALIGN((unsigned long)cur->addr + cur->size, align);
	}

	BUG_ON(addr > VMALLOC_END - vm->size);
	vm->addr = (void *)addr;
	vm->next = *p;
	*p = vm;
	kasan_populate_early_vm_area_shadow(vm->addr, vm->size);
}

static void vmap_init_free_space(void)
{
	unsigned long vmap_start = 1;
	const unsigned long vmap_end = ULONG_MAX;
	struct vmap_area *busy, *free;

	/*
	 *     B     F     B     B     B     F
	 * -|-----|.....|-----|-----|-----|.....|-
	 *  |           The KVA space           |
	 *  |<--------------------------------->|
	 */
	list_for_each_entry(busy, &vmap_area_list, list) {
		if (busy->va_start - vmap_start > 0) {
			free = kmem_cache_zalloc(vmap_area_cachep, GFP_NOWAIT);
			if (!WARN_ON_ONCE(!free)) {
				free->va_start = vmap_start;
				free->va_end = busy->va_start;

				insert_vmap_area_augment(free, NULL,
					&free_vmap_area_root,
						&free_vmap_area_list);
			}
		}

		vmap_start = busy->va_end;
	}

	if (vmap_end - vmap_start > 0) {
		free = kmem_cache_zalloc(vmap_area_cachep, GFP_NOWAIT);
		if (!WARN_ON_ONCE(!free)) {
			free->va_start = vmap_start;
			free->va_end = vmap_end;

			insert_vmap_area_augment(free, NULL,
				&free_vmap_area_root,
					&free_vmap_area_list);
		}
	}
}

void __init vmalloc_init(void)
{
	struct vmap_area *va;
	struct vm_struct *tmp;
	int i;

	/*
	 * Create the cache for vmap_area objects.
	 */
	vmap_area_cachep = KMEM_CACHE(vmap_area, SLAB_PANIC);

	for_each_possible_cpu(i) {
		struct vmap_block_queue *vbq;
		struct vfree_deferred *p;

		vbq = &per_cpu(vmap_block_queue, i);
		spin_lock_init(&vbq->lock);
		INIT_LIST_HEAD(&vbq->free);
		p = &per_cpu(vfree_deferred, i);
		init_llist_head(&p->list);
		INIT_WORK(&p->wq, free_work);
	}

	/* Import existing vmlist entries. */
	for (tmp = vmlist; tmp; tmp = tmp->next) {
		va = kmem_cache_zalloc(vmap_area_cachep, GFP_NOWAIT);
		if (WARN_ON_ONCE(!va))
			continue;

		va->va_start = (unsigned long)tmp->addr;
		va->va_end = va->va_start + tmp->size;
		va->vm = tmp;
		insert_vmap_area(va, &vmap_area_root, &vmap_area_list);
	}

	/*
	 * Now we can initialize a free vmap space.
	 */
	vmap_init_free_space();
	vmap_initialized = true;
}

static inline void setup_vmalloc_vm_locked(struct vm_struct *vm,
	struct vmap_area *va, unsigned long flags, const void *caller)
{
	vm->flags = flags;
	vm->addr = (void *)va->va_start;
	vm->size = va->va_end - va->va_start;
	vm->caller = caller;
	va->vm = vm;
}

static void setup_vmalloc_vm(struct vm_struct *vm, struct vmap_area *va,
			      unsigned long flags, const void *caller)
{
	spin_lock(&vmap_area_lock);
	setup_vmalloc_vm_locked(vm, va, flags, caller);
	spin_unlock(&vmap_area_lock);
}

static void clear_vm_uninitialized_flag(struct vm_struct *vm)
{
	/*
	 * Before removing VM_UNINITIALIZED,
	 * we should make sure that vm has proper values.
	 * Pair with smp_rmb() in show_numa_info().
	 */
	smp_wmb();
	vm->flags &= ~VM_UNINITIALIZED;
}

static struct vm_struct *__get_vm_area_node(unsigned long size,
		unsigned long align, unsigned long shift, unsigned long flags,
		unsigned long start, unsigned long end, int node,
		gfp_t gfp_mask, const void *caller)
{
	struct vmap_area *va;
	struct vm_struct *area;
	unsigned long requested_size = size;

	BUG_ON(in_interrupt());
	size = ALIGN(size, 1ul << shift);
	if (unlikely(!size))
		return NULL;

	if (flags & VM_IOREMAP)
		align = 1ul << clamp_t(int, get_count_order_long(size),
				       PAGE_SHIFT, IOREMAP_MAX_ORDER);

	area = kzalloc_node(sizeof(*area), gfp_mask & GFP_RECLAIM_MASK, node);
	if (unlikely(!area))
		return NULL;

	if (!(flags & VM_NO_GUARD))
		size += PAGE_SIZE;

	va = alloc_vmap_area(size, align, start, end, node, gfp_mask);
	if (IS_ERR(va)) {
		kfree(area);
		return NULL;
	}

	kasan_unpoison_vmalloc((void *)va->va_start, requested_size);

	setup_vmalloc_vm(area, va, flags, caller);

	return area;
}

struct vm_struct *__get_vm_area_caller(unsigned long size, unsigned long flags,
				       unsigned long start, unsigned long end,
				       const void *caller)
{
	return __get_vm_area_node(size, 1, PAGE_SHIFT, flags, start, end,
				  NUMA_NO_NODE, GFP_KERNEL, caller);
}

/**
 * get_vm_area - reserve a contiguous kernel virtual area
 * @size:	 size of the area
 * @flags:	 %VM_IOREMAP for I/O mappings or VM_ALLOC
 *
 * Search an area of @size in the kernel virtual mapping area,
 * and reserved it for out purposes.  Returns the area descriptor
 * on success or %NULL on failure.
 *
 * Return: the area descriptor on success or %NULL on failure.
 */
struct vm_struct *get_vm_area(unsigned long size, unsigned long flags)
{
	return __get_vm_area_node(size, 1, PAGE_SHIFT, flags,
				  VMALLOC_START, VMALLOC_END,
				  NUMA_NO_NODE, GFP_KERNEL,
				  __builtin_return_address(0));
}

struct vm_struct *get_vm_area_caller(unsigned long size, unsigned long flags,
				const void *caller)
{
	return __get_vm_area_node(size, 1, PAGE_SHIFT, flags,
				  VMALLOC_START, VMALLOC_END,
				  NUMA_NO_NODE, GFP_KERNEL, caller);
}

/**
 * find_vm_area - find a continuous kernel virtual area
 * @addr:	  base address
 *
 * Search for the kernel VM area starting at @addr, and return it.
 * It is up to the caller to do all required locking to keep the returned
 * pointer valid.
 *
 * Return: the area descriptor on success or %NULL on failure.
 */
struct vm_struct *find_vm_area(const void *addr)
{
	struct vmap_area *va;

	va = find_vmap_area((unsigned long)addr);
	if (!va)
		return NULL;

	return va->vm;
}

/**
 * remove_vm_area - find and remove a continuous kernel virtual area
 * @addr:	    base address
 *
 * Search for the kernel VM area starting at @addr, and remove it.
 * This function returns the found VM area, but using it is NOT safe
 * on SMP machines, except for its size or flags.
 *
 * Return: the area descriptor on success or %NULL on failure.
 */
struct vm_struct *remove_vm_area(const void *addr)
{
	struct vmap_area *va;

	might_sleep();

	spin_lock(&vmap_area_lock);
	va = __find_vmap_area((unsigned long)addr);
	if (va && va->vm) {
		struct vm_struct *vm = va->vm;

		va->vm = NULL;
		spin_unlock(&vmap_area_lock);

		kasan_free_shadow(vm);
		free_unmap_vmap_area(va);

		return vm;
	}

	spin_unlock(&vmap_area_lock);
	return NULL;
}

static inline void set_area_direct_map(const struct vm_struct *area,
				       int (*set_direct_map)(struct page *page))
{
	int i;

	/* HUGE_VMALLOC passes small pages to set_direct_map */
	for (i = 0; i < area->nr_pages; i++)
		if (page_address(area->pages[i]))
			set_direct_map(area->pages[i]);
}

/* Handle removing and resetting vm mappings related to the vm_struct. */
static void vm_remove_mappings(struct vm_struct *area, int deallocate_pages)
{
	unsigned long start = ULONG_MAX, end = 0;
	unsigned int page_order = vm_area_page_order(area);
	int flush_reset = area->flags & VM_FLUSH_RESET_PERMS;
	int flush_dmap = 0;
	int i;

	remove_vm_area(area->addr);

	/* If this is not VM_FLUSH_RESET_PERMS memory, no need for the below. */
	if (!flush_reset)
		return;

	/*
	 * If not deallocating pages, just do the flush of the VM area and
	 * return.
	 */
	if (!deallocate_pages) {
		vm_unmap_aliases();
		return;
	}

	/*
	 * If execution gets here, flush the vm mapping and reset the direct
	 * map. Find the start and end range of the direct mappings to make sure
	 * the vm_unmap_aliases() flush includes the direct map.
	 */
	for (i = 0; i < area->nr_pages; i += 1U << page_order) {
		unsigned long addr = (unsigned long)page_address(area->pages[i]);
		if (addr) {
			unsigned long page_size;

			page_size = PAGE_SIZE << page_order;
			start = min(addr, start);
			end = max(addr + page_size, end);
			flush_dmap = 1;
		}
	}

	/*
	 * Set direct map to something invalid so that it won't be cached if
	 * there are any accesses after the TLB flush, then flush the TLB and
	 * reset the direct map permissions to the default.
	 */
	set_area_direct_map(area, set_direct_map_invalid_noflush);
	_vm_unmap_aliases(start, end, flush_dmap);
	set_area_direct_map(area, set_direct_map_default_noflush);
}

static void __vunmap(const void *addr, int deallocate_pages)
{
	struct vm_struct *area;

	if (!addr)
		return;

	if (WARN(!PAGE_ALIGNED(addr), "Trying to vfree() bad address (%p)\n",
			addr))
		return;

	area = find_vm_area(addr);
	if (unlikely(!area)) {
		WARN(1, KERN_ERR "Trying to vfree() nonexistent vm area (%p)\n",
				addr);
		return;
	}

	debug_check_no_locks_freed(area->addr, get_vm_area_size(area));
	debug_check_no_obj_freed(area->addr, get_vm_area_size(area));

	kasan_poison_vmalloc(area->addr, get_vm_area_size(area));

	vm_remove_mappings(area, deallocate_pages);

	if (deallocate_pages) {
		unsigned int page_order = vm_area_page_order(area);
		int i;

		for (i = 0; i < area->nr_pages; i += 1U << page_order) {
			struct page *page = area->pages[i];

			BUG_ON(!page);
			__free_pages(page, page_order);
			cond_resched();
		}
		atomic_long_sub(area->nr_pages, &nr_vmalloc_pages);

		kvfree(area->pages);
	}

	kfree(area);
}

static inline void __vfree_deferred(const void *addr)
{
	/*
	 * Use raw_cpu_ptr() because this can be called from preemptible
	 * context. Preemption is absolutely fine here, because the llist_add()
	 * implementation is lockless, so it works even if we are adding to
	 * another cpu's list. schedule_work() should be fine with this too.
	 */
	struct vfree_deferred *p = raw_cpu_ptr(&vfree_deferred);

	if (llist_add((struct llist_node *)addr, &p->list))
		schedule_work(&p->wq);
}

/**
 * vfree_atomic - release memory allocated by vmalloc()
 * @addr:	  memory base address
 *
 * This one is just like vfree() but can be called in any atomic context
 * except NMIs.
 */
void vfree_atomic(const void *addr)
{
	BUG_ON(in_nmi());

	kmemleak_free(addr);

	if (!addr)
		return;
	__vfree_deferred(addr);
}

static void __vfree(const void *addr)
{
	if (unlikely(in_interrupt()))
		__vfree_deferred(addr);
	else
		__vunmap(addr, 1);
}

/**
 * vfree - Release memory allocated by vmalloc()
 * @addr:  Memory base address
 *
 * Free the virtually continuous memory area starting at @addr, as obtained
 * from one of the vmalloc() family of APIs.  This will usually also free the
 * physical memory underlying the virtual allocation, but that memory is
 * reference counted, so it will not be freed until the last user goes away.
 *
 * If @addr is NULL, no operation is performed.
 *
 * Context:
 * May sleep if called *not* from interrupt context.
 * Must not be called in NMI context (strictly speaking, it could be
 * if we have CONFIG_ARCH_HAVE_NMI_SAFE_CMPXCHG, but making the calling
 * conventions for vfree() arch-dependent would be a really bad idea).
 */
void vfree(const void *addr)
{
	BUG_ON(in_nmi());

	kmemleak_free(addr);

	might_sleep_if(!in_interrupt());

	if (!addr)
		return;

	__vfree(addr);
}
EXPORT_SYMBOL(vfree);

/**
 * vunmap - release virtual mapping obtained by vmap()
 * @addr:   memory base address
 *
 * Free the virtually contiguous memory area starting at @addr,
 * which was created from the page array passed to vmap().
 *
 * Must not be called in interrupt context.
 */
void vunmap(const void *addr)
{
	BUG_ON(in_interrupt());
	might_sleep();
	if (addr)
		__vunmap(addr, 0);
}
EXPORT_SYMBOL(vunmap);

/**
 * vmap - map an array of pages into virtually contiguous space
 * @pages: array of page pointers
 * @count: number of pages to map
 * @flags: vm_area->flags
 * @prot: page protection for the mapping
 *
 * Maps @count pages from @pages into contiguous kernel virtual space.
 * If @flags contains %VM_MAP_PUT_PAGES the ownership of the pages array itself
 * (which must be kmalloc or vmalloc memory) and one reference per pages in it
 * are transferred from the caller to vmap(), and will be freed / dropped when
 * vfree() is called on the return value.
 *
 * Return: the address of the area or %NULL on failure
 */
void *vmap(struct page **pages, unsigned int count,
	   unsigned long flags, pgprot_t prot)
{
	struct vm_struct *area;
	unsigned long addr;
	unsigned long size;		/* In bytes */

	might_sleep();

	/*
	 * Your top guard is someone else's bottom guard. Not having a top
	 * guard compromises someone else's mappings too.
	 */
	if (WARN_ON_ONCE(flags & VM_NO_GUARD))
		flags &= ~VM_NO_GUARD;

	if (count > totalram_pages())
		return NULL;

	size = (unsigned long)count << PAGE_SHIFT;
	area = get_vm_area_caller(size, flags, __builtin_return_address(0));
	if (!area)
		return NULL;

	addr = (unsigned long)area->addr;
	if (vmap_pages_range(addr, addr + size, pgprot_nx(prot),
				pages, PAGE_SHIFT) < 0) {
		vunmap(area->addr);
		return NULL;
	}

	if (flags & VM_MAP_PUT_PAGES) {
		area->pages = pages;
		area->nr_pages = count;
	}
	return area->addr;
}
EXPORT_SYMBOL(vmap);

#ifdef CONFIG_VMAP_PFN
struct vmap_pfn_data {
	unsigned long	*pfns;
	pgprot_t	prot;
	unsigned int	idx;
};

static int vmap_pfn_apply(pte_t *pte, unsigned long addr, void *private)
{
	struct vmap_pfn_data *data = private;

	if (WARN_ON_ONCE(pfn_valid(data->pfns[data->idx])))
		return -EINVAL;
	*pte = pte_mkspecial(pfn_pte(data->pfns[data->idx++], data->prot));
	return 0;
}

/**
 * vmap_pfn - map an array of PFNs into virtually contiguous space
 * @pfns: array of PFNs
 * @count: number of pages to map
 * @prot: page protection for the mapping
 *
 * Maps @count PFNs from @pfns into contiguous kernel virtual space and returns
 * the start address of the mapping.
 */
void *vmap_pfn(unsigned long *pfns, unsigned int count, pgprot_t prot)
{
	struct vmap_pfn_data data = { .pfns = pfns, .prot = pgprot_nx(prot) };
	struct vm_struct *area;

	area = get_vm_area_caller(count * PAGE_SIZE, VM_IOREMAP,
			__builtin_return_address(0));
	if (!area)
		return NULL;
	if (apply_to_page_range(&init_mm, (unsigned long)area->addr,
			count * PAGE_SIZE, vmap_pfn_apply, &data)) {
		free_vm_area(area);
		return NULL;
	}
	return area->addr;
}
EXPORT_SYMBOL_GPL(vmap_pfn);
#endif /* CONFIG_VMAP_PFN */

static inline unsigned int
vm_area_alloc_pages(gfp_t gfp, int nid,
		unsigned int order, unsigned int nr_pages, struct page **pages)
{
	unsigned int nr_allocated = 0;
	struct page *page;
	int i;

	/*
	 * For order-0 pages we make use of bulk allocator, if
	 * the page array is partly or not at all populated due
	 * to fails, fallback to a single page allocator that is
	 * more permissive.
	 */
<<<<<<< HEAD
	if (!order && nid != NUMA_NO_NODE) {
=======
	if (!order) {
>>>>>>> df0cc57e
		while (nr_allocated < nr_pages) {
			unsigned int nr, nr_pages_request;

			/*
			 * A maximum allowed request is hard-coded and is 100
			 * pages per call. That is done in order to prevent a
			 * long preemption off scenario in the bulk-allocator
			 * so the range is [1:100].
			 */
			nr_pages_request = min(100U, nr_pages - nr_allocated);

<<<<<<< HEAD
			nr = alloc_pages_bulk_array_node(gfp, nid,
				nr_pages_request, pages + nr_allocated);
=======
			/* memory allocation should consider mempolicy, we can't
			 * wrongly use nearest node when nid == NUMA_NO_NODE,
			 * otherwise memory may be allocated in only one node,
			 * but mempolcy want to alloc memory by interleaving.
			 */
			if (IS_ENABLED(CONFIG_NUMA) && nid == NUMA_NO_NODE)
				nr = alloc_pages_bulk_array_mempolicy(gfp,
							nr_pages_request,
							pages + nr_allocated);

			else
				nr = alloc_pages_bulk_array_node(gfp, nid,
							nr_pages_request,
							pages + nr_allocated);
>>>>>>> df0cc57e

			nr_allocated += nr;
			cond_resched();

			/*
			 * If zero or pages were obtained partly,
			 * fallback to a single page allocator.
			 */
			if (nr != nr_pages_request)
				break;
		}
<<<<<<< HEAD
	} else if (order)
=======
	} else
>>>>>>> df0cc57e
		/*
		 * Compound pages required for remap_vmalloc_page if
		 * high-order pages.
		 */
		gfp |= __GFP_COMP;

	/* High-order pages or fallback path if "bulk" fails. */

	while (nr_allocated < nr_pages) {
<<<<<<< HEAD
=======
		if (fatal_signal_pending(current))
			break;

>>>>>>> df0cc57e
		if (nid == NUMA_NO_NODE)
			page = alloc_pages(gfp, order);
		else
			page = alloc_pages_node(nid, gfp, order);
		if (unlikely(!page))
			break;

		/*
		 * Careful, we allocate and map page-order pages, but
		 * tracking is done per PAGE_SIZE page so as to keep the
		 * vm_struct APIs independent of the physical/mapped size.
		 */
		for (i = 0; i < (1U << order); i++)
			pages[nr_allocated + i] = page + i;

		cond_resched();
		nr_allocated += 1U << order;
	}

	return nr_allocated;
}

static void *__vmalloc_area_node(struct vm_struct *area, gfp_t gfp_mask,
				 pgprot_t prot, unsigned int page_shift,
				 int node)
{
	const gfp_t nested_gfp = (gfp_mask & GFP_RECLAIM_MASK) | __GFP_ZERO;
	const gfp_t orig_gfp_mask = gfp_mask;
	unsigned long addr = (unsigned long)area->addr;
	unsigned long size = get_vm_area_size(area);
	unsigned long array_size;
	unsigned int nr_small_pages = size >> PAGE_SHIFT;
	unsigned int page_order;

	array_size = (unsigned long)nr_small_pages * sizeof(struct page *);
	gfp_mask |= __GFP_NOWARN;
	if (!(gfp_mask & (GFP_DMA | GFP_DMA32)))
		gfp_mask |= __GFP_HIGHMEM;

	/* Please note that the recursion is strictly bounded. */
	if (array_size > PAGE_SIZE) {
		area->pages = __vmalloc_node(array_size, 1, nested_gfp, node,
					area->caller);
	} else {
		area->pages = kmalloc_node(array_size, nested_gfp, node);
	}

	if (!area->pages) {
<<<<<<< HEAD
		warn_alloc(gfp_mask, NULL,
=======
		warn_alloc(orig_gfp_mask, NULL,
>>>>>>> df0cc57e
			"vmalloc error: size %lu, failed to allocated page array size %lu",
			nr_small_pages * PAGE_SIZE, array_size);
		free_vm_area(area);
		return NULL;
	}

	set_vm_area_page_order(area, page_shift - PAGE_SHIFT);
	page_order = vm_area_page_order(area);

	area->nr_pages = vm_area_alloc_pages(gfp_mask, node,
		page_order, nr_small_pages, area->pages);

	atomic_long_add(area->nr_pages, &nr_vmalloc_pages);

	/*
	 * If not enough pages were obtained to accomplish an
	 * allocation request, free them via __vfree() if any.
	 */
	if (area->nr_pages != nr_small_pages) {
<<<<<<< HEAD
		warn_alloc(gfp_mask, NULL,
=======
		warn_alloc(orig_gfp_mask, NULL,
>>>>>>> df0cc57e
			"vmalloc error: size %lu, page order %u, failed to allocate pages",
			area->nr_pages * PAGE_SIZE, page_order);
		goto fail;
	}

	if (vmap_pages_range(addr, addr + size, prot, area->pages,
			page_shift) < 0) {
<<<<<<< HEAD
		warn_alloc(gfp_mask, NULL,
=======
		warn_alloc(orig_gfp_mask, NULL,
>>>>>>> df0cc57e
			"vmalloc error: size %lu, failed to map pages",
			area->nr_pages * PAGE_SIZE);
		goto fail;
	}

	return area->addr;

fail:
	__vfree(area->addr);
	return NULL;
}

/**
 * __vmalloc_node_range - allocate virtually contiguous memory
 * @size:		  allocation size
 * @align:		  desired alignment
 * @start:		  vm area range start
 * @end:		  vm area range end
 * @gfp_mask:		  flags for the page level allocator
 * @prot:		  protection mask for the allocated pages
 * @vm_flags:		  additional vm area flags (e.g. %VM_NO_GUARD)
 * @node:		  node to use for allocation or NUMA_NO_NODE
 * @caller:		  caller's return address
 *
 * Allocate enough pages to cover @size from the page level
 * allocator with @gfp_mask flags. Please note that the full set of gfp
 * flags are not supported. GFP_KERNEL would be a preferred allocation mode
 * but GFP_NOFS and GFP_NOIO are supported as well. Zone modifiers are not
 * supported. From the reclaim modifiers__GFP_DIRECT_RECLAIM is required (aka
 * GFP_NOWAIT is not supported) and only __GFP_NOFAIL is supported (aka
 * __GFP_NORETRY and __GFP_RETRY_MAYFAIL are not supported).
 * __GFP_NOWARN can be used to suppress error messages about failures.
 *
 * Map them into contiguous kernel virtual space, using a pagetable
 * protection of @prot.
 *
 * Return: the address of the area or %NULL on failure
 */
void *__vmalloc_node_range(unsigned long size, unsigned long align,
			unsigned long start, unsigned long end, gfp_t gfp_mask,
			pgprot_t prot, unsigned long vm_flags, int node,
			const void *caller)
{
	struct vm_struct *area;
	void *addr;
	unsigned long real_size = size;
	unsigned long real_align = align;
	unsigned int shift = PAGE_SHIFT;

	if (WARN_ON_ONCE(!size))
		return NULL;

	if ((size >> PAGE_SHIFT) > totalram_pages()) {
		warn_alloc(gfp_mask, NULL,
			"vmalloc error: size %lu, exceeds total pages",
			real_size);
		return NULL;
	}

	if (vmap_allow_huge && !(vm_flags & VM_NO_HUGE_VMAP)) {
		unsigned long size_per_node;

		/*
		 * Try huge pages. Only try for PAGE_KERNEL allocations,
		 * others like modules don't yet expect huge pages in
		 * their allocations due to apply_to_page_range not
		 * supporting them.
		 */

		size_per_node = size;
		if (node == NUMA_NO_NODE)
			size_per_node /= num_online_nodes();
		if (arch_vmap_pmd_supported(prot) && size_per_node >= PMD_SIZE)
			shift = PMD_SHIFT;
		else
			shift = arch_vmap_pte_supported_shift(size_per_node);

		align = max(real_align, 1UL << shift);
		size = ALIGN(real_size, 1UL << shift);
	}

again:
	area = __get_vm_area_node(real_size, align, shift, VM_ALLOC |
				  VM_UNINITIALIZED | vm_flags, start, end, node,
				  gfp_mask, caller);
	if (!area) {
		warn_alloc(gfp_mask, NULL,
			"vmalloc error: size %lu, vm_struct allocation failed",
			real_size);
		goto fail;
	}

	addr = __vmalloc_area_node(area, gfp_mask, prot, shift, node);
	if (!addr)
		goto fail;

	/*
	 * In this function, newly allocated vm_struct has VM_UNINITIALIZED
	 * flag. It means that vm_struct is not fully initialized.
	 * Now, it is fully initialized, so remove this flag here.
	 */
	clear_vm_uninitialized_flag(area);

	size = PAGE_ALIGN(size);
	kmemleak_vmalloc(area, size, gfp_mask);

	return addr;

fail:
	if (shift > PAGE_SHIFT) {
		shift = PAGE_SHIFT;
		align = real_align;
		size = real_size;
		goto again;
	}

	return NULL;
}

/**
 * __vmalloc_node - allocate virtually contiguous memory
 * @size:	    allocation size
 * @align:	    desired alignment
 * @gfp_mask:	    flags for the page level allocator
 * @node:	    node to use for allocation or NUMA_NO_NODE
 * @caller:	    caller's return address
 *
 * Allocate enough pages to cover @size from the page level allocator with
 * @gfp_mask flags.  Map them into contiguous kernel virtual space.
 *
 * Reclaim modifiers in @gfp_mask - __GFP_NORETRY, __GFP_RETRY_MAYFAIL
 * and __GFP_NOFAIL are not supported
 *
 * Any use of gfp flags outside of GFP_KERNEL should be consulted
 * with mm people.
 *
 * Return: pointer to the allocated memory or %NULL on error
 */
void *__vmalloc_node(unsigned long size, unsigned long align,
			    gfp_t gfp_mask, int node, const void *caller)
{
	return __vmalloc_node_range(size, align, VMALLOC_START, VMALLOC_END,
				gfp_mask, PAGE_KERNEL, 0, node, caller);
}
/*
 * This is only for performance analysis of vmalloc and stress purpose.
 * It is required by vmalloc test module, therefore do not use it other
 * than that.
 */
#ifdef CONFIG_TEST_VMALLOC_MODULE
EXPORT_SYMBOL_GPL(__vmalloc_node);
#endif

void *__vmalloc(unsigned long size, gfp_t gfp_mask)
{
	return __vmalloc_node(size, 1, gfp_mask, NUMA_NO_NODE,
				__builtin_return_address(0));
}
EXPORT_SYMBOL(__vmalloc);

/**
 * vmalloc - allocate virtually contiguous memory
 * @size:    allocation size
 *
 * Allocate enough pages to cover @size from the page level
 * allocator and map them into contiguous kernel virtual space.
 *
 * For tight control over page level allocator and protection flags
 * use __vmalloc() instead.
 *
 * Return: pointer to the allocated memory or %NULL on error
 */
void *vmalloc(unsigned long size)
{
	return __vmalloc_node(size, 1, GFP_KERNEL, NUMA_NO_NODE,
				__builtin_return_address(0));
}
EXPORT_SYMBOL(vmalloc);

/**
 * vmalloc_no_huge - allocate virtually contiguous memory using small pages
 * @size:    allocation size
 *
 * Allocate enough non-huge pages to cover @size from the page level
 * allocator and map them into contiguous kernel virtual space.
 *
 * Return: pointer to the allocated memory or %NULL on error
 */
void *vmalloc_no_huge(unsigned long size)
{
	return __vmalloc_node_range(size, 1, VMALLOC_START, VMALLOC_END,
				    GFP_KERNEL, PAGE_KERNEL, VM_NO_HUGE_VMAP,
				    NUMA_NO_NODE, __builtin_return_address(0));
}
EXPORT_SYMBOL(vmalloc_no_huge);

/**
 * vzalloc - allocate virtually contiguous memory with zero fill
 * @size:    allocation size
 *
 * Allocate enough pages to cover @size from the page level
 * allocator and map them into contiguous kernel virtual space.
 * The memory allocated is set to zero.
 *
 * For tight control over page level allocator and protection flags
 * use __vmalloc() instead.
 *
 * Return: pointer to the allocated memory or %NULL on error
 */
void *vzalloc(unsigned long size)
{
	return __vmalloc_node(size, 1, GFP_KERNEL | __GFP_ZERO, NUMA_NO_NODE,
				__builtin_return_address(0));
}
EXPORT_SYMBOL(vzalloc);

/**
 * vmalloc_user - allocate zeroed virtually contiguous memory for userspace
 * @size: allocation size
 *
 * The resulting memory area is zeroed so it can be mapped to userspace
 * without leaking data.
 *
 * Return: pointer to the allocated memory or %NULL on error
 */
void *vmalloc_user(unsigned long size)
{
	return __vmalloc_node_range(size, SHMLBA,  VMALLOC_START, VMALLOC_END,
				    GFP_KERNEL | __GFP_ZERO, PAGE_KERNEL,
				    VM_USERMAP, NUMA_NO_NODE,
				    __builtin_return_address(0));
}
EXPORT_SYMBOL(vmalloc_user);

/**
 * vmalloc_node - allocate memory on a specific node
 * @size:	  allocation size
 * @node:	  numa node
 *
 * Allocate enough pages to cover @size from the page level
 * allocator and map them into contiguous kernel virtual space.
 *
 * For tight control over page level allocator and protection flags
 * use __vmalloc() instead.
 *
 * Return: pointer to the allocated memory or %NULL on error
 */
void *vmalloc_node(unsigned long size, int node)
{
	return __vmalloc_node(size, 1, GFP_KERNEL, node,
			__builtin_return_address(0));
}
EXPORT_SYMBOL(vmalloc_node);

/**
 * vzalloc_node - allocate memory on a specific node with zero fill
 * @size:	allocation size
 * @node:	numa node
 *
 * Allocate enough pages to cover @size from the page level
 * allocator and map them into contiguous kernel virtual space.
 * The memory allocated is set to zero.
 *
 * Return: pointer to the allocated memory or %NULL on error
 */
void *vzalloc_node(unsigned long size, int node)
{
	return __vmalloc_node(size, 1, GFP_KERNEL | __GFP_ZERO, node,
				__builtin_return_address(0));
}
EXPORT_SYMBOL(vzalloc_node);

#if defined(CONFIG_64BIT) && defined(CONFIG_ZONE_DMA32)
#define GFP_VMALLOC32 (GFP_DMA32 | GFP_KERNEL)
#elif defined(CONFIG_64BIT) && defined(CONFIG_ZONE_DMA)
#define GFP_VMALLOC32 (GFP_DMA | GFP_KERNEL)
#else
/*
 * 64b systems should always have either DMA or DMA32 zones. For others
 * GFP_DMA32 should do the right thing and use the normal zone.
 */
#define GFP_VMALLOC32 (GFP_DMA32 | GFP_KERNEL)
#endif

/**
 * vmalloc_32 - allocate virtually contiguous memory (32bit addressable)
 * @size:	allocation size
 *
 * Allocate enough 32bit PA addressable pages to cover @size from the
 * page level allocator and map them into contiguous kernel virtual space.
 *
 * Return: pointer to the allocated memory or %NULL on error
 */
void *vmalloc_32(unsigned long size)
{
	return __vmalloc_node(size, 1, GFP_VMALLOC32, NUMA_NO_NODE,
			__builtin_return_address(0));
}
EXPORT_SYMBOL(vmalloc_32);

/**
 * vmalloc_32_user - allocate zeroed virtually contiguous 32bit memory
 * @size:	     allocation size
 *
 * The resulting memory area is 32bit addressable and zeroed so it can be
 * mapped to userspace without leaking data.
 *
 * Return: pointer to the allocated memory or %NULL on error
 */
void *vmalloc_32_user(unsigned long size)
{
	return __vmalloc_node_range(size, SHMLBA,  VMALLOC_START, VMALLOC_END,
				    GFP_VMALLOC32 | __GFP_ZERO, PAGE_KERNEL,
				    VM_USERMAP, NUMA_NO_NODE,
				    __builtin_return_address(0));
}
EXPORT_SYMBOL(vmalloc_32_user);

/*
 * small helper routine , copy contents to buf from addr.
 * If the page is not present, fill zero.
 */

static int aligned_vread(char *buf, char *addr, unsigned long count)
{
	struct page *p;
	int copied = 0;

	while (count) {
		unsigned long offset, length;

		offset = offset_in_page(addr);
		length = PAGE_SIZE - offset;
		if (length > count)
			length = count;
		p = vmalloc_to_page(addr);
		/*
		 * To do safe access to this _mapped_ area, we need
		 * lock. But adding lock here means that we need to add
		 * overhead of vmalloc()/vfree() calls for this _debug_
		 * interface, rarely used. Instead of that, we'll use
		 * kmap() and get small overhead in this access function.
		 */
		if (p) {
			/* We can expect USER0 is not used -- see vread() */
			void *map = kmap_atomic(p);
			memcpy(buf, map + offset, length);
			kunmap_atomic(map);
		} else
			memset(buf, 0, length);

		addr += length;
		buf += length;
		copied += length;
		count -= length;
	}
	return copied;
}

/**
 * vread() - read vmalloc area in a safe way.
 * @buf:     buffer for reading data
 * @addr:    vm address.
 * @count:   number of bytes to be read.
 *
 * This function checks that addr is a valid vmalloc'ed area, and
 * copy data from that area to a given buffer. If the given memory range
 * of [addr...addr+count) includes some valid address, data is copied to
 * proper area of @buf. If there are memory holes, they'll be zero-filled.
 * IOREMAP area is treated as memory hole and no copy is done.
 *
 * If [addr...addr+count) doesn't includes any intersects with alive
 * vm_struct area, returns 0. @buf should be kernel's buffer.
 *
 * Note: In usual ops, vread() is never necessary because the caller
 * should know vmalloc() area is valid and can use memcpy().
 * This is for routines which have to access vmalloc area without
 * any information, as /proc/kcore.
 *
 * Return: number of bytes for which addr and buf should be increased
 * (same number as @count) or %0 if [addr...addr+count) doesn't
 * include any intersection with valid vmalloc area
 */
long vread(char *buf, char *addr, unsigned long count)
{
	struct vmap_area *va;
	struct vm_struct *vm;
	char *vaddr, *buf_start = buf;
	unsigned long buflen = count;
	unsigned long n;

	/* Don't allow overflow */
	if ((unsigned long) addr + count < count)
		count = -(unsigned long) addr;

	spin_lock(&vmap_area_lock);
	va = find_vmap_area_exceed_addr((unsigned long)addr);
	if (!va)
		goto finished;

	/* no intersects with alive vmap_area */
	if ((unsigned long)addr + count <= va->va_start)
		goto finished;

	list_for_each_entry_from(va, &vmap_area_list, list) {
		if (!count)
			break;

		if (!va->vm)
			continue;

		vm = va->vm;
		vaddr = (char *) vm->addr;
		if (addr >= vaddr + get_vm_area_size(vm))
			continue;
		while (addr < vaddr) {
			if (count == 0)
				goto finished;
			*buf = '\0';
			buf++;
			addr++;
			count--;
		}
		n = vaddr + get_vm_area_size(vm) - addr;
		if (n > count)
			n = count;
		if (!(vm->flags & VM_IOREMAP))
			aligned_vread(buf, addr, n);
		else /* IOREMAP area is treated as memory hole */
			memset(buf, 0, n);
		buf += n;
		addr += n;
		count -= n;
	}
finished:
	spin_unlock(&vmap_area_lock);

	if (buf == buf_start)
		return 0;
	/* zero-fill memory holes */
	if (buf != buf_start + buflen)
		memset(buf, 0, buflen - (buf - buf_start));

	return buflen;
}

/**
 * remap_vmalloc_range_partial - map vmalloc pages to userspace
 * @vma:		vma to cover
 * @uaddr:		target user address to start at
 * @kaddr:		virtual address of vmalloc kernel memory
 * @pgoff:		offset from @kaddr to start at
 * @size:		size of map area
 *
 * Returns:	0 for success, -Exxx on failure
 *
 * This function checks that @kaddr is a valid vmalloc'ed area,
 * and that it is big enough to cover the range starting at
 * @uaddr in @vma. Will return failure if that criteria isn't
 * met.
 *
 * Similar to remap_pfn_range() (see mm/memory.c)
 */
int remap_vmalloc_range_partial(struct vm_area_struct *vma, unsigned long uaddr,
				void *kaddr, unsigned long pgoff,
				unsigned long size)
{
	struct vm_struct *area;
	unsigned long off;
	unsigned long end_index;

	if (check_shl_overflow(pgoff, PAGE_SHIFT, &off))
		return -EINVAL;

	size = PAGE_ALIGN(size);

	if (!PAGE_ALIGNED(uaddr) || !PAGE_ALIGNED(kaddr))
		return -EINVAL;

	area = find_vm_area(kaddr);
	if (!area)
		return -EINVAL;

	if (!(area->flags & (VM_USERMAP | VM_DMA_COHERENT)))
		return -EINVAL;

	if (check_add_overflow(size, off, &end_index) ||
	    end_index > get_vm_area_size(area))
		return -EINVAL;
	kaddr += off;

	do {
		struct page *page = vmalloc_to_page(kaddr);
		int ret;

		ret = vm_insert_page(vma, uaddr, page);
		if (ret)
			return ret;

		uaddr += PAGE_SIZE;
		kaddr += PAGE_SIZE;
		size -= PAGE_SIZE;
	} while (size > 0);

	vma->vm_flags |= VM_DONTEXPAND | VM_DONTDUMP;

	return 0;
}

/**
 * remap_vmalloc_range - map vmalloc pages to userspace
 * @vma:		vma to cover (map full range of vma)
 * @addr:		vmalloc memory
 * @pgoff:		number of pages into addr before first page to map
 *
 * Returns:	0 for success, -Exxx on failure
 *
 * This function checks that addr is a valid vmalloc'ed area, and
 * that it is big enough to cover the vma. Will return failure if
 * that criteria isn't met.
 *
 * Similar to remap_pfn_range() (see mm/memory.c)
 */
int remap_vmalloc_range(struct vm_area_struct *vma, void *addr,
						unsigned long pgoff)
{
	return remap_vmalloc_range_partial(vma, vma->vm_start,
					   addr, pgoff,
					   vma->vm_end - vma->vm_start);
}
EXPORT_SYMBOL(remap_vmalloc_range);

void free_vm_area(struct vm_struct *area)
{
	struct vm_struct *ret;
	ret = remove_vm_area(area->addr);
	BUG_ON(ret != area);
	kfree(area);
}
EXPORT_SYMBOL_GPL(free_vm_area);

#ifdef CONFIG_SMP
static struct vmap_area *node_to_va(struct rb_node *n)
{
	return rb_entry_safe(n, struct vmap_area, rb_node);
}

/**
 * pvm_find_va_enclose_addr - find the vmap_area @addr belongs to
 * @addr: target address
 *
 * Returns: vmap_area if it is found. If there is no such area
 *   the first highest(reverse order) vmap_area is returned
 *   i.e. va->va_start < addr && va->va_end < addr or NULL
 *   if there are no any areas before @addr.
 */
static struct vmap_area *
pvm_find_va_enclose_addr(unsigned long addr)
{
	struct vmap_area *va, *tmp;
	struct rb_node *n;

	n = free_vmap_area_root.rb_node;
	va = NULL;

	while (n) {
		tmp = rb_entry(n, struct vmap_area, rb_node);
		if (tmp->va_start <= addr) {
			va = tmp;
			if (tmp->va_end >= addr)
				break;

			n = n->rb_right;
		} else {
			n = n->rb_left;
		}
	}

	return va;
}

/**
 * pvm_determine_end_from_reverse - find the highest aligned address
 * of free block below VMALLOC_END
 * @va:
 *   in - the VA we start the search(reverse order);
 *   out - the VA with the highest aligned end address.
 * @align: alignment for required highest address
 *
 * Returns: determined end address within vmap_area
 */
static unsigned long
pvm_determine_end_from_reverse(struct vmap_area **va, unsigned long align)
{
	unsigned long vmalloc_end = VMALLOC_END & ~(align - 1);
	unsigned long addr;

	if (likely(*va)) {
		list_for_each_entry_from_reverse((*va),
				&free_vmap_area_list, list) {
			addr = min((*va)->va_end & ~(align - 1), vmalloc_end);
			if ((*va)->va_start < addr)
				return addr;
		}
	}

	return 0;
}

/**
 * pcpu_get_vm_areas - allocate vmalloc areas for percpu allocator
 * @offsets: array containing offset of each area
 * @sizes: array containing size of each area
 * @nr_vms: the number of areas to allocate
 * @align: alignment, all entries in @offsets and @sizes must be aligned to this
 *
 * Returns: kmalloc'd vm_struct pointer array pointing to allocated
 *	    vm_structs on success, %NULL on failure
 *
 * Percpu allocator wants to use congruent vm areas so that it can
 * maintain the offsets among percpu areas.  This function allocates
 * congruent vmalloc areas for it with GFP_KERNEL.  These areas tend to
 * be scattered pretty far, distance between two areas easily going up
 * to gigabytes.  To avoid interacting with regular vmallocs, these
 * areas are allocated from top.
 *
 * Despite its complicated look, this allocator is rather simple. It
 * does everything top-down and scans free blocks from the end looking
 * for matching base. While scanning, if any of the areas do not fit the
 * base address is pulled down to fit the area. Scanning is repeated till
 * all the areas fit and then all necessary data structures are inserted
 * and the result is returned.
 */
struct vm_struct **pcpu_get_vm_areas(const unsigned long *offsets,
				     const size_t *sizes, int nr_vms,
				     size_t align)
{
	const unsigned long vmalloc_start = ALIGN(VMALLOC_START, align);
	const unsigned long vmalloc_end = VMALLOC_END & ~(align - 1);
	struct vmap_area **vas, *va;
	struct vm_struct **vms;
	int area, area2, last_area, term_area;
	unsigned long base, start, size, end, last_end, orig_start, orig_end;
	bool purged = false;
	enum fit_type type;

	/* verify parameters and allocate data structures */
	BUG_ON(offset_in_page(align) || !is_power_of_2(align));
	for (last_area = 0, area = 0; area < nr_vms; area++) {
		start = offsets[area];
		end = start + sizes[area];

		/* is everything aligned properly? */
		BUG_ON(!IS_ALIGNED(offsets[area], align));
		BUG_ON(!IS_ALIGNED(sizes[area], align));

		/* detect the area with the highest address */
		if (start > offsets[last_area])
			last_area = area;

		for (area2 = area + 1; area2 < nr_vms; area2++) {
			unsigned long start2 = offsets[area2];
			unsigned long end2 = start2 + sizes[area2];

			BUG_ON(start2 < end && start < end2);
		}
	}
	last_end = offsets[last_area] + sizes[last_area];

	if (vmalloc_end - vmalloc_start < last_end) {
		WARN_ON(true);
		return NULL;
	}

	vms = kcalloc(nr_vms, sizeof(vms[0]), GFP_KERNEL);
	vas = kcalloc(nr_vms, sizeof(vas[0]), GFP_KERNEL);
	if (!vas || !vms)
		goto err_free2;

	for (area = 0; area < nr_vms; area++) {
		vas[area] = kmem_cache_zalloc(vmap_area_cachep, GFP_KERNEL);
		vms[area] = kzalloc(sizeof(struct vm_struct), GFP_KERNEL);
		if (!vas[area] || !vms[area])
			goto err_free;
	}
retry:
	spin_lock(&free_vmap_area_lock);

	/* start scanning - we scan from the top, begin with the last area */
	area = term_area = last_area;
	start = offsets[area];
	end = start + sizes[area];

	va = pvm_find_va_enclose_addr(vmalloc_end);
	base = pvm_determine_end_from_reverse(&va, align) - end;

	while (true) {
		/*
		 * base might have underflowed, add last_end before
		 * comparing.
		 */
		if (base + last_end < vmalloc_start + last_end)
			goto overflow;

		/*
		 * Fitting base has not been found.
		 */
		if (va == NULL)
			goto overflow;

		/*
		 * If required width exceeds current VA block, move
		 * base downwards and then recheck.
		 */
		if (base + end > va->va_end) {
			base = pvm_determine_end_from_reverse(&va, align) - end;
			term_area = area;
			continue;
		}

		/*
		 * If this VA does not fit, move base downwards and recheck.
		 */
		if (base + start < va->va_start) {
			va = node_to_va(rb_prev(&va->rb_node));
			base = pvm_determine_end_from_reverse(&va, align) - end;
			term_area = area;
			continue;
		}

		/*
		 * This area fits, move on to the previous one.  If
		 * the previous one is the terminal one, we're done.
		 */
		area = (area + nr_vms - 1) % nr_vms;
		if (area == term_area)
			break;

		start = offsets[area];
		end = start + sizes[area];
		va = pvm_find_va_enclose_addr(base + end);
	}

	/* we've found a fitting base, insert all va's */
	for (area = 0; area < nr_vms; area++) {
		int ret;

		start = base + offsets[area];
		size = sizes[area];

		va = pvm_find_va_enclose_addr(start);
		if (WARN_ON_ONCE(va == NULL))
			/* It is a BUG(), but trigger recovery instead. */
			goto recovery;

		type = classify_va_fit_type(va, start, size);
		if (WARN_ON_ONCE(type == NOTHING_FIT))
			/* It is a BUG(), but trigger recovery instead. */
			goto recovery;

		ret = adjust_va_to_fit_type(va, start, size, type);
		if (unlikely(ret))
			goto recovery;

		/* Allocated area. */
		va = vas[area];
		va->va_start = start;
		va->va_end = start + size;
	}

	spin_unlock(&free_vmap_area_lock);

	/* populate the kasan shadow space */
	for (area = 0; area < nr_vms; area++) {
		if (kasan_populate_vmalloc(vas[area]->va_start, sizes[area]))
			goto err_free_shadow;

		kasan_unpoison_vmalloc((void *)vas[area]->va_start,
				       sizes[area]);
	}

	/* insert all vm's */
	spin_lock(&vmap_area_lock);
	for (area = 0; area < nr_vms; area++) {
		insert_vmap_area(vas[area], &vmap_area_root, &vmap_area_list);

		setup_vmalloc_vm_locked(vms[area], vas[area], VM_ALLOC,
				 pcpu_get_vm_areas);
	}
	spin_unlock(&vmap_area_lock);

	kfree(vas);
	return vms;

recovery:
	/*
	 * Remove previously allocated areas. There is no
	 * need in removing these areas from the busy tree,
	 * because they are inserted only on the final step
	 * and when pcpu_get_vm_areas() is success.
	 */
	while (area--) {
		orig_start = vas[area]->va_start;
		orig_end = vas[area]->va_end;
		va = merge_or_add_vmap_area_augment(vas[area], &free_vmap_area_root,
				&free_vmap_area_list);
		if (va)
			kasan_release_vmalloc(orig_start, orig_end,
				va->va_start, va->va_end);
		vas[area] = NULL;
	}

overflow:
	spin_unlock(&free_vmap_area_lock);
	if (!purged) {
		purge_vmap_area_lazy();
		purged = true;

		/* Before "retry", check if we recover. */
		for (area = 0; area < nr_vms; area++) {
			if (vas[area])
				continue;

			vas[area] = kmem_cache_zalloc(
				vmap_area_cachep, GFP_KERNEL);
			if (!vas[area])
				goto err_free;
		}

		goto retry;
	}

err_free:
	for (area = 0; area < nr_vms; area++) {
		if (vas[area])
			kmem_cache_free(vmap_area_cachep, vas[area]);

		kfree(vms[area]);
	}
err_free2:
	kfree(vas);
	kfree(vms);
	return NULL;

err_free_shadow:
	spin_lock(&free_vmap_area_lock);
	/*
	 * We release all the vmalloc shadows, even the ones for regions that
	 * hadn't been successfully added. This relies on kasan_release_vmalloc
	 * being able to tolerate this case.
	 */
	for (area = 0; area < nr_vms; area++) {
		orig_start = vas[area]->va_start;
		orig_end = vas[area]->va_end;
		va = merge_or_add_vmap_area_augment(vas[area], &free_vmap_area_root,
				&free_vmap_area_list);
		if (va)
			kasan_release_vmalloc(orig_start, orig_end,
				va->va_start, va->va_end);
		vas[area] = NULL;
		kfree(vms[area]);
	}
	spin_unlock(&free_vmap_area_lock);
	kfree(vas);
	kfree(vms);
	return NULL;
}

/**
 * pcpu_free_vm_areas - free vmalloc areas for percpu allocator
 * @vms: vm_struct pointer array returned by pcpu_get_vm_areas()
 * @nr_vms: the number of allocated areas
 *
 * Free vm_structs and the array allocated by pcpu_get_vm_areas().
 */
void pcpu_free_vm_areas(struct vm_struct **vms, int nr_vms)
{
	int i;

	for (i = 0; i < nr_vms; i++)
		free_vm_area(vms[i]);
	kfree(vms);
}
#endif	/* CONFIG_SMP */

#ifdef CONFIG_PRINTK
bool vmalloc_dump_obj(void *object)
{
	struct vm_struct *vm;
	void *objp = (void *)PAGE_ALIGN((unsigned long)object);

	vm = find_vm_area(objp);
	if (!vm)
		return false;
	pr_cont(" %u-page vmalloc region starting at %#lx allocated at %pS\n",
		vm->nr_pages, (unsigned long)vm->addr, vm->caller);
	return true;
}
#endif

#ifdef CONFIG_PROC_FS
static void *s_start(struct seq_file *m, loff_t *pos)
	__acquires(&vmap_purge_lock)
	__acquires(&vmap_area_lock)
{
	mutex_lock(&vmap_purge_lock);
	spin_lock(&vmap_area_lock);

	return seq_list_start(&vmap_area_list, *pos);
}

static void *s_next(struct seq_file *m, void *p, loff_t *pos)
{
	return seq_list_next(p, &vmap_area_list, pos);
}

static void s_stop(struct seq_file *m, void *p)
	__releases(&vmap_area_lock)
	__releases(&vmap_purge_lock)
{
	spin_unlock(&vmap_area_lock);
	mutex_unlock(&vmap_purge_lock);
}

static void show_numa_info(struct seq_file *m, struct vm_struct *v)
{
	if (IS_ENABLED(CONFIG_NUMA)) {
		unsigned int nr, *counters = m->private;
		unsigned int step = 1U << vm_area_page_order(v);

		if (!counters)
			return;

		if (v->flags & VM_UNINITIALIZED)
			return;
		/* Pair with smp_wmb() in clear_vm_uninitialized_flag() */
		smp_rmb();

		memset(counters, 0, nr_node_ids * sizeof(unsigned int));

		for (nr = 0; nr < v->nr_pages; nr += step)
			counters[page_to_nid(v->pages[nr])] += step;
		for_each_node_state(nr, N_HIGH_MEMORY)
			if (counters[nr])
				seq_printf(m, " N%u=%u", nr, counters[nr]);
	}
}

static void show_purge_info(struct seq_file *m)
{
	struct vmap_area *va;

	spin_lock(&purge_vmap_area_lock);
	list_for_each_entry(va, &purge_vmap_area_list, list) {
		seq_printf(m, "0x%pK-0x%pK %7ld unpurged vm_area\n",
			(void *)va->va_start, (void *)va->va_end,
			va->va_end - va->va_start);
	}
	spin_unlock(&purge_vmap_area_lock);
}

static int s_show(struct seq_file *m, void *p)
{
	struct vmap_area *va;
	struct vm_struct *v;

	va = list_entry(p, struct vmap_area, list);

	/*
	 * s_show can encounter race with remove_vm_area, !vm on behalf
	 * of vmap area is being tear down or vm_map_ram allocation.
	 */
	if (!va->vm) {
		seq_printf(m, "0x%pK-0x%pK %7ld vm_map_ram\n",
			(void *)va->va_start, (void *)va->va_end,
			va->va_end - va->va_start);

		goto final;
	}

	v = va->vm;

	seq_printf(m, "0x%pK-0x%pK %7ld",
		v->addr, v->addr + v->size, v->size);

	if (v->caller)
		seq_printf(m, " %pS", v->caller);

	if (v->nr_pages)
		seq_printf(m, " pages=%d", v->nr_pages);

	if (v->phys_addr)
		seq_printf(m, " phys=%pa", &v->phys_addr);

	if (v->flags & VM_IOREMAP)
		seq_puts(m, " ioremap");

	if (v->flags & VM_ALLOC)
		seq_puts(m, " vmalloc");

	if (v->flags & VM_MAP)
		seq_puts(m, " vmap");

	if (v->flags & VM_USERMAP)
		seq_puts(m, " user");

	if (v->flags & VM_DMA_COHERENT)
		seq_puts(m, " dma-coherent");

	if (is_vmalloc_addr(v->pages))
		seq_puts(m, " vpages");

	show_numa_info(m, v);
	seq_putc(m, '\n');

	/*
	 * As a final step, dump "unpurged" areas.
	 */
final:
	if (list_is_last(&va->list, &vmap_area_list))
		show_purge_info(m);

	return 0;
}

static const struct seq_operations vmalloc_op = {
	.start = s_start,
	.next = s_next,
	.stop = s_stop,
	.show = s_show,
};

static int __init proc_vmalloc_init(void)
{
	if (IS_ENABLED(CONFIG_NUMA))
		proc_create_seq_private("vmallocinfo", 0400, NULL,
				&vmalloc_op,
				nr_node_ids * sizeof(unsigned int), NULL);
	else
		proc_create_seq("vmallocinfo", 0400, NULL, &vmalloc_op);
	return 0;
}
module_init(proc_vmalloc_init);

#endif<|MERGE_RESOLUTION|>--- conflicted
+++ resolved
@@ -2843,11 +2843,7 @@
 	 * to fails, fallback to a single page allocator that is
 	 * more permissive.
 	 */
-<<<<<<< HEAD
-	if (!order && nid != NUMA_NO_NODE) {
-=======
 	if (!order) {
->>>>>>> df0cc57e
 		while (nr_allocated < nr_pages) {
 			unsigned int nr, nr_pages_request;
 
@@ -2859,10 +2855,6 @@
 			 */
 			nr_pages_request = min(100U, nr_pages - nr_allocated);
 
-<<<<<<< HEAD
-			nr = alloc_pages_bulk_array_node(gfp, nid,
-				nr_pages_request, pages + nr_allocated);
-=======
 			/* memory allocation should consider mempolicy, we can't
 			 * wrongly use nearest node when nid == NUMA_NO_NODE,
 			 * otherwise memory may be allocated in only one node,
@@ -2877,7 +2869,6 @@
 				nr = alloc_pages_bulk_array_node(gfp, nid,
 							nr_pages_request,
 							pages + nr_allocated);
->>>>>>> df0cc57e
 
 			nr_allocated += nr;
 			cond_resched();
@@ -2889,11 +2880,7 @@
 			if (nr != nr_pages_request)
 				break;
 		}
-<<<<<<< HEAD
-	} else if (order)
-=======
 	} else
->>>>>>> df0cc57e
 		/*
 		 * Compound pages required for remap_vmalloc_page if
 		 * high-order pages.
@@ -2903,12 +2890,9 @@
 	/* High-order pages or fallback path if "bulk" fails. */
 
 	while (nr_allocated < nr_pages) {
-<<<<<<< HEAD
-=======
 		if (fatal_signal_pending(current))
 			break;
 
->>>>>>> df0cc57e
 		if (nid == NUMA_NO_NODE)
 			page = alloc_pages(gfp, order);
 		else
@@ -2957,11 +2941,7 @@
 	}
 
 	if (!area->pages) {
-<<<<<<< HEAD
-		warn_alloc(gfp_mask, NULL,
-=======
 		warn_alloc(orig_gfp_mask, NULL,
->>>>>>> df0cc57e
 			"vmalloc error: size %lu, failed to allocated page array size %lu",
 			nr_small_pages * PAGE_SIZE, array_size);
 		free_vm_area(area);
@@ -2981,11 +2961,7 @@
 	 * allocation request, free them via __vfree() if any.
 	 */
 	if (area->nr_pages != nr_small_pages) {
-<<<<<<< HEAD
-		warn_alloc(gfp_mask, NULL,
-=======
 		warn_alloc(orig_gfp_mask, NULL,
->>>>>>> df0cc57e
 			"vmalloc error: size %lu, page order %u, failed to allocate pages",
 			area->nr_pages * PAGE_SIZE, page_order);
 		goto fail;
@@ -2993,11 +2969,7 @@
 
 	if (vmap_pages_range(addr, addr + size, prot, area->pages,
 			page_shift) < 0) {
-<<<<<<< HEAD
-		warn_alloc(gfp_mask, NULL,
-=======
 		warn_alloc(orig_gfp_mask, NULL,
->>>>>>> df0cc57e
 			"vmalloc error: size %lu, failed to map pages",
 			area->nr_pages * PAGE_SIZE);
 		goto fail;
