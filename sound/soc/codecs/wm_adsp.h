--- conflicted
+++ resolved
@@ -112,13 +112,10 @@
 extern int wm_adsp_compr_get_caps(struct snd_compr_stream *stream,
 				  struct snd_compr_caps *caps);
 extern int wm_adsp_compr_trigger(struct snd_compr_stream *stream, int cmd);
-<<<<<<< HEAD
-=======
 extern int wm_adsp_compr_handle_irq(struct wm_adsp *dsp);
 extern int wm_adsp_compr_pointer(struct snd_compr_stream *stream,
 				 struct snd_compr_tstamp *tstamp);
 extern int wm_adsp_compr_copy(struct snd_compr_stream *stream,
 			      char __user *buf, size_t count);
->>>>>>> d0021d3b
 
 #endif