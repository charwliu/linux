--- conflicted
+++ resolved
@@ -823,19 +823,6 @@
 
 static void cs35l56_secure_patch(struct cs35l56_private *cs35l56)
 {
-<<<<<<< HEAD
-	struct cs35l56_private *cs35l56 = container_of(work,
-						       struct cs35l56_private,
-						       dsp_work);
-	unsigned int reg;
-	unsigned int val;
-	int ret = 0;
-
-	if (!cs35l56->init_done)
-		return;
-
-	pm_runtime_get_sync(cs35l56->dev);
-=======
 	int ret;
 
 	/* Use wm_adsp to load and apply the firmware patch and coefficient files */
@@ -851,7 +838,6 @@
 	unsigned int reg;
 	unsigned int val;
 	int ret;
->>>>>>> 3766ec12
 
 	/*
 	 * Disable SoundWire interrupts to prevent race with IRQ work.
