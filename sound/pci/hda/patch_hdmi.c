--- conflicted
+++ resolved
@@ -46,10 +46,7 @@
 MODULE_PARM_DESC(static_hdmi_pcm, "Don't restrict PCM parameters per ELD info");
 
 #define is_haswell(codec)  ((codec)->vendor_id == 0x80862807)
-<<<<<<< HEAD
-=======
 #define is_valleyview(codec) ((codec)->vendor_id == 0x80862882)
->>>>>>> d8ec26d7
 
 struct hdmi_spec_per_cvt {
 	hda_nid_t cvt_nid;
@@ -1042,39 +1039,6 @@
 	return true;
 }
 
-<<<<<<< HEAD
-static void hdmi_setup_audio_infoframe(struct hda_codec *codec,
-				       struct hdmi_spec_per_pin *per_pin,
-				       bool non_pcm)
-{
-	hda_nid_t pin_nid = per_pin->pin_nid;
-	int channels = per_pin->channels;
-	struct hdmi_eld *eld;
-	int ca;
-	union audio_infoframe ai;
-
-	if (!channels)
-		return;
-
-	if (is_haswell(codec))
-		snd_hda_codec_write(codec, pin_nid, 0,
-					    AC_VERB_SET_AMP_GAIN_MUTE,
-					    AMP_OUT_UNMUTE);
-
-	eld = &per_pin->sink_eld;
-	if (!eld->monitor_present)
-		return;
-
-	if (!non_pcm && per_pin->chmap_set)
-		ca = hdmi_manual_channel_allocation(channels, per_pin->chmap);
-	else
-		ca = hdmi_channel_allocation(eld, channels);
-	if (ca < 0)
-		ca = 0;
-
-	memset(&ai, 0, sizeof(ai));
-	if (eld->info.conn_type == 0) { /* HDMI */
-=======
 static void hdmi_pin_setup_infoframe(struct hda_codec *codec,
 				     hda_nid_t pin_nid,
 				     int ca, int active_channels,
@@ -1083,7 +1047,6 @@
 	union audio_infoframe ai;
 
 	if (conn_type == 0) { /* HDMI */
->>>>>>> d8ec26d7
 		struct hdmi_audio_infoframe *hdmi_ai = &ai.hdmi;
 
 		hdmi_ai->type		= 0x84;
@@ -1105,14 +1068,6 @@
 			    pin_nid);
 		return;
 	}
-
-	/*
-	 * always configure channel mapping, it may have been changed by the
-	 * user in the meantime
-	 */
-	hdmi_setup_channel_mapping(codec, pin_nid, non_pcm, ca,
-				   channels, per_pin->chmap,
-				   per_pin->chmap_set);
 
 	/*
 	 * sizeof(ai) is used instead of sizeof(*hdmi_ai) or
@@ -1124,11 +1079,7 @@
 		snd_printdd("hdmi_pin_setup_infoframe: "
 			    "pin=%d channels=%d ca=0x%02x\n",
 			    pin_nid,
-<<<<<<< HEAD
-			    channels);
-=======
 			    active_channels, ca);
->>>>>>> d8ec26d7
 		hdmi_stop_infoframe_trans(codec, pin_nid);
 		hdmi_fill_audio_infoframe(codec, pin_nid,
 					    ai.bytes, sizeof(ai));
@@ -1215,11 +1166,7 @@
 
 	_snd_printd(SND_PR_VERBOSE,
 		"HDMI hot plug event: Codec=%d Pin=%d Device=%d Inactive=%d Presence_Detect=%d ELD_Valid=%d\n",
-<<<<<<< HEAD
-		codec->addr, pin_nid, dev_entry, !!(res & AC_UNSOL_RES_IA),
-=======
 		codec->addr, jack->nid, dev_entry, !!(res & AC_UNSOL_RES_IA),
->>>>>>> d8ec26d7
 		!!(res & AC_UNSOL_RES_PD), !!(res & AC_UNSOL_RES_ELDV));
 
 	jack_callback(codec, jack);
@@ -1296,15 +1243,7 @@
 static int hdmi_pin_hbr_setup(struct hda_codec *codec, hda_nid_t pin_nid,
 			      bool hbr)
 {
-<<<<<<< HEAD
-	int pinctl;
-	int new_pinctl = 0;
-
-	if (is_haswell(codec))
-		haswell_verify_D0(codec, cvt_nid, pin_nid);
-=======
 	int pinctl, new_pinctl;
->>>>>>> d8ec26d7
 
 	if (snd_hda_query_pin_caps(codec, pin_nid) & AC_PINCAP_HBR) {
 		pinctl = snd_hda_codec_read(codec, pin_nid, 0,
@@ -1394,9 +1333,6 @@
 	return 0;
 }
 
-<<<<<<< HEAD
-static void haswell_config_cvts(struct hda_codec *codec,
-=======
 /* Intel HDMI workaround to fix audio routing issue:
  * For some Intel display codecs, pins share the same connection list.
  * So a conveter can be selected by multiple pins and playback on any of these
@@ -1407,7 +1343,6 @@
  * by any other pins.
  */
 static void intel_not_share_assigned_cvt(struct hda_codec *codec,
->>>>>>> d8ec26d7
 			hda_nid_t pin_nid, int mux_idx)
 {
 	struct hdmi_spec *spec = codec->spec;
@@ -1420,7 +1355,6 @@
 	for (nid = codec->start_nid; nid < end_nid; nid++) {
 		unsigned int wid_caps = get_wcaps(codec, nid);
 		unsigned int wid_type = get_wcaps_type(wid_caps);
-<<<<<<< HEAD
 
 		if (wid_type != AC_WID_PIN)
 			continue;
@@ -1428,15 +1362,6 @@
 		if (nid == pin_nid)
 			continue;
 
-=======
-
-		if (wid_type != AC_WID_PIN)
-			continue;
-
-		if (nid == pin_nid)
-			continue;
-
->>>>>>> d8ec26d7
 		curr = snd_hda_codec_read(codec, nid, 0,
 					  AC_VERB_GET_CONNECT_SEL, 0);
 		if (curr != mux_idx)
@@ -1496,13 +1421,8 @@
 			    mux_idx);
 
 	/* configure unused pins to choose other converters */
-<<<<<<< HEAD
-	if (is_haswell(codec))
-		haswell_config_cvts(codec, per_pin->pin_nid, mux_idx);
-=======
 	if (is_haswell(codec) || is_valleyview(codec))
 		intel_not_share_assigned_cvt(codec, per_pin->pin_nid, mux_idx);
->>>>>>> d8ec26d7
 
 	snd_hda_spdif_ctls_assign(codec, pin_idx, per_cvt->cvt_nid);
 
@@ -1631,20 +1551,12 @@
 		pin_eld->eld_size = eld->eld_size;
 		pin_eld->info = eld->info;
 
-<<<<<<< HEAD
-		/* Haswell-specific workaround: re-setup when the transcoder is
-		 * changed during the stream playback
-		 */
-		if (is_haswell(codec) &&
-		    eld->eld_valid && !old_eld_valid && per_pin->setup)
-=======
 		/*
 		 * Re-setup pin and infoframe. This is needed e.g. when
 		 * - sink is first plugged-in (infoframe is not set up if !monitor_present)
 		 * - transcoder can change during stream playback on Haswell
 		 */
 		if (eld->eld_valid && !old_eld_valid && per_pin->setup)
->>>>>>> d8ec26d7
 			hdmi_setup_audio_infoframe(codec, per_pin,
 						   per_pin->non_pcm);
 	}
@@ -1833,21 +1745,12 @@
 	bool non_pcm;
 
 	non_pcm = check_non_pcm_per_cvt(codec, cvt_nid);
-<<<<<<< HEAD
-	per_pin->channels = substream->runtime->channels;
-	per_pin->setup = true;
-
-	hdmi_set_channel_count(codec, cvt_nid, substream->runtime->channels);
-
-	hdmi_setup_audio_infoframe(codec, per_pin, non_pcm);
-=======
 	mutex_lock(&per_pin->lock);
 	per_pin->channels = substream->runtime->channels;
 	per_pin->setup = true;
 
 	hdmi_setup_audio_infoframe(codec, per_pin, non_pcm);
 	mutex_unlock(&per_pin->lock);
->>>>>>> d8ec26d7
 
 	return spec->ops.setup_stream(codec, cvt_nid, pin_nid, stream_tag, format);
 }
@@ -1892,10 +1795,7 @@
 
 		per_pin->setup = false;
 		per_pin->channels = 0;
-<<<<<<< HEAD
-=======
 		mutex_unlock(&per_pin->lock);
->>>>>>> d8ec26d7
 	}
 
 	return 0;
@@ -2061,10 +1961,7 @@
 	memcpy(per_pin->chmap, chmap, sizeof(chmap));
 	if (prepared)
 		hdmi_setup_audio_infoframe(codec, per_pin, per_pin->non_pcm);
-<<<<<<< HEAD
-=======
 	mutex_unlock(&per_pin->lock);
->>>>>>> d8ec26d7
 
 	return 0;
 }
