/* SPDX-License-Identifier: GPL-2.0-only */
/*
 * Copyright (C) 2015-2018 - ARM Ltd
 * Author: Marc Zyngier <marc.zyngier@arm.com>
 */

#include <linux/arm-smccc.h>
#include <linux/linkage.h>

#include <asm/alternative.h>
#include <asm/assembler.h>
#include <asm/cpufeature.h>
#include <asm/kvm_arm.h>
#include <asm/kvm_asm.h>
#include <asm/kvm_mmu.h>
#include <asm/mmu.h>

.macro save_caller_saved_regs_vect
	/* x0 and x1 were saved in the vector entry */
	stp	x2, x3,   [sp, #-16]!
	stp	x4, x5,   [sp, #-16]!
	stp	x6, x7,   [sp, #-16]!
	stp	x8, x9,   [sp, #-16]!
	stp	x10, x11, [sp, #-16]!
	stp	x12, x13, [sp, #-16]!
	stp	x14, x15, [sp, #-16]!
	stp	x16, x17, [sp, #-16]!
.endm

.macro restore_caller_saved_regs_vect
	ldp	x16, x17, [sp], #16
	ldp	x14, x15, [sp], #16
	ldp	x12, x13, [sp], #16
	ldp	x10, x11, [sp], #16
	ldp	x8, x9,   [sp], #16
	ldp	x6, x7,   [sp], #16
	ldp	x4, x5,   [sp], #16
	ldp	x2, x3,   [sp], #16
	ldp	x0, x1,   [sp], #16
.endm

	.text

.macro do_el2_call
	/*
	 * Shuffle the parameters before calling the function
	 * pointed to in x0. Assumes parameters in x[1,2,3].
	 */
	str	lr, [sp, #-16]!
	mov	lr, x0
	mov	x0, x1
	mov	x1, x2
	mov	x2, x3
	blr	lr
	ldr	lr, [sp], #16
.endm

el1_sync:				// Guest trapped into EL2

	mrs	x0, esr_el2
	lsr	x0, x0, #ESR_ELx_EC_SHIFT
	cmp	x0, #ESR_ELx_EC_HVC64
	ccmp	x0, #ESR_ELx_EC_HVC32, #4, ne
	b.ne	el1_trap

#ifdef __KVM_NVHE_HYPERVISOR__
	mrs	x1, vttbr_el2		// If vttbr is valid, the guest
	cbnz	x1, el1_hvc_guest	// called HVC

	/* Here, we're pretty sure the host called HVC. */
	ldp	x0, x1, [sp], #16

	/* Check for a stub HVC call */
	cmp	x0, #HVC_STUB_HCALL_NR
	b.hs	1f

	/*
	 * Compute the idmap address of __kvm_handle_stub_hvc and
	 * jump there. Since we use kimage_voffset, do not use the
	 * HYP VA for __kvm_handle_stub_hvc, but the kernel VA instead
	 * (by loading it from the constant pool).
	 *
	 * Preserve x0-x4, which may contain stub parameters.
	 */
	ldr	x5, =__kvm_handle_stub_hvc
	ldr_l	x6, kimage_voffset

	/* x5 = __pa(x5) */
	sub	x5, x5, x6
	br	x5

1:
	/*
	 * Perform the EL2 call
	 */
	kern_hyp_va	x0
	do_el2_call

	eret
	sb
#endif /* __KVM_NVHE_HYPERVISOR__ */

el1_hvc_guest:
	/*
	 * Fastest possible path for ARM_SMCCC_ARCH_WORKAROUND_1.
	 * The workaround has already been applied on the host,
	 * so let's quickly get back to the guest. We don't bother
	 * restoring x1, as it can be clobbered anyway.
	 */
	ldr	x1, [sp]				// Guest's x0
	eor	w1, w1, #ARM_SMCCC_ARCH_WORKAROUND_1
	cbz	w1, wa_epilogue

	/* ARM_SMCCC_ARCH_WORKAROUND_2 handling */
	eor	w1, w1, #(ARM_SMCCC_ARCH_WORKAROUND_1 ^ \
			  ARM_SMCCC_ARCH_WORKAROUND_2)
	cbnz	w1, el1_trap

<<<<<<< HEAD
#ifdef CONFIG_ARM64_SSBD
alternative_cb	arm64_enable_wa2_handling
	b	wa2_end
alternative_cb_end
	get_vcpu_ptr	x2, x0
	ldr	x0, [x2, #VCPU_WORKAROUND_FLAGS]

	// Sanitize the argument and update the guest flags
	ldr	x1, [sp, #8]			// Guest's x1
	clz	w1, w1				// Murphy's device:
	lsr	w1, w1, #5			// w1 = !!w1 without using
	eor	w1, w1, #1			// the flags...
	bfi	x0, x1, #VCPU_WORKAROUND_2_FLAG_SHIFT, #1
	str	x0, [x2, #VCPU_WORKAROUND_FLAGS]

	/* Check that we actually need to perform the call */
	ldr_this_cpu x0, arm64_ssbd_callback_required, x2
	cbz	x0, wa2_end

	mov	w0, #ARM_SMCCC_ARCH_WORKAROUND_2
	smc	#0

	/* Don't leak data from the SMC call */
	mov	x3, xzr
wa2_end:
	mov	x2, xzr
	mov	x1, xzr
#endif

=======
>>>>>>> 780c083a
wa_epilogue:
	mov	x0, xzr
	add	sp, sp, #16
	eret
	sb

el1_trap:
	get_vcpu_ptr	x1, x0
	mov	x0, #ARM_EXCEPTION_TRAP
	b	__guest_exit

el1_irq:
	get_vcpu_ptr	x1, x0
	mov	x0, #ARM_EXCEPTION_IRQ
	b	__guest_exit

el1_error:
	get_vcpu_ptr	x1, x0
	mov	x0, #ARM_EXCEPTION_EL1_SERROR
	b	__guest_exit

el2_sync:
	/* Check for illegal exception return */
	mrs	x0, spsr_el2
	tbnz	x0, #20, 1f

	save_caller_saved_regs_vect
	stp     x29, x30, [sp, #-16]!
	bl	kvm_unexpected_el2_exception
	ldp     x29, x30, [sp], #16
	restore_caller_saved_regs_vect

	eret

1:
	/* Let's attempt a recovery from the illegal exception return */
	get_vcpu_ptr	x1, x0
	mov	x0, #ARM_EXCEPTION_IL
	b	__guest_exit


el2_error:
	save_caller_saved_regs_vect
	stp     x29, x30, [sp, #-16]!

	bl	kvm_unexpected_el2_exception

	ldp     x29, x30, [sp], #16
	restore_caller_saved_regs_vect

	eret
	sb

#ifdef __KVM_NVHE_HYPERVISOR__
SYM_FUNC_START(__hyp_do_panic)
	mov	lr, #(PSR_F_BIT | PSR_I_BIT | PSR_A_BIT | PSR_D_BIT |\
		      PSR_MODE_EL1h)
	msr	spsr_el2, lr
	ldr	lr, =panic
	msr	elr_el2, lr
	eret
	sb
SYM_FUNC_END(__hyp_do_panic)
#endif

SYM_CODE_START(__hyp_panic)
	get_host_ctxt x0, x1
	b	hyp_panic
SYM_CODE_END(__hyp_panic)

.macro invalid_vector	label, target = __hyp_panic
	.align	2
SYM_CODE_START(\label)
	b \target
SYM_CODE_END(\label)
.endm

	/* None of these should ever happen */
	invalid_vector	el2t_sync_invalid
	invalid_vector	el2t_irq_invalid
	invalid_vector	el2t_fiq_invalid
	invalid_vector	el2t_error_invalid
	invalid_vector	el2h_sync_invalid
	invalid_vector	el2h_irq_invalid
	invalid_vector	el2h_fiq_invalid
	invalid_vector	el1_fiq_invalid

	.ltorg

	.align 11

.macro check_preamble_length start, end
/* kvm_patch_vector_branch() generates code that jumps over the preamble. */
.if ((\end-\start) != KVM_VECTOR_PREAMBLE)
	.error "KVM vector preamble length mismatch"
.endif
.endm

.macro valid_vect target
	.align 7
661:
	esb
	stp	x0, x1, [sp, #-16]!
662:
	b	\target

check_preamble_length 661b, 662b
.endm

.macro invalid_vect target
	.align 7
661:
	b	\target
	nop
662:
	ldp	x0, x1, [sp], #16
	b	\target

check_preamble_length 661b, 662b
.endm

SYM_CODE_START(__kvm_hyp_vector)
	invalid_vect	el2t_sync_invalid	// Synchronous EL2t
	invalid_vect	el2t_irq_invalid	// IRQ EL2t
	invalid_vect	el2t_fiq_invalid	// FIQ EL2t
	invalid_vect	el2t_error_invalid	// Error EL2t

	valid_vect	el2_sync		// Synchronous EL2h
	invalid_vect	el2h_irq_invalid	// IRQ EL2h
	invalid_vect	el2h_fiq_invalid	// FIQ EL2h
	valid_vect	el2_error		// Error EL2h

	valid_vect	el1_sync		// Synchronous 64-bit EL1
	valid_vect	el1_irq			// IRQ 64-bit EL1
	invalid_vect	el1_fiq_invalid		// FIQ 64-bit EL1
	valid_vect	el1_error		// Error 64-bit EL1

	valid_vect	el1_sync		// Synchronous 32-bit EL1
	valid_vect	el1_irq			// IRQ 32-bit EL1
	invalid_vect	el1_fiq_invalid		// FIQ 32-bit EL1
	valid_vect	el1_error		// Error 32-bit EL1
SYM_CODE_END(__kvm_hyp_vector)

.macro hyp_ventry
	.align 7
1:	esb
	.rept 26
	nop
	.endr
/*
 * The default sequence is to directly branch to the KVM vectors,
 * using the computed offset. This applies for VHE as well as
 * !ARM64_HARDEN_EL2_VECTORS. The first vector must always run the preamble.
 *
 * For ARM64_HARDEN_EL2_VECTORS configurations, this gets replaced
 * with:
 *
 * stp	x0, x1, [sp, #-16]!
 * movz	x0, #(addr & 0xffff)
 * movk	x0, #((addr >> 16) & 0xffff), lsl #16
 * movk	x0, #((addr >> 32) & 0xffff), lsl #32
 * br	x0
 *
 * Where:
 * addr = kern_hyp_va(__kvm_hyp_vector) + vector-offset + KVM_VECTOR_PREAMBLE.
 * See kvm_patch_vector_branch for details.
 */
alternative_cb	kvm_patch_vector_branch
	stp	x0, x1, [sp, #-16]!
	b	__kvm_hyp_vector + (1b - 0b + KVM_VECTOR_PREAMBLE)
	nop
	nop
	nop
alternative_cb_end
.endm

.macro generate_vectors
0:
	.rept 16
	hyp_ventry
	.endr
	.org 0b + SZ_2K		// Safety measure
.endm

	.align	11
SYM_CODE_START(__bp_harden_hyp_vecs)
	.rept BP_HARDEN_EL2_SLOTS
	generate_vectors
	.endr
1:	.org __bp_harden_hyp_vecs + __BP_HARDEN_HYP_VECS_SZ
	.org 1b
SYM_CODE_END(__bp_harden_hyp_vecs)<|MERGE_RESOLUTION|>--- conflicted
+++ resolved
@@ -116,38 +116,6 @@
 			  ARM_SMCCC_ARCH_WORKAROUND_2)
 	cbnz	w1, el1_trap
 
-<<<<<<< HEAD
-#ifdef CONFIG_ARM64_SSBD
-alternative_cb	arm64_enable_wa2_handling
-	b	wa2_end
-alternative_cb_end
-	get_vcpu_ptr	x2, x0
-	ldr	x0, [x2, #VCPU_WORKAROUND_FLAGS]
-
-	// Sanitize the argument and update the guest flags
-	ldr	x1, [sp, #8]			// Guest's x1
-	clz	w1, w1				// Murphy's device:
-	lsr	w1, w1, #5			// w1 = !!w1 without using
-	eor	w1, w1, #1			// the flags...
-	bfi	x0, x1, #VCPU_WORKAROUND_2_FLAG_SHIFT, #1
-	str	x0, [x2, #VCPU_WORKAROUND_FLAGS]
-
-	/* Check that we actually need to perform the call */
-	ldr_this_cpu x0, arm64_ssbd_callback_required, x2
-	cbz	x0, wa2_end
-
-	mov	w0, #ARM_SMCCC_ARCH_WORKAROUND_2
-	smc	#0
-
-	/* Don't leak data from the SMC call */
-	mov	x3, xzr
-wa2_end:
-	mov	x2, xzr
-	mov	x1, xzr
-#endif
-
-=======
->>>>>>> 780c083a
 wa_epilogue:
 	mov	x0, xzr
 	add	sp, sp, #16
