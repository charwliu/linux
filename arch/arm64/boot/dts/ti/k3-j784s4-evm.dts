--- conflicted
+++ resolved
@@ -25,10 +25,7 @@
 		serial2 = &main_uart8;
 		mmc0 = &main_sdhci0;
 		mmc1 = &main_sdhci1;
-<<<<<<< HEAD
-=======
 		i2c0 = &wkup_i2c0;
->>>>>>> 3766ec12
 		i2c3 = &main_i2c0;
 	};
 
@@ -292,22 +289,6 @@
 };
 
 &wkup_pmx2 {
-<<<<<<< HEAD
-	mcu_cpsw_pins_default: mcu-cpsw-pins-default {
-		pinctrl-single,pins = <
-			J784S4_WKUP_IOPAD(0x02c, PIN_INPUT, 0) /* (A35) MCU_RGMII1_RD0 */
-			J784S4_WKUP_IOPAD(0x028, PIN_INPUT, 0) /* (B36) MCU_RGMII1_RD1 */
-			J784S4_WKUP_IOPAD(0x024, PIN_INPUT, 0) /* (C36) MCU_RGMII1_RD2 */
-			J784S4_WKUP_IOPAD(0x020, PIN_INPUT, 0) /* (D36) MCU_RGMII1_RD3 */
-			J784S4_WKUP_IOPAD(0x01c, PIN_INPUT, 0) /* (B37) MCU_RGMII1_RXC */
-			J784S4_WKUP_IOPAD(0x004, PIN_INPUT, 0) /* (C37) MCU_RGMII1_RX_CTL */
-			J784S4_WKUP_IOPAD(0x014, PIN_OUTPUT, 0) /* (D37) MCU_RGMII1_TD0 */
-			J784S4_WKUP_IOPAD(0x010, PIN_OUTPUT, 0) /* (D38) MCU_RGMII1_TD1 */
-			J784S4_WKUP_IOPAD(0x00c, PIN_OUTPUT, 0) /* (E37) MCU_RGMII1_TD2 */
-			J784S4_WKUP_IOPAD(0x008, PIN_OUTPUT, 0) /* (E38) MCU_RGMII1_TD3 */
-			J784S4_WKUP_IOPAD(0x018, PIN_OUTPUT, 0) /* (E36) MCU_RGMII1_TXC */
-			J784S4_WKUP_IOPAD(0x000, PIN_OUTPUT, 0) /* (C38) MCU_RGMII1_TX_CTL */
-=======
 	wkup_uart0_pins_default: wkup-uart0-default-pins {
 		pinctrl-single,pins = <
 			J721S2_WKUP_IOPAD(0x070, PIN_INPUT, 0) /* (L37) WKUP_GPIO0_6.WKUP_UART0_CTSn */
@@ -400,16 +381,11 @@
 			J784S4_WKUP_IOPAD(0x008, PIN_INPUT, 0) /* (C34) MCU_OSPI0_DQS */
 			J784S4_WKUP_IOPAD(0x03c, PIN_OUTPUT, 6) /* (C32) MCU_OSPI0_CSn3.MCU_OSPI0_ECC_FAIL */
 			J784S4_WKUP_IOPAD(0x038, PIN_OUTPUT, 6) /* (B34) MCU_OSPI0_CSn2.MCU_OSPI0_RESET_OUT0 */
->>>>>>> 3766ec12
 		>;
 	};
 
 	mcu_fss0_ospi1_pins_default: mcu-fss0-ospi1-default-pins {
 		pinctrl-single,pins = <
-<<<<<<< HEAD
-			J784S4_WKUP_IOPAD(0x034, PIN_OUTPUT, 0) /* (A36) MCU_MDIO0_MDC */
-			J784S4_WKUP_IOPAD(0x030, PIN_INPUT, 0) /* (B35) MCU_MDIO0_MDIO */
-=======
 			J784S4_WKUP_IOPAD(0x040, PIN_OUTPUT, 0) /* (F32) MCU_OSPI1_CLK */
 			J784S4_WKUP_IOPAD(0x05c, PIN_OUTPUT, 0) /* (G32) MCU_OSPI1_CSn0 */
 			J784S4_WKUP_IOPAD(0x04c, PIN_INPUT, 0) /* (E35) MCU_OSPI1_D0 */
@@ -418,7 +394,6 @@
 			J784S4_WKUP_IOPAD(0x058, PIN_INPUT, 0) /* (F33) MCU_OSPI1_D3 */
 			J784S4_WKUP_IOPAD(0x048, PIN_INPUT, 0) /* (F31) MCU_OSPI1_DQS */
 			J784S4_WKUP_IOPAD(0x044, PIN_INPUT, 0) /* (C31) MCU_OSPI1_LBCLKO */
->>>>>>> 3766ec12
 		>;
 	};
 };
