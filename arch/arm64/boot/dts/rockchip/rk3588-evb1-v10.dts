// SPDX-License-Identifier: (GPL-2.0+ OR MIT)
/*
 * Copyright (c) 2021 Rockchip Electronics Co., Ltd.
 *
 */

/dts-v1/;

#include <dt-bindings/gpio/gpio.h>
#include <dt-bindings/input/input.h>
#include <dt-bindings/pinctrl/rockchip.h>
#include <dt-bindings/usb/pd.h>
#include "rk3588.dtsi"

/ {
	model = "Rockchip RK3588 EVB1 V10 Board";
	compatible = "rockchip,rk3588-evb1-v10", "rockchip,rk3588";

	aliases {
		mmc0 = &sdhci;
		serial2 = &uart2;
	};

	chosen {
		stdout-path = "serial2:1500000n8";
	};

	adc-keys {
		compatible = "adc-keys";
		io-channels = <&saradc 1>;
		io-channel-names = "buttons";
		keyup-threshold-microvolt = <1800000>;
		poll-interval = <100>;

		button-vol-up {
			label = "Volume Up";
			linux,code = <KEY_VOLUMEUP>;
			press-threshold-microvolt = <17000>;
		};

		button-vol-down {
			label = "Volume Down";
			linux,code = <KEY_VOLUMEDOWN>;
			press-threshold-microvolt = <417000>;
		};

		button-menu {
			label = "Menu";
			linux,code = <KEY_MENU>;
			press-threshold-microvolt = <890000>;
		};

		button-escape {
			label = "Escape";
			linux,code = <KEY_ESC>;
			press-threshold-microvolt = <1235000>;
		};
	};

	backlight: backlight {
		compatible = "pwm-backlight";
		power-supply = <&vcc12v_dcin>;
		pwms = <&pwm2 0 25000 0>;
	};

<<<<<<< HEAD
=======
	wlan-rfkill {
		compatible = "rfkill-gpio";
		label = "rfkill-pcie-wlan";
		radio-type = "wlan";
		shutdown-gpios = <&gpio3 RK_PB1 GPIO_ACTIVE_LOW>;
		pinctrl-names = "default";
		pinctrl-0 = <&wifi_pwren>, <&wifi_host_wake_irq>;
	};

>>>>>>> 5a2e0ad7
	pcie20_avdd0v85: pcie20-avdd0v85-regulator {
		compatible = "regulator-fixed";
		regulator-name = "pcie20_avdd0v85";
		regulator-always-on;
		regulator-boot-on;
		regulator-min-microvolt = <850000>;
		regulator-max-microvolt = <850000>;
		vin-supply = <&avdd_0v85_s0>;
	};

	pcie20_avdd1v8: pcie20-avdd1v8-regulator {
		compatible = "regulator-fixed";
		regulator-name = "pcie20_avdd1v8";
		regulator-always-on;
		regulator-boot-on;
		regulator-min-microvolt = <1800000>;
		regulator-max-microvolt = <1800000>;
		vin-supply = <&avcc_1v8_s0>;
	};

	pcie30_avdd0v75: pcie30-avdd0v75-regulator {
		compatible = "regulator-fixed";
		regulator-name = "pcie30_avdd0v75";
		regulator-always-on;
		regulator-boot-on;
		regulator-min-microvolt = <750000>;
		regulator-max-microvolt = <750000>;
		vin-supply = <&avdd_0v75_s0>;
	};

	pcie30_avdd1v8: pcie30-avdd1v8-regulator {
		compatible = "regulator-fixed";
		regulator-name = "pcie30_avdd1v8";
		regulator-always-on;
		regulator-boot-on;
		regulator-min-microvolt = <1800000>;
		regulator-max-microvolt = <1800000>;
		vin-supply = <&avcc_1v8_s0>;
	};

	vcc12v_dcin: vcc12v-dcin-regulator {
		compatible = "regulator-fixed";
		regulator-name = "vcc12v_dcin";
		regulator-always-on;
		regulator-boot-on;
		regulator-min-microvolt = <12000000>;
		regulator-max-microvolt = <12000000>;
	};

	vcc3v3_pcie30: vcc3v3-pcie30-regulator {
		compatible = "regulator-fixed";
		regulator-name = "vcc3v3_pcie30";
		regulator-min-microvolt = <3300000>;
		regulator-max-microvolt = <3300000>;
		enable-active-high;
		gpios = <&gpio3 RK_PC3 GPIO_ACTIVE_HIGH>;
		startup-delay-us = <5000>;
		vin-supply = <&vcc12v_dcin>;
		pinctrl-names = "default";
		pinctrl-0 = <&vcc3v3_pcie30_en>;
	};

	vcc5v0_host: vcc5v0-host-regulator {
		compatible = "regulator-fixed";
		regulator-name = "vcc5v0_host";
		regulator-boot-on;
		regulator-always-on;
		regulator-min-microvolt = <5000000>;
		regulator-max-microvolt = <5000000>;
		enable-active-high;
		gpio = <&gpio4 RK_PB0 GPIO_ACTIVE_HIGH>;
		pinctrl-names = "default";
		pinctrl-0 = <&vcc5v0_host_en>;
		vin-supply = <&vcc5v0_usb>;
	};

	vcc5v0_sys: vcc5v0-sys-regulator {
		compatible = "regulator-fixed";
		regulator-name = "vcc5v0_sys";
		regulator-always-on;
		regulator-boot-on;
		regulator-min-microvolt = <5000000>;
		regulator-max-microvolt = <5000000>;
		vin-supply = <&vcc12v_dcin>;
	};

	vcc5v0_usbdcin: vcc5v0-usbdcin-regulator {
		compatible = "regulator-fixed";
		regulator-name = "vcc5v0_usbdcin";
		regulator-always-on;
		regulator-boot-on;
		regulator-min-microvolt = <5000000>;
		regulator-max-microvolt = <5000000>;
		vin-supply = <&vcc12v_dcin>;
	};

	vcc5v0_usb: vcc5v0-usb-regulator {
		compatible = "regulator-fixed";
		regulator-name = "vcc5v0_usb";
		regulator-always-on;
		regulator-boot-on;
		regulator-min-microvolt = <5000000>;
		regulator-max-microvolt = <5000000>;
		vin-supply = <&vcc5v0_usbdcin>;
	};

	vbus5v0_typec: vbus5v0-typec {
		compatible = "regulator-fixed";
		regulator-name = "vbus5v0_typec";
		regulator-min-microvolt = <5000000>;
		regulator-max-microvolt = <5000000>;
		enable-active-high;
		gpio = <&gpio4 RK_PD0 GPIO_ACTIVE_HIGH>;
		vin-supply = <&vcc5v0_usb>;
		pinctrl-names = "default";
		pinctrl-0 = <&typec5v_pwren>;
	};
};

&combphy0_ps {
	status = "okay";
};

<<<<<<< HEAD
=======
&combphy1_ps {
	status = "okay";
};

>>>>>>> 5a2e0ad7
&combphy2_psu {
	status = "okay";
};

&cpu_b0 {
	cpu-supply = <&vdd_cpu_big0_s0>;
	mem-supply = <&vdd_cpu_big0_mem_s0>;
};

&cpu_b1 {
	cpu-supply = <&vdd_cpu_big0_s0>;
	mem-supply = <&vdd_cpu_big0_mem_s0>;
};

&cpu_b2 {
	cpu-supply = <&vdd_cpu_big1_s0>;
	mem-supply = <&vdd_cpu_big1_mem_s0>;
};

&cpu_b3 {
	cpu-supply = <&vdd_cpu_big1_s0>;
	mem-supply = <&vdd_cpu_big1_mem_s0>;
};

&cpu_l0 {
	cpu-supply = <&vdd_cpu_lit_s0>;
	mem-supply = <&vdd_cpu_lit_mem_s0>;
};

&cpu_l1 {
	cpu-supply = <&vdd_cpu_lit_s0>;
	mem-supply = <&vdd_cpu_lit_mem_s0>;
};

&cpu_l2 {
	cpu-supply = <&vdd_cpu_lit_s0>;
	mem-supply = <&vdd_cpu_lit_mem_s0>;
};

&cpu_l3 {
	cpu-supply = <&vdd_cpu_lit_s0>;
	mem-supply = <&vdd_cpu_lit_mem_s0>;
};

&gmac0 {
	clock_in_out = "output";
	phy-handle = <&rgmii_phy>;
	phy-mode = "rgmii-rxid";
	pinctrl-0 = <&gmac0_miim
		     &gmac0_tx_bus2
		     &gmac0_rx_bus2
		     &gmac0_rgmii_clk
		     &gmac0_rgmii_bus>;
	pinctrl-names = "default";
	rx_delay = <0x00>;
	tx_delay = <0x43>;
	status = "okay";
};

&i2c2 {
	status = "okay";

	usbc0: usb-typec@22 {
		compatible = "fcs,fusb302";
		reg = <0x22>;
		interrupt-parent = <&gpio3>;
		interrupts = <RK_PB4 IRQ_TYPE_LEVEL_LOW>;
		pinctrl-names = "default";
		pinctrl-0 = <&usbc0_int>;
		vbus-supply = <&vbus5v0_typec>;
		status = "okay";

		usb_con: connector {
			compatible = "usb-c-connector";
			label = "USB-C";
			data-role = "dual";
			power-role = "dual";
			try-power-role = "sink";
			op-sink-microwatt = <1000000>;
			sink-pdos =
				<PDO_FIXED(5000, 1000, PDO_FIXED_USB_COMM)>;
			source-pdos =
				<PDO_FIXED(5000, 3000, PDO_FIXED_USB_COMM)>;

			ports {
				#address-cells = <1>;
				#size-cells = <0>;

				port@0 {
					reg = <0>;
					usbc0_orien_sw: endpoint {
						remote-endpoint = <&usbdp_phy0_orientation_switch>;
					};
				};

				port@1 {
					reg = <1>;
					usbc0_role_sw: endpoint {
						remote-endpoint = <&dwc3_0_role_switch>;
					};
				};

				port@2 {
					reg = <2>;
					dp_altmode_mux: endpoint {
						remote-endpoint = <&usbdp_phy0_dp_altmode_mux>;
					};
				};
			};
		};
	};

	hym8563: rtc@51 {
		compatible = "haoyu,hym8563";
		reg = <0x51>;
		#clock-cells = <0>;
		clock-output-names = "hym8563";
		pinctrl-names = "default";
		pinctrl-0 = <&hym8563_int>;
		interrupt-parent = <&gpio0>;
		interrupts = <RK_PD4 IRQ_TYPE_LEVEL_LOW>;
		wakeup-source;
	};
};

&mdio0 {
	rgmii_phy: ethernet-phy@1 {
		/* RTL8211F */
		compatible = "ethernet-phy-id001c.c916";
		reg = <0x1>;
		pinctrl-names = "default";
		pinctrl-0 = <&rtl8211f_rst>;
		reset-assert-us = <20000>;
		reset-deassert-us = <100000>;
		reset-gpios = <&gpio4 RK_PB3 GPIO_ACTIVE_LOW>;
	};
};

<<<<<<< HEAD
=======
&pcie2x1l0 {
	reset-gpios = <&gpio4 RK_PA5 GPIO_ACTIVE_HIGH>;
	status = "okay";
	pinctrl-0 = <&pcie2_0_rst>;
	status = "okay";
};

>>>>>>> 5a2e0ad7
&pcie2x1l1 {
	reset-gpios = <&gpio4 RK_PA2 GPIO_ACTIVE_HIGH>;
	pinctrl-names = "default";
	pinctrl-0 = <&pcie2_1_rst>, <&rtl8111_isolate>;
	status = "okay";
};

&pcie30phy {
	status = "okay";
};

&pcie3x4 {
	pinctrl-names = "default";
	pinctrl-0 = <&pcie3_reset>;
	reset-gpios = <&gpio4 RK_PB6 GPIO_ACTIVE_HIGH>;
	vpcie3v3-supply = <&vcc3v3_pcie30>;
	status = "okay";
};

&pinctrl {
	rtl8111 {
		rtl8111_isolate: rtl8111-isolate {
			rockchip,pins = <1 RK_PA4 RK_FUNC_GPIO &pcfg_pull_up>;
		};
	};

	rtl8211f {
		rtl8211f_rst: rtl8211f-rst {
			rockchip,pins = <4 RK_PB3 RK_FUNC_GPIO &pcfg_pull_none>;
		};

	};

	hym8563 {
		hym8563_int: hym8563-int {
			rockchip,pins = <0 RK_PD4 RK_FUNC_GPIO &pcfg_pull_up>;
		};
	};

	pcie2 {
<<<<<<< HEAD
=======
		pcie2_0_rst: pcie2-0-rst {
			rockchip,pins = <4 RK_PA5 RK_FUNC_GPIO &pcfg_pull_none>;
		};

>>>>>>> 5a2e0ad7
		pcie2_1_rst: pcie2-1-rst {
			rockchip,pins = <4 RK_PA2 RK_FUNC_GPIO &pcfg_pull_none>;
		};
	};

	pcie3 {
		pcie3_reset: pcie3-reset {
			rockchip,pins = <4 RK_PB6 RK_FUNC_GPIO &pcfg_pull_none>;
		};

		vcc3v3_pcie30_en: vcc3v3-pcie30-en {
			rockchip,pins = <3 RK_PC3 RK_FUNC_GPIO &pcfg_pull_none>;
		};
	};

	usb {
		vcc5v0_host_en: vcc5v0-host-en {
			rockchip,pins = <4 RK_PB0 RK_FUNC_GPIO &pcfg_pull_none>;
		};
	};

	usb-typec {
		usbc0_int: usbc0-int {
			rockchip,pins = <3 RK_PB4 RK_FUNC_GPIO &pcfg_pull_up>;
		};

		typec5v_pwren: typec5v-pwren {
			rockchip,pins = <4 RK_PD0 RK_FUNC_GPIO &pcfg_pull_none>;
		};
	};

	wlan {
		wifi_host_wake_irq: wifi-host-wake-irq {
			rockchip,pins = <3 RK_PA7 RK_FUNC_GPIO &pcfg_pull_down>;
		};

		wifi_pwren: wifi-pwren {
			rockchip,pins = <3 RK_PB1 RK_FUNC_GPIO &pcfg_pull_up>;
		};
	};
};

&pwm2 {
	status = "okay";
};

&saradc {
	vref-supply = <&vcc_1v8_s0>;
	status = "okay";
};

&sdhci {
	bus-width = <8>;
	no-sdio;
	no-sd;
	non-removable;
	mmc-hs400-1_8v;
	mmc-hs400-enhanced-strobe;
	status = "okay";
};

&spi2 {
	status = "okay";
	assigned-clocks = <&cru CLK_SPI2>;
	assigned-clock-rates = <200000000>;
	num-cs = <2>;

	pmic@0 {
		compatible = "rockchip,rk806";
		reg = <0x0>;
		#gpio-cells = <2>;
		gpio-controller;
		interrupt-parent = <&gpio0>;
		interrupts = <7 IRQ_TYPE_LEVEL_LOW>;
		pinctrl-0 = <&pmic_pins>, <&rk806_dvs1_null>,
			    <&rk806_dvs2_null>, <&rk806_dvs3_null>;
		pinctrl-names = "default";
		spi-max-frequency = <1000000>;

		vcc1-supply = <&vcc5v0_sys>;
		vcc2-supply = <&vcc5v0_sys>;
		vcc3-supply = <&vcc5v0_sys>;
		vcc4-supply = <&vcc5v0_sys>;
		vcc5-supply = <&vcc5v0_sys>;
		vcc6-supply = <&vcc5v0_sys>;
		vcc7-supply = <&vcc5v0_sys>;
		vcc8-supply = <&vcc5v0_sys>;
		vcc9-supply = <&vcc5v0_sys>;
		vcc10-supply = <&vcc5v0_sys>;
		vcc11-supply = <&vcc_2v0_pldo_s3>;
		vcc12-supply = <&vcc5v0_sys>;
		vcc13-supply = <&vcc5v0_sys>;
		vcc14-supply = <&vcc_1v1_nldo_s3>;
		vcca-supply = <&vcc5v0_sys>;

		rk806_dvs1_null: dvs1-null-pins {
			pins = "gpio_pwrctrl1";
			function = "pin_fun0";
		};

		rk806_dvs2_null: dvs2-null-pins {
			pins = "gpio_pwrctrl2";
			function = "pin_fun0";
		};

		rk806_dvs3_null: dvs3-null-pins {
			pins = "gpio_pwrctrl3";
			function = "pin_fun0";
		};


		regulators {
			vdd_gpu_s0: dcdc-reg1 {
				regulator-boot-on;
				regulator-min-microvolt = <550000>;
				regulator-max-microvolt = <950000>;
				regulator-ramp-delay = <12500>;
				regulator-name = "vdd_gpu_s0";
				regulator-enable-ramp-delay = <400>;
				regulator-state-mem {
					regulator-off-in-suspend;
				};
			};

			vdd_npu_s0: dcdc-reg2 {
				regulator-always-on;
				regulator-boot-on;
				regulator-min-microvolt = <550000>;
				regulator-max-microvolt = <950000>;
				regulator-ramp-delay = <12500>;
				regulator-name = "vdd_npu_s0";
				regulator-state-mem {
					regulator-off-in-suspend;
				};
			};

			vdd_log_s0: dcdc-reg3 {
				regulator-always-on;
				regulator-boot-on;
				regulator-min-microvolt = <675000>;
				regulator-max-microvolt = <750000>;
				regulator-ramp-delay = <12500>;
				regulator-name = "vdd_log_s0";
				regulator-state-mem {
					regulator-off-in-suspend;
					regulator-suspend-microvolt = <750000>;
				};
			};

			vdd_vdenc_s0: dcdc-reg4 {
				regulator-always-on;
				regulator-boot-on;
				regulator-min-microvolt = <550000>;
				regulator-max-microvolt = <950000>;
				regulator-ramp-delay = <12500>;
				regulator-name = "vdd_vdenc_s0";
				regulator-state-mem {
					regulator-off-in-suspend;
				};

			};

			vdd_gpu_mem_s0: dcdc-reg5 {
				regulator-boot-on;
				regulator-min-microvolt = <675000>;
				regulator-max-microvolt = <950000>;
				regulator-ramp-delay = <12500>;
				regulator-enable-ramp-delay = <400>;
				regulator-name = "vdd_gpu_mem_s0";
				regulator-state-mem {
					regulator-off-in-suspend;
				};

			};

			vdd_npu_mem_s0: dcdc-reg6 {
				regulator-always-on;
				regulator-boot-on;
				regulator-min-microvolt = <675000>;
				regulator-max-microvolt = <950000>;
				regulator-ramp-delay = <12500>;
				regulator-name = "vdd_npu_mem_s0";
				regulator-state-mem {
					regulator-off-in-suspend;
				};

			};

			vcc_2v0_pldo_s3: dcdc-reg7 {
				regulator-always-on;
				regulator-boot-on;
				regulator-min-microvolt = <2000000>;
				regulator-max-microvolt = <2000000>;
				regulator-ramp-delay = <12500>;
				regulator-name = "vdd_2v0_pldo_s3";
				regulator-state-mem {
					regulator-on-in-suspend;
					regulator-suspend-microvolt = <2000000>;
				};
			};

			vdd_vdenc_mem_s0: dcdc-reg8 {
				regulator-always-on;
				regulator-boot-on;
				regulator-min-microvolt = <675000>;
				regulator-max-microvolt = <950000>;
				regulator-ramp-delay = <12500>;
				regulator-name = "vdd_vdenc_mem_s0";
				regulator-state-mem {
					regulator-off-in-suspend;
				};
			};

			vdd2_ddr_s3: dcdc-reg9 {
				regulator-always-on;
				regulator-boot-on;
				regulator-name = "vdd2_ddr_s3";
				regulator-state-mem {
					regulator-on-in-suspend;
				};
			};

			vcc_1v1_nldo_s3: dcdc-reg10 {
				regulator-always-on;
				regulator-boot-on;
				regulator-min-microvolt = <1100000>;
				regulator-max-microvolt = <1100000>;
				regulator-ramp-delay = <12500>;
				regulator-name = "vcc_1v1_nldo_s3";
				regulator-state-mem {
					regulator-on-in-suspend;
					regulator-suspend-microvolt = <1100000>;
				};
			};

			avcc_1v8_s0: pldo-reg1 {
				regulator-always-on;
				regulator-boot-on;
				regulator-min-microvolt = <1800000>;
				regulator-max-microvolt = <1800000>;
				regulator-ramp-delay = <12500>;
				regulator-name = "avcc_1v8_s0";
				regulator-state-mem {
					regulator-off-in-suspend;
				};
			};

			vdd1_1v8_ddr_s3: pldo-reg2 {
				regulator-always-on;
				regulator-boot-on;
				regulator-min-microvolt = <1800000>;
				regulator-max-microvolt = <1800000>;
				regulator-ramp-delay = <12500>;
				regulator-name = "vdd1_1v8_ddr_s3";
				regulator-state-mem {
					regulator-on-in-suspend;
					regulator-suspend-microvolt = <1800000>;
				};
			};

			avcc_1v8_codec_s0: pldo-reg3 {
				regulator-always-on;
				regulator-boot-on;
				regulator-min-microvolt = <1800000>;
				regulator-max-microvolt = <1800000>;
				regulator-ramp-delay = <12500>;
				regulator-name = "avcc_1v8_codec_s0";
				regulator-state-mem {
					regulator-off-in-suspend;
				};
			};

			vcc_3v3_s3: pldo-reg4 {
				regulator-always-on;
				regulator-boot-on;
				regulator-min-microvolt = <3300000>;
				regulator-max-microvolt = <3300000>;
				regulator-ramp-delay = <12500>;
				regulator-name = "vcc_3v3_s3";
				regulator-state-mem {
					regulator-on-in-suspend;
					regulator-suspend-microvolt = <3300000>;
				};
			};

			vccio_sd_s0: pldo-reg5 {
				regulator-always-on;
				regulator-boot-on;
				regulator-min-microvolt = <1800000>;
				regulator-max-microvolt = <3300000>;
				regulator-ramp-delay = <12500>;
				regulator-name = "vccio_sd_s0";
				regulator-state-mem {
					regulator-off-in-suspend;
				};
			};

			vccio_1v8_s3: pldo-reg6 {
				regulator-always-on;
				regulator-boot-on;
				regulator-min-microvolt = <1800000>;
				regulator-max-microvolt = <1800000>;
				regulator-ramp-delay = <12500>;
				regulator-name = "vccio_1v8_s3";
				regulator-state-mem {
					regulator-on-in-suspend;
					regulator-suspend-microvolt = <1800000>;
				};
			};

			vdd_0v75_s3: nldo-reg1 {
				regulator-always-on;
				regulator-boot-on;
				regulator-min-microvolt = <750000>;
				regulator-max-microvolt = <750000>;
				regulator-ramp-delay = <12500>;
				regulator-name = "vdd_0v75_s3";
				regulator-state-mem {
					regulator-on-in-suspend;
					regulator-suspend-microvolt = <750000>;
				};
			};

			vdd2l_0v9_ddr_s3: nldo-reg2 {
				regulator-always-on;
				regulator-boot-on;
				regulator-min-microvolt = <900000>;
				regulator-max-microvolt = <900000>;
				regulator-name = "vdd2l_0v9_ddr_s3";
				regulator-state-mem {
					regulator-on-in-suspend;
					regulator-suspend-microvolt = <900000>;
				};
			};

			vdd_0v75_hdmi_edp_s0: nldo-reg3 {
				regulator-always-on;
				regulator-boot-on;
				regulator-min-microvolt = <750000>;
				regulator-max-microvolt = <750000>;
				regulator-name = "vdd_0v75_hdmi_edp_s0";
				regulator-state-mem {
					regulator-off-in-suspend;
				};
			};

			avdd_0v75_s0: nldo-reg4 {
				regulator-always-on;
				regulator-boot-on;
				regulator-min-microvolt = <750000>;
				regulator-max-microvolt = <750000>;
				regulator-name = "avdd_0v75_s0";
				regulator-state-mem {
					regulator-off-in-suspend;
				};
			};

			vdd_0v85_s0: nldo-reg5 {
				regulator-always-on;
				regulator-boot-on;
				regulator-min-microvolt = <850000>;
				regulator-max-microvolt = <850000>;
				regulator-name = "vdd_0v85_s0";
				regulator-state-mem {
					regulator-off-in-suspend;
				};
			};
		};
	};

	pmic@1 {
		compatible = "rockchip,rk806";
		reg = <0x01>;
		#gpio-cells = <2>;
		gpio-controller;
		interrupt-parent = <&gpio0>;
		interrupts = <7 IRQ_TYPE_LEVEL_LOW>;
		pinctrl-0 = <&rk806_slave_dvs1_null>, <&rk806_slave_dvs2_null>,
			    <&rk806_slave_dvs3_null>;
		pinctrl-names = "default";
		spi-max-frequency = <1000000>;

		vcc1-supply = <&vcc5v0_sys>;
		vcc2-supply = <&vcc5v0_sys>;
		vcc3-supply = <&vcc5v0_sys>;
		vcc4-supply = <&vcc5v0_sys>;
		vcc5-supply = <&vcc5v0_sys>;
		vcc6-supply = <&vcc5v0_sys>;
		vcc7-supply = <&vcc5v0_sys>;
		vcc8-supply = <&vcc5v0_sys>;
		vcc9-supply = <&vcc5v0_sys>;
		vcc10-supply = <&vcc5v0_sys>;
		vcc11-supply = <&vcc_2v0_pldo_s3>;
		vcc12-supply = <&vcc5v0_sys>;
		vcc13-supply = <&vcc_1v1_nldo_s3>;
		vcc14-supply = <&vcc_2v0_pldo_s3>;
		vcca-supply = <&vcc5v0_sys>;

		rk806_slave_dvs1_null: dvs1-null-pins {
			pins = "gpio_pwrctrl1";
			function = "pin_fun0";
		};

		rk806_slave_dvs2_null: dvs2-null-pins {
			pins = "gpio_pwrctrl2";
			function = "pin_fun0";
		};

		rk806_slave_dvs3_null: dvs3-null-pins {
			pins = "gpio_pwrctrl3";
			function = "pin_fun0";
		};

		regulators {
			vdd_cpu_big1_s0: dcdc-reg1 {
				regulator-always-on;
				regulator-boot-on;
				regulator-min-microvolt = <550000>;
				regulator-max-microvolt = <1050000>;
				regulator-ramp-delay = <12500>;
				regulator-name = "vdd_cpu_big1_s0";
				regulator-state-mem {
					regulator-off-in-suspend;
				};
			};

			vdd_cpu_big0_s0: dcdc-reg2 {
				regulator-always-on;
				regulator-boot-on;
				regulator-min-microvolt = <550000>;
				regulator-max-microvolt = <1050000>;
				regulator-ramp-delay = <12500>;
				regulator-name = "vdd_cpu_big0_s0";
				regulator-state-mem {
					regulator-off-in-suspend;
				};
			};

			vdd_cpu_lit_s0: dcdc-reg3 {
				regulator-always-on;
				regulator-boot-on;
				regulator-min-microvolt = <550000>;
				regulator-max-microvolt = <950000>;
				regulator-ramp-delay = <12500>;
				regulator-name = "vdd_cpu_lit_s0";
				regulator-state-mem {
					regulator-off-in-suspend;
				};
			};

			vcc_3v3_s0: dcdc-reg4 {
				regulator-always-on;
				regulator-boot-on;
				regulator-min-microvolt = <3300000>;
				regulator-max-microvolt = <3300000>;
				regulator-ramp-delay = <12500>;
				regulator-name = "vcc_3v3_s0";
				regulator-state-mem {
					regulator-off-in-suspend;
				};
			};

			vdd_cpu_big1_mem_s0: dcdc-reg5 {
				regulator-always-on;
				regulator-boot-on;
				regulator-min-microvolt = <675000>;
				regulator-max-microvolt = <1050000>;
				regulator-ramp-delay = <12500>;
				regulator-name = "vdd_cpu_big1_mem_s0";
				regulator-state-mem {
					regulator-off-in-suspend;
				};
			};


			vdd_cpu_big0_mem_s0: dcdc-reg6 {
				regulator-always-on;
				regulator-boot-on;
				regulator-min-microvolt = <675000>;
				regulator-max-microvolt = <1050000>;
				regulator-ramp-delay = <12500>;
				regulator-name = "vdd_cpu_big0_mem_s0";
				regulator-state-mem {
					regulator-off-in-suspend;
				};
			};

			vcc_1v8_s0: dcdc-reg7 {
				regulator-always-on;
				regulator-boot-on;
				regulator-min-microvolt = <1800000>;
				regulator-max-microvolt = <1800000>;
				regulator-ramp-delay = <12500>;
				regulator-name = "vcc_1v8_s0";
				regulator-state-mem {
					regulator-off-in-suspend;
				};
			};

			vdd_cpu_lit_mem_s0: dcdc-reg8 {
				regulator-always-on;
				regulator-boot-on;
				regulator-min-microvolt = <675000>;
				regulator-max-microvolt = <950000>;
				regulator-ramp-delay = <12500>;
				regulator-name = "vdd_cpu_lit_mem_s0";
				regulator-state-mem {
					regulator-off-in-suspend;
				};
			};

			vddq_ddr_s0: dcdc-reg9 {
				regulator-always-on;
				regulator-boot-on;
				regulator-name = "vddq_ddr_s0";
				regulator-state-mem {
					regulator-off-in-suspend;
				};
			};

			vdd_ddr_s0: dcdc-reg10 {
				regulator-always-on;
				regulator-boot-on;
				regulator-min-microvolt = <675000>;
				regulator-max-microvolt = <900000>;
				regulator-ramp-delay = <12500>;
				regulator-name = "vdd_ddr_s0";
				regulator-state-mem {
					regulator-off-in-suspend;
				};
			};

			vcc_1v8_cam_s0: pldo-reg1 {
				regulator-always-on;
				regulator-boot-on;
				regulator-min-microvolt = <1800000>;
				regulator-max-microvolt = <1800000>;
				regulator-ramp-delay = <12500>;
				regulator-name = "vcc_1v8_cam_s0";
				regulator-state-mem {
					regulator-off-in-suspend;
				};
			};

			avdd1v8_ddr_pll_s0: pldo-reg2 {
				regulator-always-on;
				regulator-boot-on;
				regulator-min-microvolt = <1800000>;
				regulator-max-microvolt = <1800000>;
				regulator-ramp-delay = <12500>;
				regulator-name = "avdd1v8_ddr_pll_s0";
				regulator-state-mem {
					regulator-off-in-suspend;
				};
			};

			vdd_1v8_pll_s0: pldo-reg3 {
				regulator-always-on;
				regulator-boot-on;
				regulator-min-microvolt = <1800000>;
				regulator-max-microvolt = <1800000>;
				regulator-ramp-delay = <12500>;
				regulator-name = "vdd_1v8_pll_s0";
				regulator-state-mem {
					regulator-off-in-suspend;
				};
			};

			vcc_3v3_sd_s0: pldo-reg4 {
				regulator-always-on;
				regulator-boot-on;
				regulator-min-microvolt = <3300000>;
				regulator-max-microvolt = <3300000>;
				regulator-ramp-delay = <12500>;
				regulator-name = "vcc_3v3_sd_s0";
				regulator-state-mem {
					regulator-off-in-suspend;
				};
			};

			vcc_2v8_cam_s0: pldo-reg5 {
				regulator-always-on;
				regulator-boot-on;
				regulator-min-microvolt = <2800000>;
				regulator-max-microvolt = <2800000>;
				regulator-ramp-delay = <12500>;
				regulator-name = "vcc_2v8_cam_s0";
				regulator-state-mem {
					regulator-off-in-suspend;
				};
			};

			pldo6_s3: pldo-reg6 {
				regulator-always-on;
				regulator-boot-on;
				regulator-min-microvolt = <1800000>;
				regulator-max-microvolt = <1800000>;
				regulator-name = "pldo6_s3";
				regulator-state-mem {
					regulator-on-in-suspend;
					regulator-suspend-microvolt = <1800000>;
				};
			};

			vdd_0v75_pll_s0: nldo-reg1 {
				regulator-always-on;
				regulator-boot-on;
				regulator-min-microvolt = <750000>;
				regulator-max-microvolt = <750000>;
				regulator-ramp-delay = <12500>;
				regulator-name = "vdd_0v75_pll_s0";
				regulator-state-mem {
					regulator-off-in-suspend;
				};
			};

			vdd_ddr_pll_s0: nldo-reg2 {
				regulator-always-on;
				regulator-boot-on;
				regulator-min-microvolt = <850000>;
				regulator-max-microvolt = <850000>;
				regulator-name = "vdd_ddr_pll_s0";
				regulator-state-mem {
					regulator-off-in-suspend;
				};
			};

			avdd_0v85_s0: nldo-reg3 {
				regulator-always-on;
				regulator-boot-on;
				regulator-min-microvolt = <850000>;
				regulator-max-microvolt = <850000>;
				regulator-ramp-delay = <12500>;
				regulator-name = "avdd_0v85_s0";
				regulator-state-mem {
					regulator-off-in-suspend;
				};
			};

			avdd_1v2_cam_s0: nldo-reg4 {
				regulator-always-on;
				regulator-boot-on;
				regulator-min-microvolt = <1200000>;
				regulator-max-microvolt = <1200000>;
				regulator-ramp-delay = <12500>;
				regulator-name = "avdd_1v2_cam_s0";
				regulator-state-mem {
					regulator-off-in-suspend;
				};
			};

			avdd_1v2_s0: nldo-reg5 {
				regulator-always-on;
				regulator-boot-on;
				regulator-min-microvolt = <1200000>;
				regulator-max-microvolt = <1200000>;
				regulator-ramp-delay = <12500>;
				regulator-name = "avdd_1v2_s0";
				regulator-state-mem {
					regulator-off-in-suspend;
				};
			};
		};
	};
};

&sata0 {
	status = "okay";
};

&u2phy0 {
	status = "okay";
};

&u2phy0_otg {
	status = "okay";
};

&u2phy1 {
	status = "okay";
};

&u2phy1_otg {
	status = "okay";
};

&u2phy2 {
	status = "okay";
};

&u2phy2_host {
	phy-supply = <&vcc5v0_host>;
	status = "okay";
};

&u2phy3 {
	status = "okay";
};

&u2phy3_host {
	phy-supply = <&vcc5v0_host>;
	status = "okay";
};

&uart2 {
	pinctrl-0 = <&uart2m0_xfer>;
	status = "okay";
};

&usb_host0_ehci {
	status = "okay";
};

&usb_host0_ohci {
	status = "okay";
};

&usb_host1_ehci {
	status = "okay";
};

&usb_host1_ohci {
	status = "okay";
};

&usbdp_phy0 {
	orientation-switch;
	mode-switch;
	sbu1-dc-gpios = <&gpio4 RK_PA6 GPIO_ACTIVE_HIGH>;
	sbu2-dc-gpios = <&gpio4 RK_PA7 GPIO_ACTIVE_HIGH>;
	status = "okay";

	port {
		#address-cells = <1>;
		#size-cells = <0>;

		usbdp_phy0_orientation_switch: endpoint@0 {
			reg = <0>;
			remote-endpoint = <&usbc0_orien_sw>;
		};

		usbdp_phy0_dp_altmode_mux: endpoint@1 {
			reg = <1>;
			remote-endpoint = <&dp_altmode_mux>;
		};
	};
};

&usbdp_phy0_u3 {
	status = "okay";
};

&usbdp_phy1 {
	rockchip,dp-lane-mux = <2 3>;
	status = "okay";
};

&usbdp_phy1_u3 {
	status = "okay";
};

&usb_host0_xhci {
	dr_mode = "otg";
	usb-role-switch;
	status = "okay";

	port {
		#address-cells = <1>;
		#size-cells = <0>;
		dwc3_0_role_switch: endpoint@0 {
			reg = <0>;
			remote-endpoint = <&usbc0_role_sw>;
		};
	};
};

&usb_host1_xhci {
	status = "okay";
};<|MERGE_RESOLUTION|>--- conflicted
+++ resolved
@@ -63,18 +63,6 @@
 		pwms = <&pwm2 0 25000 0>;
 	};
 
-<<<<<<< HEAD
-=======
-	wlan-rfkill {
-		compatible = "rfkill-gpio";
-		label = "rfkill-pcie-wlan";
-		radio-type = "wlan";
-		shutdown-gpios = <&gpio3 RK_PB1 GPIO_ACTIVE_LOW>;
-		pinctrl-names = "default";
-		pinctrl-0 = <&wifi_pwren>, <&wifi_host_wake_irq>;
-	};
-
->>>>>>> 5a2e0ad7
 	pcie20_avdd0v85: pcie20-avdd0v85-regulator {
 		compatible = "regulator-fixed";
 		regulator-name = "pcie20_avdd0v85";
@@ -198,13 +186,6 @@
 	status = "okay";
 };
 
-<<<<<<< HEAD
-=======
-&combphy1_ps {
-	status = "okay";
-};
-
->>>>>>> 5a2e0ad7
 &combphy2_psu {
 	status = "okay";
 };
@@ -343,16 +324,6 @@
 	};
 };
 
-<<<<<<< HEAD
-=======
-&pcie2x1l0 {
-	reset-gpios = <&gpio4 RK_PA5 GPIO_ACTIVE_HIGH>;
-	status = "okay";
-	pinctrl-0 = <&pcie2_0_rst>;
-	status = "okay";
-};
-
->>>>>>> 5a2e0ad7
 &pcie2x1l1 {
 	reset-gpios = <&gpio4 RK_PA2 GPIO_ACTIVE_HIGH>;
 	pinctrl-names = "default";
@@ -393,13 +364,6 @@
 	};
 
 	pcie2 {
-<<<<<<< HEAD
-=======
-		pcie2_0_rst: pcie2-0-rst {
-			rockchip,pins = <4 RK_PA5 RK_FUNC_GPIO &pcfg_pull_none>;
-		};
-
->>>>>>> 5a2e0ad7
 		pcie2_1_rst: pcie2-1-rst {
 			rockchip,pins = <4 RK_PA2 RK_FUNC_GPIO &pcfg_pull_none>;
 		};
