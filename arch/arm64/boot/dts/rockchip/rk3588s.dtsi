// SPDX-License-Identifier: (GPL-2.0+ OR MIT)
/*
 * Copyright (c) 2021 Rockchip Electronics Co., Ltd.
 */

#include <dt-bindings/clock/rockchip,rk3588-cru.h>
#include <dt-bindings/interrupt-controller/arm-gic.h>
#include <dt-bindings/interrupt-controller/irq.h>
#include <dt-bindings/power/rk3588-power.h>
#include <dt-bindings/reset/rockchip,rk3588-cru.h>
#include <dt-bindings/phy/phy.h>
#include <dt-bindings/ata/ahci.h>
#include <dt-bindings/thermal/thermal.h>

/ {
	compatible = "rockchip,rk3588";

	interrupt-parent = <&gic>;
	#address-cells = <2>;
	#size-cells = <2>;

	cluster0_opp_table: opp-table-cluster0 {
		compatible = "operating-points-v2";
		opp-shared;

		opp-408000000 {
			opp-hz = /bits/ 64 <408000000>;
			opp-microvolt = <750000 750000 950000>,
					<750000 750000 950000>;
			clock-latency-ns = <40000>;
			opp-suspend;
		};
		opp-600000000 {
			opp-hz = /bits/ 64 <600000000>;
			opp-microvolt = <750000 750000 950000>,
					<750000 750000 950000>;
			clock-latency-ns = <40000>;
		};
		opp-816000000 {
			opp-hz = /bits/ 64 <816000000>;
			opp-microvolt = <750000 750000 950000>,
					<750000 750000 950000>;
			clock-latency-ns = <40000>;
		};
		opp-1008000000 {
			opp-hz = /bits/ 64 <1008000000>;
			opp-microvolt = <750000 750000 950000>,
					<750000 750000 950000>;
			clock-latency-ns = <40000>;
		};
		opp-1200000000 {
			opp-hz = /bits/ 64 <1200000000>;
			opp-microvolt = <775000 775000 950000>,
					<775000 775000 950000>;
			clock-latency-ns = <40000>;
		};
		opp-1416000000 {
			opp-hz = /bits/ 64 <1416000000>;
			opp-microvolt = <825000 825000 950000>,
					<825000 825000 950000>;
			clock-latency-ns = <40000>;
		};
		opp-1608000000 {
			opp-hz = /bits/ 64 <1608000000>;
			opp-microvolt = <875000 875000 950000>,
					<875000 875000 950000>;
			clock-latency-ns = <40000>;
		};
		opp-1800000000 {
			opp-hz = /bits/ 64 <1800000000>;
			opp-microvolt = <950000 950000 950000>,
					<950000 950000 950000>;
			clock-latency-ns = <40000>;
		};
	};

	cluster1_opp_table: opp-table-cluster1 {
		compatible = "operating-points-v2";
		opp-shared;

		rockchip,grf = <&bigcore0_grf>;
		rockchip,volt-mem-read-margin = <
			855000	1
			765000	2
			675000	3
			495000	4
		>;

		rockchip,reboot-freq = <1800000000>;

		opp-408000000 {
			opp-hz = /bits/ 64 <408000000>;
			opp-microvolt = <600000 600000 1000000>,
					<675000 675000 1000000>;
			clock-latency-ns = <40000>;
			opp-suspend;
		};
		opp-600000000 {
			opp-hz = /bits/ 64 <600000000>;
			opp-microvolt = <600000 600000 1000000>,
					<675000 675000 1000000>;
			clock-latency-ns = <40000>;
		};
		opp-816000000 {
			opp-hz = /bits/ 64 <816000000>;
			opp-microvolt = <600000 600000 1000000>,
					<675000 675000 1000000>;
			clock-latency-ns = <40000>;
		};
		opp-1008000000 {
			opp-hz = /bits/ 64 <1008000000>;
			opp-microvolt = <625000 625000 1000000>,
					<675000 675000 1000000>;
			clock-latency-ns = <40000>;
		};
		opp-1200000000 {
			opp-hz = /bits/ 64 <1200000000>;
			opp-microvolt = <650000 650000 1000000>,
					<675000 675000 1000000>;
			clock-latency-ns = <40000>;
		};
		opp-1416000000 {
			opp-hz = /bits/ 64 <1416000000>;
			opp-microvolt = <675000 675000 1000000>,
					<675000 675000 1000000>;
			clock-latency-ns = <40000>;
		};
		opp-1608000000 {
			opp-hz = /bits/ 64 <1608000000>;
			opp-microvolt = <700000 700000 1000000>,
					<700000 700000 1000000>;
			clock-latency-ns = <40000>;
		};
		opp-1800000000 {
			opp-hz = /bits/ 64 <1800000000>;
			opp-microvolt = <775000 775000 1000000>,
					<775000 775000 1000000>;
			clock-latency-ns = <40000>;
		};
		opp-2016000000 {
			opp-hz = /bits/ 64 <2016000000>;
			opp-microvolt = <850000 850000 1000000>,
					<850000 850000 1000000>;
			clock-latency-ns = <40000>;
		};
		opp-2208000000 {
			opp-hz = /bits/ 64 <2208000000>;
			opp-microvolt = <925000 925000 1000000>,
					<925000 925000 1000000>;
			clock-latency-ns = <40000>;
		};
	};

	cluster2_opp_table: opp-table-cluster2 {
		compatible = "operating-points-v2";
		opp-shared;

		rockchip,grf = <&bigcore1_grf>;
		rockchip,volt-mem-read-margin = <
			855000	1
			765000	2
			675000	3
			495000	4
		>;

		rockchip,reboot-freq = <1800000000>;

		opp-408000000 {
			opp-hz = /bits/ 64 <408000000>;
			opp-microvolt = <600000 600000 1000000>,
					<675000 675000 1000000>;
			clock-latency-ns = <40000>;
			opp-suspend;
		};
		opp-600000000 {
			opp-hz = /bits/ 64 <600000000>;
			opp-microvolt = <600000 600000 1000000>,
					<675000 675000 1000000>;
			clock-latency-ns = <40000>;
		};
		opp-816000000 {
			opp-hz = /bits/ 64 <816000000>;
			opp-microvolt = <600000 600000 1000000>,
					<675000 675000 1000000>;
			clock-latency-ns = <40000>;
		};
		opp-1008000000 {
			opp-hz = /bits/ 64 <1008000000>;
			opp-microvolt = <625000 625000 1000000>,
					<675000 675000 1000000>;
			clock-latency-ns = <40000>;
		};
		opp-1200000000 {
			opp-hz = /bits/ 64 <1200000000>;
			opp-microvolt = <650000 650000 1000000>,
					<675000 675000 1000000>;
			clock-latency-ns = <40000>;
		};
		opp-1416000000 {
			opp-hz = /bits/ 64 <1416000000>;
			opp-microvolt = <675000 675000 1000000>,
					<675000 675000 1000000>;
			clock-latency-ns = <40000>;
		};
		opp-1608000000 {
			opp-hz = /bits/ 64 <1608000000>;
			opp-microvolt = <700000 700000 1000000>,
					<700000 700000 1000000>;
			clock-latency-ns = <40000>;
		};
		opp-1800000000 {
			opp-hz = /bits/ 64 <1800000000>;
			opp-microvolt = <775000 775000 1000000>,
					<775000 775000 1000000>;
			clock-latency-ns = <40000>;
		};
		opp-2016000000 {
			opp-hz = /bits/ 64 <2016000000>;
			opp-microvolt = <850000 850000 1000000>,
					<850000 850000 1000000>;
			clock-latency-ns = <40000>;
		};
		opp-2208000000 {
			opp-hz = /bits/ 64 <2208000000>;
			opp-microvolt = <925000 925000 1000000>,
					<925000 925000 1000000>;
			clock-latency-ns = <40000>;
		};
	};

	cpus {
		#address-cells = <1>;
		#size-cells = <0>;

		cpu-map {
			cluster0 {
				core0 {
					cpu = <&cpu_l0>;
				};
				core1 {
					cpu = <&cpu_l1>;
				};
				core2 {
					cpu = <&cpu_l2>;
				};
				core3 {
					cpu = <&cpu_l3>;
				};
			};
			cluster1 {
				core0 {
					cpu = <&cpu_b0>;
				};
				core1 {
					cpu = <&cpu_b1>;
				};
			};
			cluster2 {
				core0 {
					cpu = <&cpu_b2>;
				};
				core1 {
					cpu = <&cpu_b3>;
				};
			};
		};

		cpu_l0: cpu@0 {
			device_type = "cpu";
			compatible = "arm,cortex-a55";
			reg = <0x0>;
			enable-method = "psci";
			capacity-dmips-mhz = <530>;
			clocks = <&scmi_clk SCMI_CLK_CPUL>;
			assigned-clocks = <&scmi_clk SCMI_CLK_CPUL>;
			assigned-clock-rates = <816000000>;
			operating-points-v2 = <&cluster0_opp_table>;
			cpu-idle-states = <&CPU_SLEEP>;
			i-cache-size = <32768>;
			i-cache-line-size = <64>;
			i-cache-sets = <128>;
			d-cache-size = <32768>;
			d-cache-line-size = <64>;
			d-cache-sets = <128>;
			next-level-cache = <&l2_cache_l0>;
			dynamic-power-coefficient = <228>;
			#cooling-cells = <2>;
		};

		cpu_l1: cpu@100 {
			device_type = "cpu";
			compatible = "arm,cortex-a55";
			reg = <0x100>;
			enable-method = "psci";
			capacity-dmips-mhz = <530>;
			clocks = <&scmi_clk SCMI_CLK_CPUL>;
			operating-points-v2 = <&cluster0_opp_table>;
			cpu-idle-states = <&CPU_SLEEP>;
			i-cache-size = <32768>;
			i-cache-line-size = <64>;
			i-cache-sets = <128>;
			d-cache-size = <32768>;
			d-cache-line-size = <64>;
			d-cache-sets = <128>;
			next-level-cache = <&l2_cache_l1>;
			dynamic-power-coefficient = <228>;
			#cooling-cells = <2>;
		};

		cpu_l2: cpu@200 {
			device_type = "cpu";
			compatible = "arm,cortex-a55";
			reg = <0x200>;
			enable-method = "psci";
			capacity-dmips-mhz = <530>;
			clocks = <&scmi_clk SCMI_CLK_CPUL>;
			operating-points-v2 = <&cluster0_opp_table>;
			cpu-idle-states = <&CPU_SLEEP>;
			i-cache-size = <32768>;
			i-cache-line-size = <64>;
			i-cache-sets = <128>;
			d-cache-size = <32768>;
			d-cache-line-size = <64>;
			d-cache-sets = <128>;
			next-level-cache = <&l2_cache_l2>;
			dynamic-power-coefficient = <228>;
			#cooling-cells = <2>;
		};

		cpu_l3: cpu@300 {
			device_type = "cpu";
			compatible = "arm,cortex-a55";
			reg = <0x300>;
			enable-method = "psci";
			capacity-dmips-mhz = <530>;
			clocks = <&scmi_clk SCMI_CLK_CPUL>;
			operating-points-v2 = <&cluster0_opp_table>;
			cpu-idle-states = <&CPU_SLEEP>;
			i-cache-size = <32768>;
			i-cache-line-size = <64>;
			i-cache-sets = <128>;
			d-cache-size = <32768>;
			d-cache-line-size = <64>;
			d-cache-sets = <128>;
			next-level-cache = <&l2_cache_l3>;
			dynamic-power-coefficient = <228>;
			#cooling-cells = <2>;
		};

		cpu_b0: cpu@400 {
			device_type = "cpu";
			compatible = "arm,cortex-a76";
			reg = <0x400>;
			enable-method = "psci";
			capacity-dmips-mhz = <1024>;
			clocks = <&scmi_clk SCMI_CLK_CPUB01>;
			assigned-clocks = <&scmi_clk SCMI_CLK_CPUB01>;
			assigned-clock-rates = <816000000>;
			operating-points-v2 = <&cluster1_opp_table>;
			cpu-idle-states = <&CPU_SLEEP>;
			i-cache-size = <65536>;
			i-cache-line-size = <64>;
			i-cache-sets = <256>;
			d-cache-size = <65536>;
			d-cache-line-size = <64>;
			d-cache-sets = <256>;
			next-level-cache = <&l2_cache_b0>;
			dynamic-power-coefficient = <416>;
			#cooling-cells = <2>;
		};

		cpu_b1: cpu@500 {
			device_type = "cpu";
			compatible = "arm,cortex-a76";
			reg = <0x500>;
			enable-method = "psci";
			capacity-dmips-mhz = <1024>;
			clocks = <&scmi_clk SCMI_CLK_CPUB01>;
			operating-points-v2 = <&cluster1_opp_table>;
			cpu-idle-states = <&CPU_SLEEP>;
			i-cache-size = <65536>;
			i-cache-line-size = <64>;
			i-cache-sets = <256>;
			d-cache-size = <65536>;
			d-cache-line-size = <64>;
			d-cache-sets = <256>;
			next-level-cache = <&l2_cache_b1>;
			dynamic-power-coefficient = <416>;
			#cooling-cells = <2>;
		};

		cpu_b2: cpu@600 {
			device_type = "cpu";
			compatible = "arm,cortex-a76";
			reg = <0x600>;
			enable-method = "psci";
			capacity-dmips-mhz = <1024>;
			clocks = <&scmi_clk SCMI_CLK_CPUB23>;
			assigned-clocks = <&scmi_clk SCMI_CLK_CPUB23>;
			assigned-clock-rates = <816000000>;
			operating-points-v2 = <&cluster2_opp_table>;
			cpu-idle-states = <&CPU_SLEEP>;
			i-cache-size = <65536>;
			i-cache-line-size = <64>;
			i-cache-sets = <256>;
			d-cache-size = <65536>;
			d-cache-line-size = <64>;
			d-cache-sets = <256>;
			next-level-cache = <&l2_cache_b2>;
			dynamic-power-coefficient = <416>;
			#cooling-cells = <2>;
		};

		cpu_b3: cpu@700 {
			device_type = "cpu";
			compatible = "arm,cortex-a76";
			reg = <0x700>;
			enable-method = "psci";
			capacity-dmips-mhz = <1024>;
			clocks = <&scmi_clk SCMI_CLK_CPUB23>;
			operating-points-v2 = <&cluster2_opp_table>;
			cpu-idle-states = <&CPU_SLEEP>;
			i-cache-size = <65536>;
			i-cache-line-size = <64>;
			i-cache-sets = <256>;
			d-cache-size = <65536>;
			d-cache-line-size = <64>;
			d-cache-sets = <256>;
			next-level-cache = <&l2_cache_b3>;
			dynamic-power-coefficient = <416>;
			#cooling-cells = <2>;
		};

		idle-states {
			entry-method = "psci";
			CPU_SLEEP: cpu-sleep {
				compatible = "arm,idle-state";
				local-timer-stop;
				arm,psci-suspend-param = <0x0010000>;
				entry-latency-us = <100>;
				exit-latency-us = <120>;
				min-residency-us = <1000>;
			};
		};

		l2_cache_l0: l2-cache-l0 {
			compatible = "cache";
			cache-size = <131072>;
			cache-line-size = <64>;
			cache-sets = <512>;
			cache-level = <2>;
			cache-unified;
			next-level-cache = <&l3_cache>;
		};

		l2_cache_l1: l2-cache-l1 {
			compatible = "cache";
			cache-size = <131072>;
			cache-line-size = <64>;
			cache-sets = <512>;
			cache-level = <2>;
			cache-unified;
			next-level-cache = <&l3_cache>;
		};

		l2_cache_l2: l2-cache-l2 {
			compatible = "cache";
			cache-size = <131072>;
			cache-line-size = <64>;
			cache-sets = <512>;
			cache-level = <2>;
			cache-unified;
			next-level-cache = <&l3_cache>;
		};

		l2_cache_l3: l2-cache-l3 {
			compatible = "cache";
			cache-size = <131072>;
			cache-line-size = <64>;
			cache-sets = <512>;
			cache-level = <2>;
			cache-unified;
			next-level-cache = <&l3_cache>;
		};

		l2_cache_b0: l2-cache-b0 {
			compatible = "cache";
			cache-size = <524288>;
			cache-line-size = <64>;
			cache-sets = <1024>;
			cache-level = <2>;
			cache-unified;
			next-level-cache = <&l3_cache>;
		};

		l2_cache_b1: l2-cache-b1 {
			compatible = "cache";
			cache-size = <524288>;
			cache-line-size = <64>;
			cache-sets = <1024>;
			cache-level = <2>;
			cache-unified;
			next-level-cache = <&l3_cache>;
		};

		l2_cache_b2: l2-cache-b2 {
			compatible = "cache";
			cache-size = <524288>;
			cache-line-size = <64>;
			cache-sets = <1024>;
			cache-level = <2>;
			cache-unified;
			next-level-cache = <&l3_cache>;
		};

		l2_cache_b3: l2-cache-b3 {
			compatible = "cache";
			cache-size = <524288>;
			cache-line-size = <64>;
			cache-sets = <1024>;
			cache-level = <2>;
			cache-unified;
			next-level-cache = <&l3_cache>;
		};

		l3_cache: l3-cache {
			compatible = "cache";
			cache-size = <3145728>;
			cache-line-size = <64>;
			cache-sets = <4096>;
			cache-level = <3>;
			cache-unified;
		};
	};

	firmware {
		optee: optee {
			compatible = "linaro,optee-tz";
			method = "smc";
		};

		scmi: scmi {
			compatible = "arm,scmi-smc";
			arm,smc-id = <0x82000010>;
			shmem = <&scmi_shmem>;
			#address-cells = <1>;
			#size-cells = <0>;

			scmi_clk: protocol@14 {
				reg = <0x14>;
				#clock-cells = <1>;
			};

			scmi_reset: protocol@16 {
				reg = <0x16>;
				#reset-cells = <1>;
			};
		};
	};

	pmu-a55 {
		compatible = "arm,cortex-a55-pmu";
		interrupts = <GIC_PPI 7 IRQ_TYPE_LEVEL_HIGH &ppi_partition0>;
	};

	pmu-a76 {
		compatible = "arm,cortex-a76-pmu";
		interrupts = <GIC_PPI 7 IRQ_TYPE_LEVEL_HIGH &ppi_partition1>;
	};

	psci {
		compatible = "arm,psci-1.0";
		method = "smc";
	};

	spll: clock-0 {
		compatible = "fixed-clock";
		clock-frequency = <702000000>;
		clock-output-names = "spll";
		#clock-cells = <0>;
	};

	thermal_zones: thermal-zones {
		soc_thermal: soc-thermal {
			polling-delay-passive = <20>; /* milliseconds */
			polling-delay = <1000>; /* milliseconds */
			sustainable-power = <2100>; /* milliwatts */

			thermal-sensors = <&tsadc 0>;
			trips {
				trip-point-0 {
					temperature = <75000>;
					hysteresis = <2000>;
					type = "passive";
				};
				soc_target: trip-point-1 {
					temperature = <85000>;
					hysteresis = <2000>;
					type = "passive";
				};
				trip-point-2 {
					/* millicelsius */
					temperature = <115000>;
					/* millicelsius */
					hysteresis = <2000>;
					type = "critical";
				};
			};

			cooling-maps {
				map0 {
					trip = <&soc_target>;
					cooling-device = <&cpu_l0 THERMAL_NO_LIMIT THERMAL_NO_LIMIT>,
							 <&cpu_l1 THERMAL_NO_LIMIT THERMAL_NO_LIMIT>,
							 <&cpu_l2 THERMAL_NO_LIMIT THERMAL_NO_LIMIT>,
							 <&cpu_l3 THERMAL_NO_LIMIT THERMAL_NO_LIMIT>,
							 <&cpu_b0 THERMAL_NO_LIMIT THERMAL_NO_LIMIT>,
							 <&cpu_b1 THERMAL_NO_LIMIT THERMAL_NO_LIMIT>,
							 <&cpu_b2 THERMAL_NO_LIMIT THERMAL_NO_LIMIT>,
							 <&cpu_b3 THERMAL_NO_LIMIT THERMAL_NO_LIMIT>;
					contribution = <1024>;
				};
			};
		};

		bigcore0_thermal: bigcore0-thermal {
			polling-delay-passive = <20>; /* milliseconds */
			polling-delay = <1000>; /* milliseconds */
			thermal-sensors = <&tsadc 1>;

			trips {
				trip-point-0 {
					temperature = <75000>;
					hysteresis = <2000>;
					type = "passive";
				};
				b0_target: trip-point-1 {
					temperature = <85000>;
					hysteresis = <2000>;
					type = "passive";
				};
				trip-point-2 {
					/* millicelsius */
					temperature = <115000>;
					/* millicelsius */
					hysteresis = <2000>;
					type = "critical";
				};
			};

			cooling-maps {
				map0 {
					trip = <&b0_target>;
					cooling-device = <&cpu_b0 THERMAL_NO_LIMIT THERMAL_NO_LIMIT>,
							 <&cpu_b1 THERMAL_NO_LIMIT THERMAL_NO_LIMIT>;
					contribution = <1024>;
				};
			};
		};

		bigcore1_thermal: bigcore1-thermal {
			polling-delay-passive = <20>; /* milliseconds */
			polling-delay = <1000>; /* milliseconds */
			thermal-sensors = <&tsadc 2>;
			trips {
				trip-point-0 {
					temperature = <75000>;
					hysteresis = <2000>;
					type = "passive";
				};
				b1_target: trip-point-1 {
					temperature = <85000>;
					hysteresis = <2000>;
					type = "passive";
				};
				trip-point-2 {
					/* millicelsius */
					temperature = <115000>;
					/* millicelsius */
					hysteresis = <2000>;
					type = "critical";
				};
			};

			cooling-maps {
				map0 {
					trip = <&b1_target>;
					cooling-device = <&cpu_b2 THERMAL_NO_LIMIT THERMAL_NO_LIMIT>,
							 <&cpu_b3 THERMAL_NO_LIMIT THERMAL_NO_LIMIT>;
					contribution = <1024>;
				};
			};
		};

		little_core_thermal: littlecore-thermal {
			polling-delay-passive = <20>; /* milliseconds */
			polling-delay = <1000>; /* milliseconds */
			thermal-sensors = <&tsadc 3>;
			trips {
				trip-point-0 {
					temperature = <75000>;
					hysteresis = <2000>;
					type = "passive";
				};
				l0_target: trip-point-1 {
					temperature = <85000>;
					hysteresis = <2000>;
					type = "passive";
				};
				trip-point-2 {
					/* millicelsius */
					temperature = <115000>;
					/* millicelsius */
					hysteresis = <2000>;
					type = "critical";
				};
			};

			cooling-maps {
				map0 {
					trip = <&l0_target>;
					cooling-device = <&cpu_l0 THERMAL_NO_LIMIT THERMAL_NO_LIMIT>,
							 <&cpu_l1 THERMAL_NO_LIMIT THERMAL_NO_LIMIT>,
							 <&cpu_l2 THERMAL_NO_LIMIT THERMAL_NO_LIMIT>,
							 <&cpu_l3 THERMAL_NO_LIMIT THERMAL_NO_LIMIT>;
					contribution = <1024>;
				};
			};
		};

		center_thermal: center-thermal {
			polling-delay-passive = <20>; /* milliseconds */
			polling-delay = <1000>; /* milliseconds */
			thermal-sensors = <&tsadc 4>;
			trips {
				trip-point-0 {
					temperature = <75000>;
					hysteresis = <2000>;
					type = "passive";
				};
				trip-point-1 {
					temperature = <85000>;
					hysteresis = <2000>;
					type = "passive";
				};
				trip-point-2 {
					/* millicelsius */
					temperature = <115000>;
					/* millicelsius */
					hysteresis = <2000>;
					type = "critical";
				};
			};
		};

		gpu_thermal: gpu-thermal {
			polling-delay-passive = <20>; /* milliseconds */
			polling-delay = <1000>; /* milliseconds */
			thermal-sensors = <&tsadc 5>;
			trips {
				trip-point-0 {
					temperature = <75000>;
					hysteresis = <2000>;
					type = "passive";
				};
				trip-point-1 {
					temperature = <85000>;
					hysteresis = <2000>;
					type = "passive";
				};
				trip-point-2 {
					/* millicelsius */
					temperature = <115000>;
					/* millicelsius */
					hysteresis = <2000>;
					type = "critical";
				};
			};
		};

		npu_thermal: npu-thermal {
			polling-delay-passive = <20>; /* milliseconds */
			polling-delay = <1000>; /* milliseconds */
			thermal-sensors = <&tsadc 6>;
			trips {
				trip-point-0 {
					temperature = <75000>;
					hysteresis = <2000>;
					type = "passive";
				};
				trip-point-1 {
					temperature = <85000>;
					hysteresis = <2000>;
					type = "passive";
				};
				trip-point-2 {
					/* millicelsius */
					temperature = <115000>;
					/* millicelsius */
					hysteresis = <2000>;
					type = "critical";
				};
			};
		};
	};

	timer {
		compatible = "arm,armv8-timer";
		interrupts = <GIC_PPI 13 IRQ_TYPE_LEVEL_HIGH 0>,
			     <GIC_PPI 14 IRQ_TYPE_LEVEL_HIGH 0>,
			     <GIC_PPI 11 IRQ_TYPE_LEVEL_HIGH 0>,
			     <GIC_PPI 10 IRQ_TYPE_LEVEL_HIGH 0>,
			     <GIC_PPI 12 IRQ_TYPE_LEVEL_HIGH 0>;
		interrupt-names = "sec-phys", "phys", "virt", "hyp-phys", "hyp-virt";
	};

	xin24m: clock-1 {
		compatible = "fixed-clock";
		clock-frequency = <24000000>;
		clock-output-names = "xin24m";
		#clock-cells = <0>;
	};

	xin32k: clock-2 {
		compatible = "fixed-clock";
		clock-frequency = <32768>;
		clock-output-names = "xin32k";
		#clock-cells = <0>;
	};

	pmu_sram: sram@10f000 {
		compatible = "mmio-sram";
		reg = <0x0 0x0010f000 0x0 0x100>;
		ranges = <0 0x0 0x0010f000 0x100>;
		#address-cells = <1>;
		#size-cells = <1>;

		scmi_shmem: sram@0 {
			compatible = "arm,scmi-shmem";
			reg = <0x0 0x100>;
		};
	};

	usb_host0_xhci: usb@fc000000 {
		compatible = "rockchip,rk3588-dwc3", "snps,dwc3";
		reg = <0x0 0xfc000000 0x0 0x400000>;
		interrupts = <GIC_SPI 220 IRQ_TYPE_LEVEL_HIGH 0>;
		clocks = <&cru REF_CLK_USB3OTG0>, <&cru SUSPEND_CLK_USB3OTG0>,
			 <&cru ACLK_USB3OTG0>;
		clock-names = "ref_clk", "suspend_clk", "bus_clk";
		dr_mode = "otg";
		phys = <&u2phy0_otg>, <&usbdp_phy0_u3>;
		phy-names = "usb2-phy", "usb3-phy";
		phy_type = "utmi_wide";
		power-domains = <&power RK3588_PD_USB>;
		resets = <&cru SRST_A_USB3OTG0>;
		snps,dis_enblslpm_quirk;
		snps,dis-u1-entry-quirk;
		snps,dis-u2-entry-quirk;
		snps,dis-u2-freeclk-exists-quirk;
		snps,dis-del-phy-power-chg-quirk;
		snps,dis-tx-ipgap-linecheck-quirk;
		status = "disabled";
	};

	usb_host0_ehci: usb@fc800000 {
		compatible = "rockchip,rk3588-ehci", "generic-ehci";
		reg = <0x0 0xfc800000 0x0 0x40000>;
		interrupts = <GIC_SPI 215 IRQ_TYPE_LEVEL_HIGH 0>;
		clocks = <&cru HCLK_HOST0>, <&cru HCLK_HOST_ARB0>, <&cru ACLK_USB>, <&u2phy2>;
		phys = <&u2phy2_host>;
		phy-names = "usb";
		power-domains = <&power RK3588_PD_USB>;
		status = "disabled";
	};

	usb_host0_ohci: usb@fc840000 {
		compatible = "rockchip,rk3588-ohci", "generic-ohci";
		reg = <0x0 0xfc840000 0x0 0x40000>;
		interrupts = <GIC_SPI 216 IRQ_TYPE_LEVEL_HIGH 0>;
		clocks = <&cru HCLK_HOST0>, <&cru HCLK_HOST_ARB0>, <&cru ACLK_USB>, <&u2phy2>;
		phys = <&u2phy2_host>;
		phy-names = "usb";
		power-domains = <&power RK3588_PD_USB>;
		status = "disabled";
	};

	usb_host1_ehci: usb@fc880000 {
		compatible = "rockchip,rk3588-ehci", "generic-ehci";
		reg = <0x0 0xfc880000 0x0 0x40000>;
		interrupts = <GIC_SPI 218 IRQ_TYPE_LEVEL_HIGH 0>;
		clocks = <&cru HCLK_HOST1>, <&cru HCLK_HOST_ARB1>, <&cru ACLK_USB>, <&u2phy3>;
		phys = <&u2phy3_host>;
		phy-names = "usb";
		power-domains = <&power RK3588_PD_USB>;
		status = "disabled";
	};

	usb_host1_ohci: usb@fc8c0000 {
		compatible = "rockchip,rk3588-ohci", "generic-ohci";
		reg = <0x0 0xfc8c0000 0x0 0x40000>;
		interrupts = <GIC_SPI 219 IRQ_TYPE_LEVEL_HIGH 0>;
		clocks = <&cru HCLK_HOST1>, <&cru HCLK_HOST_ARB1>, <&cru ACLK_USB>, <&u2phy3>;
		phys = <&u2phy3_host>;
		phy-names = "usb";
		power-domains = <&power RK3588_PD_USB>;
		status = "disabled";
	};

	usb_host2_xhci: usb@fcd00000 {
		compatible = "rockchip,rk3588-dwc3", "snps,dwc3";
		reg = <0x0 0xfcd00000 0x0 0x400000>;
		interrupts = <GIC_SPI 222 IRQ_TYPE_LEVEL_HIGH 0>;
		clocks = <&cru REF_CLK_USB3OTG2>, <&cru SUSPEND_CLK_USB3OTG2>,
			 <&cru ACLK_USB3OTG2>, <&cru CLK_UTMI_OTG2>,
			 <&cru CLK_PIPEPHY2_PIPE_U3_G>;
		clock-names = "ref_clk", "suspend_clk", "bus_clk", "utmi", "pipe";
		dr_mode = "host";
		phys = <&combphy2_psu PHY_TYPE_USB3>;
		phy-names = "usb3-phy";
		phy_type = "utmi_wide";
		resets = <&cru SRST_A_USB3OTG2>;
		snps,dis_enblslpm_quirk;
		snps,dis-u2-freeclk-exists-quirk;
		snps,dis-del-phy-power-chg-quirk;
		snps,dis-tx-ipgap-linecheck-quirk;
		snps,dis_rxdet_inp3_quirk;
		status = "disabled";
	};

<<<<<<< HEAD
	pmu1grf: syscon@fd58a000 {
		compatible = "rockchip,rk3588-pmugrf", "syscon", "simple-mfd";
		reg = <0x0 0xfd58a000 0x0 0x10000>;
	};

=======
>>>>>>> 5a2e0ad7
	sys_grf: syscon@fd58c000 {
		compatible = "rockchip,rk3588-sys-grf", "syscon";
		reg = <0x0 0xfd58c000 0x0 0x1000>;
	};

	bigcore0_grf: syscon@fd590000 {
		compatible = "rockchip,rk3588-bigcore0-grf", "syscon";
		reg = <0x0 0xfd590000 0x0 0x100>;
	};

	bigcore1_grf: syscon@fd592000 {
		compatible = "rockchip,rk3588-bigcore1-grf", "syscon";
		reg = <0x0 0xfd592000 0x0 0x100>;
	};

	php_grf: syscon@fd5b0000 {
		compatible = "rockchip,rk3588-php-grf", "syscon";
		reg = <0x0 0xfd5b0000 0x0 0x1000>;
	};

	pipe_phy0_grf: syscon@fd5bc000 {
		compatible = "rockchip,rk3588-pipe-phy-grf", "syscon";
		reg = <0x0 0xfd5bc000 0x0 0x100>;
	};

	pipe_phy2_grf: syscon@fd5c4000 {
		compatible = "rockchip,rk3588-pipe-phy-grf", "syscon";
		reg = <0x0 0xfd5c4000 0x0 0x100>;
	};

	usbdpphy0_grf: syscon@fd5c8000 {
		compatible = "rockchip,rk3588-usbdpphy-grf", "syscon";
		reg = <0x0 0xfd5c8000 0x0 0x4000>;
	};

	usb2phy0_grf: syscon@fd5d0000 {
		compatible = "rockchip,rk3588-usb2phy-grf", "syscon",
			     "simple-mfd";
		reg = <0x0 0xfd5d0000 0x0 0x4000>;
		#address-cells = <1>;
		#size-cells = <1>;

		u2phy0: usb2-phy@0 {
			compatible = "rockchip,rk3588-usb2phy";
			reg = <0x0 0x10>;
			interrupts = <GIC_SPI 393 IRQ_TYPE_LEVEL_HIGH 0>;
			resets = <&cru SRST_OTGPHY_U3_0>, <&cru SRST_P_USB2PHY_U3_0_GRF0>;
			reset-names = "phy", "apb";
			clocks = <&cru CLK_USB2PHY_HDPTXRXPHY_REF>;
			clock-names = "phyclk";
			clock-output-names = "usb480m_phy0";
			#clock-cells = <0>;
			status = "disabled";

			u2phy0_otg: otg-port {
				#phy-cells = <0>;
				status = "disabled";
			};
		};
	};

	usb2phy2_grf: syscon@fd5d8000 {
		compatible = "rockchip,rk3588-usb2phy-grf", "syscon", "simple-mfd";
		reg = <0x0 0xfd5d8000 0x0 0x4000>;
		#address-cells = <1>;
		#size-cells = <1>;

		u2phy2: usb2-phy@8000 {
			compatible = "rockchip,rk3588-usb2phy";
			reg = <0x8000 0x10>;
			interrupts = <GIC_SPI 391 IRQ_TYPE_LEVEL_HIGH 0>;
			resets = <&cru SRST_OTGPHY_U2_0>, <&cru SRST_P_USB2PHY_U2_0_GRF0>;
			reset-names = "phy", "apb";
			clocks = <&cru CLK_USB2PHY_HDPTXRXPHY_REF>;
			clock-names = "phyclk";
			clock-output-names = "usb480m_phy2";
			#clock-cells = <0>;
			status = "disabled";

			u2phy2_host: host-port {
				#phy-cells = <0>;
				status = "disabled";
			};
		};
	};

	vo0_grf: syscon@fd5a6000 {
		compatible = "rockchip,rk3588-vo-grf", "syscon";
		reg = <0x0 0xfd5a6000 0x0 0x2000>;
		clocks = <&cru PCLK_VO0GRF>;
	};

	usb_grf: syscon@fd5ac000 {
		compatible = "rockchip,rk3588-usb-grf", "syscon";
		reg = <0x0 0xfd5ac000 0x0 0x4000>;
	};

	usb2phy3_grf: syscon@fd5dc000 {
		compatible = "rockchip,rk3588-usb2phy-grf", "syscon", "simple-mfd";
		reg = <0x0 0xfd5dc000 0x0 0x4000>;
		#address-cells = <1>;
		#size-cells = <1>;

		u2phy3: usb2-phy@c000 {
			compatible = "rockchip,rk3588-usb2phy";
			reg = <0xc000 0x10>;
			interrupts = <GIC_SPI 392 IRQ_TYPE_LEVEL_HIGH 0>;
			resets = <&cru SRST_OTGPHY_U2_1>, <&cru SRST_P_USB2PHY_U2_1_GRF0>;
			reset-names = "phy", "apb";
			clocks = <&cru CLK_USB2PHY_HDPTXRXPHY_REF>;
			clock-names = "phyclk";
			clock-output-names = "usb480m_phy3";
			#clock-cells = <0>;
			status = "disabled";

			u2phy3_host: host-port {
				#phy-cells = <0>;
				status = "disabled";
			};
		};
	};

	ioc: syscon@fd5f0000 {
		compatible = "rockchip,rk3588-ioc", "syscon";
		reg = <0x0 0xfd5f0000 0x0 0x10000>;
	};

	system_sram1: sram@fd600000 {
		compatible = "mmio-sram";
		reg = <0x0 0xfd600000 0x0 0x100000>;
		ranges = <0x0 0x0 0xfd600000 0x100000>;
		#address-cells = <1>;
		#size-cells = <1>;
	};

	cru: clock-controller@fd7c0000 {
		compatible = "rockchip,rk3588-cru";
		reg = <0x0 0xfd7c0000 0x0 0x5c000>;
		assigned-clocks =
			<&cru PLL_PPLL>, <&cru PLL_AUPLL>,
			<&cru PLL_NPLL>, <&cru PLL_GPLL>,
			<&cru ACLK_CENTER_ROOT>,
			<&cru HCLK_CENTER_ROOT>, <&cru ACLK_CENTER_LOW_ROOT>,
			<&cru ACLK_TOP_ROOT>, <&cru PCLK_TOP_ROOT>,
			<&cru ACLK_LOW_TOP_ROOT>, <&cru PCLK_PMU0_ROOT>,
			<&cru HCLK_PMU_CM0_ROOT>, <&cru ACLK_VOP>,
			<&cru ACLK_BUS_ROOT>, <&cru CLK_150M_SRC>,
			<&cru CLK_GPU>;
		assigned-clock-rates =
			<1100000000>, <786432000>,
			<850000000>, <1188000000>,
			<702000000>,
			<400000000>, <500000000>,
			<800000000>, <100000000>,
			<400000000>, <100000000>,
			<200000000>, <500000000>,
			<375000000>, <150000000>,
			<200000000>;
		rockchip,grf = <&php_grf>;
		#clock-cells = <1>;
		#reset-cells = <1>;
	};

	i2c0: i2c@fd880000 {
		compatible = "rockchip,rk3588-i2c", "rockchip,rk3399-i2c";
		reg = <0x0 0xfd880000 0x0 0x1000>;
		interrupts = <GIC_SPI 317 IRQ_TYPE_LEVEL_HIGH 0>;
		clocks = <&cru CLK_I2C0>, <&cru PCLK_I2C0>;
		clock-names = "i2c", "pclk";
		pinctrl-0 = <&i2c0m0_xfer>;
		pinctrl-names = "default";
		#address-cells = <1>;
		#size-cells = <0>;
		status = "disabled";
	};

	uart0: serial@fd890000 {
		compatible = "rockchip,rk3588-uart", "snps,dw-apb-uart";
		reg = <0x0 0xfd890000 0x0 0x100>;
		interrupts = <GIC_SPI 331 IRQ_TYPE_LEVEL_HIGH 0>;
		clocks = <&cru SCLK_UART0>, <&cru PCLK_UART0>;
		clock-names = "baudclk", "apb_pclk";
		dmas = <&dmac0 6>, <&dmac0 7>;
		dma-names = "tx", "rx";
		pinctrl-0 = <&uart0m1_xfer>;
		pinctrl-names = "default";
		reg-shift = <2>;
		reg-io-width = <4>;
		status = "disabled";
	};

	pwm0: pwm@fd8b0000 {
		compatible = "rockchip,rk3588-pwm", "rockchip,rk3328-pwm";
		reg = <0x0 0xfd8b0000 0x0 0x10>;
		clocks = <&cru CLK_PMU1PWM>, <&cru PCLK_PMU1PWM>;
		clock-names = "pwm", "pclk";
		pinctrl-0 = <&pwm0m0_pins>;
		pinctrl-names = "default";
		#pwm-cells = <3>;
		status = "disabled";
	};

	pwm1: pwm@fd8b0010 {
		compatible = "rockchip,rk3588-pwm", "rockchip,rk3328-pwm";
		reg = <0x0 0xfd8b0010 0x0 0x10>;
		clocks = <&cru CLK_PMU1PWM>, <&cru PCLK_PMU1PWM>;
		clock-names = "pwm", "pclk";
		pinctrl-0 = <&pwm1m0_pins>;
		pinctrl-names = "default";
		#pwm-cells = <3>;
		status = "disabled";
	};

	pwm2: pwm@fd8b0020 {
		compatible = "rockchip,rk3588-pwm", "rockchip,rk3328-pwm";
		reg = <0x0 0xfd8b0020 0x0 0x10>;
		clocks = <&cru CLK_PMU1PWM>, <&cru PCLK_PMU1PWM>;
		clock-names = "pwm", "pclk";
		pinctrl-0 = <&pwm2m0_pins>;
		pinctrl-names = "default";
		#pwm-cells = <3>;
		status = "disabled";
	};

	pwm3: pwm@fd8b0030 {
		compatible = "rockchip,rk3588-pwm", "rockchip,rk3328-pwm";
		reg = <0x0 0xfd8b0030 0x0 0x10>;
		clocks = <&cru CLK_PMU1PWM>, <&cru PCLK_PMU1PWM>;
		clock-names = "pwm", "pclk";
		pinctrl-0 = <&pwm3m0_pins>;
		pinctrl-names = "default";
		#pwm-cells = <3>;
		status = "disabled";
	};

	pmu: power-management@fd8d8000 {
		compatible = "rockchip,rk3588-pmu", "syscon", "simple-mfd";
		reg = <0x0 0xfd8d8000 0x0 0x400>;

		power: power-controller {
			compatible = "rockchip,rk3588-power-controller";
			#address-cells = <1>;
			#power-domain-cells = <1>;
			#size-cells = <0>;
			status = "okay";

			/* These power domains are grouped by VD_NPU */
			power-domain@RK3588_PD_NPU {
				reg = <RK3588_PD_NPU>;
				#power-domain-cells = <0>;
				#address-cells = <1>;
				#size-cells = <0>;

				power-domain@RK3588_PD_NPUTOP {
					reg = <RK3588_PD_NPUTOP>;
					clocks = <&cru HCLK_NPU_ROOT>,
						 <&cru PCLK_NPU_ROOT>,
						 <&cru CLK_NPU_DSU0>,
						 <&cru HCLK_NPU_CM0_ROOT>;
					pm_qos = <&qos_npu0_mwr>,
						 <&qos_npu0_mro>,
						 <&qos_mcu_npu>;
					#power-domain-cells = <0>;
					#address-cells = <1>;
					#size-cells = <0>;

					power-domain@RK3588_PD_NPU1 {
						reg = <RK3588_PD_NPU1>;
						clocks = <&cru HCLK_NPU_ROOT>,
							 <&cru PCLK_NPU_ROOT>,
							 <&cru CLK_NPU_DSU0>;
						pm_qos = <&qos_npu1>;
						#power-domain-cells = <0>;
					};
					power-domain@RK3588_PD_NPU2 {
						reg = <RK3588_PD_NPU2>;
						clocks = <&cru HCLK_NPU_ROOT>,
							 <&cru PCLK_NPU_ROOT>,
							 <&cru CLK_NPU_DSU0>;
						pm_qos = <&qos_npu2>;
						#power-domain-cells = <0>;
					};
				};
			};
			/* These power domains are grouped by VD_GPU */
			power-domain@RK3588_PD_GPU {
				reg = <RK3588_PD_GPU>;
				clocks = <&cru CLK_GPU>,
					 <&cru CLK_GPU_COREGROUP>,
					 <&cru CLK_GPU_STACKS>;
				pm_qos = <&qos_gpu_m0>,
					 <&qos_gpu_m1>,
					 <&qos_gpu_m2>,
					 <&qos_gpu_m3>;
				#power-domain-cells = <0>;
			};
			/* These power domains are grouped by VD_VCODEC */
			power-domain@RK3588_PD_VCODEC {
				reg = <RK3588_PD_VCODEC>;
				#address-cells = <1>;
				#size-cells = <0>;
				#power-domain-cells = <0>;

				power-domain@RK3588_PD_RKVDEC0 {
					reg = <RK3588_PD_RKVDEC0>;
					clocks = <&cru HCLK_RKVDEC0>,
						 <&cru HCLK_VDPU_ROOT>,
						 <&cru ACLK_VDPU_ROOT>,
						 <&cru ACLK_RKVDEC0>,
						 <&cru ACLK_RKVDEC_CCU>;
					pm_qos = <&qos_rkvdec0>;
					#power-domain-cells = <0>;
				};
				power-domain@RK3588_PD_RKVDEC1 {
					reg = <RK3588_PD_RKVDEC1>;
					clocks = <&cru HCLK_RKVDEC1>,
						 <&cru HCLK_VDPU_ROOT>,
						 <&cru ACLK_VDPU_ROOT>,
						 <&cru ACLK_RKVDEC1>;
					pm_qos = <&qos_rkvdec1>;
					#power-domain-cells = <0>;
				};
				power-domain@RK3588_PD_VENC0 {
					reg = <RK3588_PD_VENC0>;
					clocks = <&cru HCLK_RKVENC0>,
						 <&cru ACLK_RKVENC0>;
					pm_qos = <&qos_rkvenc0_m0ro>,
						 <&qos_rkvenc0_m1ro>,
						 <&qos_rkvenc0_m2wo>;
					#address-cells = <1>;
					#size-cells = <0>;
					#power-domain-cells = <0>;

					power-domain@RK3588_PD_VENC1 {
						reg = <RK3588_PD_VENC1>;
						clocks = <&cru HCLK_RKVENC1>,
							 <&cru HCLK_RKVENC0>,
							 <&cru ACLK_RKVENC0>,
							 <&cru ACLK_RKVENC1>;
						pm_qos = <&qos_rkvenc1_m0ro>,
							 <&qos_rkvenc1_m1ro>,
							 <&qos_rkvenc1_m2wo>;
						#power-domain-cells = <0>;
					};
				};
			};
			/* These power domains are grouped by VD_LOGIC */
			power-domain@RK3588_PD_VDPU {
				reg = <RK3588_PD_VDPU>;
				clocks = <&cru HCLK_VDPU_ROOT>,
					 <&cru ACLK_VDPU_LOW_ROOT>,
					 <&cru ACLK_VDPU_ROOT>,
					 <&cru ACLK_JPEG_DECODER_ROOT>,
					 <&cru ACLK_IEP2P0>,
					 <&cru HCLK_IEP2P0>,
					 <&cru ACLK_JPEG_ENCODER0>,
					 <&cru HCLK_JPEG_ENCODER0>,
					 <&cru ACLK_JPEG_ENCODER1>,
					 <&cru HCLK_JPEG_ENCODER1>,
					 <&cru ACLK_JPEG_ENCODER2>,
					 <&cru HCLK_JPEG_ENCODER2>,
					 <&cru ACLK_JPEG_ENCODER3>,
					 <&cru HCLK_JPEG_ENCODER3>,
					 <&cru ACLK_JPEG_DECODER>,
					 <&cru HCLK_JPEG_DECODER>,
					 <&cru ACLK_RGA2>,
					 <&cru HCLK_RGA2>;
				pm_qos = <&qos_iep>,
					 <&qos_jpeg_dec>,
					 <&qos_jpeg_enc0>,
					 <&qos_jpeg_enc1>,
					 <&qos_jpeg_enc2>,
					 <&qos_jpeg_enc3>,
					 <&qos_rga2_mro>,
					 <&qos_rga2_mwo>;
				#address-cells = <1>;
				#size-cells = <0>;
				#power-domain-cells = <0>;


				power-domain@RK3588_PD_AV1 {
					reg = <RK3588_PD_AV1>;
					clocks = <&cru PCLK_AV1>,
						 <&cru ACLK_AV1>,
						 <&cru HCLK_VDPU_ROOT>;
					pm_qos = <&qos_av1>;
					#power-domain-cells = <0>;
				};
				power-domain@RK3588_PD_RKVDEC0 {
					reg = <RK3588_PD_RKVDEC0>;
					clocks = <&cru HCLK_RKVDEC0>,
						 <&cru HCLK_VDPU_ROOT>,
						 <&cru ACLK_VDPU_ROOT>,
						 <&cru ACLK_RKVDEC0>;
					pm_qos = <&qos_rkvdec0>;
					#power-domain-cells = <0>;
				};
				power-domain@RK3588_PD_RKVDEC1 {
					reg = <RK3588_PD_RKVDEC1>;
					clocks = <&cru HCLK_RKVDEC1>,
						 <&cru HCLK_VDPU_ROOT>,
						 <&cru ACLK_VDPU_ROOT>;
					pm_qos = <&qos_rkvdec1>;
					#power-domain-cells = <0>;
				};
				power-domain@RK3588_PD_RGA30 {
					reg = <RK3588_PD_RGA30>;
					clocks = <&cru ACLK_RGA3_0>,
						 <&cru HCLK_RGA3_0>;
					pm_qos = <&qos_rga3_0>;
					#power-domain-cells = <0>;
				};
			};
			power-domain@RK3588_PD_VOP {
				reg = <RK3588_PD_VOP>;
				clocks = <&cru PCLK_VOP_ROOT>,
					 <&cru HCLK_VOP_ROOT>,
					 <&cru ACLK_VOP>;
				pm_qos = <&qos_vop_m0>,
					 <&qos_vop_m1>;
				#address-cells = <1>;
				#size-cells = <0>;
				#power-domain-cells = <0>;

				power-domain@RK3588_PD_VO0 {
					reg = <RK3588_PD_VO0>;
					clocks = <&cru PCLK_VO0_ROOT>,
						 <&cru PCLK_VO0_S_ROOT>,
						 <&cru HCLK_VO0_S_ROOT>,
						 <&cru ACLK_VO0_ROOT>,
						 <&cru HCLK_HDCP0>,
						 <&cru ACLK_HDCP0>,
						 <&cru HCLK_VOP_ROOT>;
					pm_qos = <&qos_hdcp0>;
					#power-domain-cells = <0>;
				};
			};
			power-domain@RK3588_PD_VO1 {
				reg = <RK3588_PD_VO1>;
				clocks = <&cru PCLK_VO1_ROOT>,
					 <&cru PCLK_VO1_S_ROOT>,
					 <&cru HCLK_VO1_S_ROOT>,
					 <&cru HCLK_HDCP1>,
					 <&cru ACLK_HDCP1>,
					 <&cru ACLK_HDMIRX_ROOT>,
					 <&cru HCLK_VO1USB_TOP_ROOT>;
				pm_qos = <&qos_hdcp1>,
					 <&qos_hdmirx>;
				#power-domain-cells = <0>;
			};
			power-domain@RK3588_PD_VI {
				reg = <RK3588_PD_VI>;
				clocks = <&cru HCLK_VI_ROOT>,
					 <&cru PCLK_VI_ROOT>,
					 <&cru HCLK_ISP0>,
					 <&cru ACLK_ISP0>,
					 <&cru HCLK_VICAP>,
					 <&cru ACLK_VICAP>;
				pm_qos = <&qos_isp0_mro>,
					 <&qos_isp0_mwo>,
					 <&qos_vicap_m0>,
					 <&qos_vicap_m1>;
				#address-cells = <1>;
				#size-cells = <0>;
				#power-domain-cells = <0>;

				power-domain@RK3588_PD_ISP1 {
					reg = <RK3588_PD_ISP1>;
					clocks = <&cru HCLK_ISP1>,
						 <&cru ACLK_ISP1>,
						 <&cru HCLK_VI_ROOT>,
						 <&cru PCLK_VI_ROOT>;
					pm_qos = <&qos_isp1_mwo>,
						 <&qos_isp1_mro>;
					#power-domain-cells = <0>;
				};
				power-domain@RK3588_PD_FEC {
					reg = <RK3588_PD_FEC>;
					clocks = <&cru HCLK_FISHEYE0>,
						 <&cru ACLK_FISHEYE0>,
						 <&cru HCLK_FISHEYE1>,
						 <&cru ACLK_FISHEYE1>,
						 <&cru PCLK_VI_ROOT>;
					pm_qos = <&qos_fisheye0>,
						 <&qos_fisheye1>;
					#power-domain-cells = <0>;
				};
			};
			power-domain@RK3588_PD_RGA31 {
				reg = <RK3588_PD_RGA31>;
				clocks = <&cru HCLK_RGA3_1>,
					 <&cru ACLK_RGA3_1>;
				pm_qos = <&qos_rga3_1>;
				#power-domain-cells = <0>;
			};
			power-domain@RK3588_PD_USB {
				reg = <RK3588_PD_USB>;
				clocks = <&cru PCLK_PHP_ROOT>,
					 <&cru ACLK_USB_ROOT>,
					 <&cru HCLK_USB_ROOT>,
					 <&cru HCLK_HOST0>,
					 <&cru HCLK_HOST_ARB0>,
					 <&cru HCLK_HOST1>,
					 <&cru HCLK_HOST_ARB1>;
				pm_qos = <&qos_usb3_0>,
					 <&qos_usb3_1>,
					 <&qos_usb2host_0>,
					 <&qos_usb2host_1>;
				#power-domain-cells = <0>;
			};
			power-domain@RK3588_PD_GMAC {
				reg = <RK3588_PD_GMAC>;
				clocks = <&cru PCLK_PHP_ROOT>,
					 <&cru ACLK_PCIE_ROOT>,
					 <&cru ACLK_PHP_ROOT>;
				#power-domain-cells = <0>;
			};
			power-domain@RK3588_PD_PCIE {
				reg = <RK3588_PD_PCIE>;
				clocks = <&cru PCLK_PHP_ROOT>,
					 <&cru ACLK_PCIE_ROOT>,
					 <&cru ACLK_PHP_ROOT>;
				#power-domain-cells = <0>;
			};
			power-domain@RK3588_PD_SDIO {
				reg = <RK3588_PD_SDIO>;
				clocks = <&cru HCLK_SDIO>,
					 <&cru HCLK_NVM_ROOT>;
				pm_qos = <&qos_sdio>;
				#power-domain-cells = <0>;
			};
			power-domain@RK3588_PD_AUDIO {
				reg = <RK3588_PD_AUDIO>;
				clocks = <&cru HCLK_AUDIO_ROOT>,
					 <&cru PCLK_AUDIO_ROOT>;
				#power-domain-cells = <0>;
			};
			power-domain@RK3588_PD_SDMMC {
				reg = <RK3588_PD_SDMMC>;
				pm_qos = <&qos_sdmmc>;
				#power-domain-cells = <0>;
			};
		};
	};

	i2s4_8ch: i2s@fddc0000 {
		compatible = "rockchip,rk3588-i2s-tdm";
		reg = <0x0 0xfddc0000 0x0 0x1000>;
		interrupts = <GIC_SPI 184 IRQ_TYPE_LEVEL_HIGH 0>;
		clocks = <&cru MCLK_I2S4_8CH_TX>, <&cru MCLK_I2S4_8CH_TX>, <&cru HCLK_I2S4_8CH>;
		clock-names = "mclk_tx", "mclk_rx", "hclk";
		assigned-clocks = <&cru CLK_I2S4_8CH_TX_SRC>;
		assigned-clock-parents = <&cru PLL_AUPLL>;
		dmas = <&dmac2 0>;
		dma-names = "tx";
		power-domains = <&power RK3588_PD_VO0>;
		resets = <&cru SRST_M_I2S4_8CH_TX>;
		reset-names = "tx-m";
		#sound-dai-cells = <0>;
		status = "disabled";
	};

	i2s5_8ch: i2s@fddf0000 {
		compatible = "rockchip,rk3588-i2s-tdm";
		reg = <0x0 0xfddf0000 0x0 0x1000>;
		interrupts = <GIC_SPI 185 IRQ_TYPE_LEVEL_HIGH 0>;
		clocks = <&cru MCLK_I2S5_8CH_TX>, <&cru MCLK_I2S5_8CH_TX>, <&cru HCLK_I2S5_8CH>;
		clock-names = "mclk_tx", "mclk_rx", "hclk";
		assigned-clocks = <&cru CLK_I2S5_8CH_TX_SRC>;
		assigned-clock-parents = <&cru PLL_AUPLL>;
		dmas = <&dmac2 2>;
		dma-names = "tx";
		power-domains = <&power RK3588_PD_VO1>;
		resets = <&cru SRST_M_I2S5_8CH_TX>;
		reset-names = "tx-m";
		#sound-dai-cells = <0>;
		status = "disabled";
	};

	i2s9_8ch: i2s@fddfc000 {
		compatible = "rockchip,rk3588-i2s-tdm";
		reg = <0x0 0xfddfc000 0x0 0x1000>;
		interrupts = <GIC_SPI 189 IRQ_TYPE_LEVEL_HIGH 0>;
		clocks = <&cru MCLK_I2S9_8CH_RX>, <&cru MCLK_I2S9_8CH_RX>, <&cru HCLK_I2S9_8CH>;
		clock-names = "mclk_tx", "mclk_rx", "hclk";
		assigned-clocks = <&cru CLK_I2S9_8CH_RX_SRC>;
		assigned-clock-parents = <&cru PLL_AUPLL>;
		dmas = <&dmac2 23>;
		dma-names = "rx";
		power-domains = <&power RK3588_PD_VO1>;
		resets = <&cru SRST_M_I2S9_8CH_RX>;
		reset-names = "rx-m";
		#sound-dai-cells = <0>;
		status = "disabled";
	};

	qos_gpu_m0: qos@fdf35000 {
		compatible = "rockchip,rk3588-qos", "syscon";
		reg = <0x0 0xfdf35000 0x0 0x20>;
	};

	qos_gpu_m1: qos@fdf35200 {
		compatible = "rockchip,rk3588-qos", "syscon";
		reg = <0x0 0xfdf35200 0x0 0x20>;
	};

	qos_gpu_m2: qos@fdf35400 {
		compatible = "rockchip,rk3588-qos", "syscon";
		reg = <0x0 0xfdf35400 0x0 0x20>;
	};

	qos_gpu_m3: qos@fdf35600 {
		compatible = "rockchip,rk3588-qos", "syscon";
		reg = <0x0 0xfdf35600 0x0 0x20>;
	};

	qos_rga3_1: qos@fdf36000 {
		compatible = "rockchip,rk3588-qos", "syscon";
		reg = <0x0 0xfdf36000 0x0 0x20>;
	};

	qos_sdio: qos@fdf39000 {
		compatible = "rockchip,rk3588-qos", "syscon";
		reg = <0x0 0xfdf39000 0x0 0x20>;
	};

	qos_sdmmc: qos@fdf3d800 {
		compatible = "rockchip,rk3588-qos", "syscon";
		reg = <0x0 0xfdf3d800 0x0 0x20>;
	};

	qos_usb3_1: qos@fdf3e000 {
		compatible = "rockchip,rk3588-qos", "syscon";
		reg = <0x0 0xfdf3e000 0x0 0x20>;
	};

	qos_usb3_0: qos@fdf3e200 {
		compatible = "rockchip,rk3588-qos", "syscon";
		reg = <0x0 0xfdf3e200 0x0 0x20>;
	};

	qos_usb2host_0: qos@fdf3e400 {
		compatible = "rockchip,rk3588-qos", "syscon";
		reg = <0x0 0xfdf3e400 0x0 0x20>;
	};

	qos_usb2host_1: qos@fdf3e600 {
		compatible = "rockchip,rk3588-qos", "syscon";
		reg = <0x0 0xfdf3e600 0x0 0x20>;
	};

	qos_fisheye0: qos@fdf40000 {
		compatible = "rockchip,rk3588-qos", "syscon";
		reg = <0x0 0xfdf40000 0x0 0x20>;
	};

	qos_fisheye1: qos@fdf40200 {
		compatible = "rockchip,rk3588-qos", "syscon";
		reg = <0x0 0xfdf40200 0x0 0x20>;
	};

	qos_isp0_mro: qos@fdf40400 {
		compatible = "rockchip,rk3588-qos", "syscon";
		reg = <0x0 0xfdf40400 0x0 0x20>;
	};

	qos_isp0_mwo: qos@fdf40500 {
		compatible = "rockchip,rk3588-qos", "syscon";
		reg = <0x0 0xfdf40500 0x0 0x20>;
	};

	qos_vicap_m0: qos@fdf40600 {
		compatible = "rockchip,rk3588-qos", "syscon";
		reg = <0x0 0xfdf40600 0x0 0x20>;
	};

	qos_vicap_m1: qos@fdf40800 {
		compatible = "rockchip,rk3588-qos", "syscon";
		reg = <0x0 0xfdf40800 0x0 0x20>;
	};

	qos_isp1_mwo: qos@fdf41000 {
		compatible = "rockchip,rk3588-qos", "syscon";
		reg = <0x0 0xfdf41000 0x0 0x20>;
	};

	qos_isp1_mro: qos@fdf41100 {
		compatible = "rockchip,rk3588-qos", "syscon";
		reg = <0x0 0xfdf41100 0x0 0x20>;
	};

	qos_rkvenc0_m0ro: qos@fdf60000 {
		compatible = "rockchip,rk3588-qos", "syscon";
		reg = <0x0 0xfdf60000 0x0 0x20>;
	};

	qos_rkvenc0_m1ro: qos@fdf60200 {
		compatible = "rockchip,rk3588-qos", "syscon";
		reg = <0x0 0xfdf60200 0x0 0x20>;
	};

	qos_rkvenc0_m2wo: qos@fdf60400 {
		compatible = "rockchip,rk3588-qos", "syscon";
		reg = <0x0 0xfdf60400 0x0 0x20>;
	};

	qos_rkvenc1_m0ro: qos@fdf61000 {
		compatible = "rockchip,rk3588-qos", "syscon";
		reg = <0x0 0xfdf61000 0x0 0x20>;
	};

	qos_rkvenc1_m1ro: qos@fdf61200 {
		compatible = "rockchip,rk3588-qos", "syscon";
		reg = <0x0 0xfdf61200 0x0 0x20>;
	};

	qos_rkvenc1_m2wo: qos@fdf61400 {
		compatible = "rockchip,rk3588-qos", "syscon";
		reg = <0x0 0xfdf61400 0x0 0x20>;
	};

	qos_rkvdec0: qos@fdf62000 {
		compatible = "rockchip,rk3588-qos", "syscon";
		reg = <0x0 0xfdf62000 0x0 0x20>;
	};

	qos_rkvdec1: qos@fdf63000 {
		compatible = "rockchip,rk3588-qos", "syscon";
		reg = <0x0 0xfdf63000 0x0 0x20>;
	};

	qos_av1: qos@fdf64000 {
		compatible = "rockchip,rk3588-qos", "syscon";
		reg = <0x0 0xfdf64000 0x0 0x20>;
	};

	qos_iep: qos@fdf66000 {
		compatible = "rockchip,rk3588-qos", "syscon";
		reg = <0x0 0xfdf66000 0x0 0x20>;
	};

	qos_jpeg_dec: qos@fdf66200 {
		compatible = "rockchip,rk3588-qos", "syscon";
		reg = <0x0 0xfdf66200 0x0 0x20>;
	};

	qos_jpeg_enc0: qos@fdf66400 {
		compatible = "rockchip,rk3588-qos", "syscon";
		reg = <0x0 0xfdf66400 0x0 0x20>;
	};

	qos_jpeg_enc1: qos@fdf66600 {
		compatible = "rockchip,rk3588-qos", "syscon";
		reg = <0x0 0xfdf66600 0x0 0x20>;
	};

	qos_jpeg_enc2: qos@fdf66800 {
		compatible = "rockchip,rk3588-qos", "syscon";
		reg = <0x0 0xfdf66800 0x0 0x20>;
	};

	qos_jpeg_enc3: qos@fdf66a00 {
		compatible = "rockchip,rk3588-qos", "syscon";
		reg = <0x0 0xfdf66a00 0x0 0x20>;
	};

	qos_rga2_mro: qos@fdf66c00 {
		compatible = "rockchip,rk3588-qos", "syscon";
		reg = <0x0 0xfdf66c00 0x0 0x20>;
	};

	qos_rga2_mwo: qos@fdf66e00 {
		compatible = "rockchip,rk3588-qos", "syscon";
		reg = <0x0 0xfdf66e00 0x0 0x20>;
	};

	qos_rga3_0: qos@fdf67000 {
		compatible = "rockchip,rk3588-qos", "syscon";
		reg = <0x0 0xfdf67000 0x0 0x20>;
	};

	qos_vdpu: qos@fdf67200 {
		compatible = "rockchip,rk3588-qos", "syscon";
		reg = <0x0 0xfdf67200 0x0 0x20>;
	};

	qos_npu1: qos@fdf70000 {
		compatible = "rockchip,rk3588-qos", "syscon";
		reg = <0x0 0xfdf70000 0x0 0x20>;
	};

	qos_npu2: qos@fdf71000 {
		compatible = "rockchip,rk3588-qos", "syscon";
		reg = <0x0 0xfdf71000 0x0 0x20>;
	};

	qos_npu0_mwr: qos@fdf72000 {
		compatible = "rockchip,rk3588-qos", "syscon";
		reg = <0x0 0xfdf72000 0x0 0x20>;
	};

	qos_npu0_mro: qos@fdf72200 {
		compatible = "rockchip,rk3588-qos", "syscon";
		reg = <0x0 0xfdf72200 0x0 0x20>;
	};

	qos_mcu_npu: qos@fdf72400 {
		compatible = "rockchip,rk3588-qos", "syscon";
		reg = <0x0 0xfdf72400 0x0 0x20>;
	};

	qos_hdcp0: qos@fdf80000 {
		compatible = "rockchip,rk3588-qos", "syscon";
		reg = <0x0 0xfdf80000 0x0 0x20>;
	};

	qos_hdcp1: qos@fdf81000 {
		compatible = "rockchip,rk3588-qos", "syscon";
		reg = <0x0 0xfdf81000 0x0 0x20>;
	};

	qos_hdmirx: qos@fdf81200 {
		compatible = "rockchip,rk3588-qos", "syscon";
		reg = <0x0 0xfdf81200 0x0 0x20>;
	};

	qos_vop_m0: qos@fdf82000 {
		compatible = "rockchip,rk3588-qos", "syscon";
		reg = <0x0 0xfdf82000 0x0 0x20>;
	};

	qos_vop_m1: qos@fdf82200 {
		compatible = "rockchip,rk3588-qos", "syscon";
		reg = <0x0 0xfdf82200 0x0 0x20>;
	};

	pcie2x1l1: pcie@fe180000 {
		compatible = "rockchip,rk3588-pcie", "rockchip,rk3568-pcie";
		bus-range = <0x30 0x3f>;
		clocks = <&cru ACLK_PCIE_1L1_MSTR>, <&cru ACLK_PCIE_1L1_SLV>,
			 <&cru ACLK_PCIE_1L1_DBI>, <&cru PCLK_PCIE_1L1>,
			 <&cru CLK_PCIE_AUX3>, <&cru CLK_PCIE1L1_PIPE>;
		clock-names = "aclk_mst", "aclk_slv",
			      "aclk_dbi", "pclk",
			      "aux", "pipe";
		device_type = "pci";
		interrupts = <GIC_SPI 248 IRQ_TYPE_LEVEL_HIGH 0>,
			     <GIC_SPI 247 IRQ_TYPE_LEVEL_HIGH 0>,
			     <GIC_SPI 246 IRQ_TYPE_LEVEL_HIGH 0>,
			     <GIC_SPI 245 IRQ_TYPE_LEVEL_HIGH 0>,
			     <GIC_SPI 244 IRQ_TYPE_LEVEL_HIGH 0>;
		interrupt-names = "sys", "pmc", "msg", "legacy", "err";
		#interrupt-cells = <1>;
		interrupt-map-mask = <0 0 0 7>;
		interrupt-map = <0 0 0 1 &pcie2x1l1_intc 0>,
				<0 0 0 2 &pcie2x1l1_intc 1>,
				<0 0 0 3 &pcie2x1l1_intc 2>,
				<0 0 0 4 &pcie2x1l1_intc 3>;
		linux,pci-domain = <3>;
		max-link-speed = <2>;
		msi-map = <0x3000 &its0 0x3000 0x1000>;
		num-lanes = <1>;
		phys = <&combphy2_psu PHY_TYPE_PCIE>;
		phy-names = "pcie-phy";
		power-domains = <&power RK3588_PD_PCIE>;
		ranges = <0x01000000 0x0 0xf3100000 0x0 0xf3100000 0x0 0x00100000>,
			 <0x02000000 0x0 0xf3200000 0x0 0xf3200000 0x0 0x00e00000>,
			 <0x03000000 0x0 0x40000000 0x9 0xc0000000 0x0 0x40000000>;
		reg = <0xa 0x40c00000 0x0 0x00400000>,
		      <0x0 0xfe180000 0x0 0x00010000>,
		      <0x0 0xf3000000 0x0 0x00100000>;
		reg-names = "dbi", "apb", "config";
		resets = <&cru SRST_PCIE3_POWER_UP>, <&cru SRST_P_PCIE3>;
		reset-names = "pwr", "pipe";
		#address-cells = <3>;
		#size-cells = <2>;
		status = "disabled";

		pcie2x1l1_intc: legacy-interrupt-controller {
			interrupt-controller;
			#address-cells = <0>;
			#interrupt-cells = <1>;
			interrupt-parent = <&gic>;
			interrupts = <GIC_SPI 245 IRQ_TYPE_EDGE_RISING 0>;
		};
	};

	pcie2x1l2: pcie@fe190000 {
		compatible = "rockchip,rk3588-pcie", "rockchip,rk3568-pcie";
		bus-range = <0x40 0x4f>;
		clocks = <&cru ACLK_PCIE_1L2_MSTR>, <&cru ACLK_PCIE_1L2_SLV>,
			 <&cru ACLK_PCIE_1L2_DBI>, <&cru PCLK_PCIE_1L2>,
			 <&cru CLK_PCIE_AUX4>, <&cru CLK_PCIE1L2_PIPE>;
		clock-names = "aclk_mst", "aclk_slv",
			      "aclk_dbi", "pclk",
			      "aux", "pipe";
		device_type = "pci";
		interrupts = <GIC_SPI 253 IRQ_TYPE_LEVEL_HIGH 0>,
			     <GIC_SPI 252 IRQ_TYPE_LEVEL_HIGH 0>,
			     <GIC_SPI 251 IRQ_TYPE_LEVEL_HIGH 0>,
			     <GIC_SPI 250 IRQ_TYPE_LEVEL_HIGH 0>,
			     <GIC_SPI 249 IRQ_TYPE_LEVEL_HIGH 0>;
		interrupt-names = "sys", "pmc", "msg", "legacy", "err";
		#interrupt-cells = <1>;
		interrupt-map-mask = <0 0 0 7>;
		interrupt-map = <0 0 0 1 &pcie2x1l2_intc 0>,
				<0 0 0 2 &pcie2x1l2_intc 1>,
				<0 0 0 3 &pcie2x1l2_intc 2>,
				<0 0 0 4 &pcie2x1l2_intc 3>;
		linux,pci-domain = <4>;
		max-link-speed = <2>;
		msi-map = <0x4000 &its0 0x4000 0x1000>;
		num-lanes = <1>;
		phys = <&combphy0_ps PHY_TYPE_PCIE>;
		phy-names = "pcie-phy";
		power-domains = <&power RK3588_PD_PCIE>;
		ranges = <0x01000000 0x0 0xf4100000 0x0 0xf4100000 0x0 0x00100000>,
			 <0x02000000 0x0 0xf4200000 0x0 0xf4200000 0x0 0x00e00000>,
			 <0x03000000 0x0 0x40000000 0xa 0x00000000 0x0 0x40000000>;
		reg = <0xa 0x41000000 0x0 0x00400000>,
		      <0x0 0xfe190000 0x0 0x00010000>,
		      <0x0 0xf4000000 0x0 0x00100000>;
		reg-names = "dbi", "apb", "config";
		resets = <&cru SRST_PCIE4_POWER_UP>, <&cru SRST_P_PCIE4>;
		reset-names = "pwr", "pipe";
		#address-cells = <3>;
		#size-cells = <2>;
		status = "disabled";

		pcie2x1l2_intc: legacy-interrupt-controller {
			interrupt-controller;
			#address-cells = <0>;
			#interrupt-cells = <1>;
			interrupt-parent = <&gic>;
			interrupts = <GIC_SPI 250 IRQ_TYPE_EDGE_RISING 0>;
		};
	};

	dfi: dfi@fe060000 {
		reg = <0x00 0xfe060000 0x00 0x10000>;
		compatible = "rockchip,rk3588-dfi";
		interrupts = <GIC_SPI 28 IRQ_TYPE_LEVEL_HIGH 0>,
			     <GIC_SPI 38 IRQ_TYPE_LEVEL_HIGH 0>,
			     <GIC_SPI 48 IRQ_TYPE_LEVEL_HIGH 0>,
			     <GIC_SPI 58 IRQ_TYPE_LEVEL_HIGH 0>;
		rockchip,pmu = <&pmu1grf>;
	};

	gmac1: ethernet@fe1c0000 {
		compatible = "rockchip,rk3588-gmac", "snps,dwmac-4.20a";
		reg = <0x0 0xfe1c0000 0x0 0x10000>;
		interrupts = <GIC_SPI 234 IRQ_TYPE_LEVEL_HIGH 0>,
			     <GIC_SPI 233 IRQ_TYPE_LEVEL_HIGH 0>;
		interrupt-names = "macirq", "eth_wake_irq";
		clocks = <&cru CLK_GMAC_125M>, <&cru CLK_GMAC_50M>,
			 <&cru PCLK_GMAC1>, <&cru ACLK_GMAC1>,
			 <&cru CLK_GMAC1_PTP_REF>;
		clock-names = "stmmaceth", "clk_mac_ref",
			      "pclk_mac", "aclk_mac",
			      "ptp_ref";
		power-domains = <&power RK3588_PD_GMAC>;
		resets = <&cru SRST_A_GMAC1>;
		reset-names = "stmmaceth";
		rockchip,grf = <&sys_grf>;
		rockchip,php-grf = <&php_grf>;
		snps,axi-config = <&gmac1_stmmac_axi_setup>;
		snps,mixed-burst;
		snps,mtl-rx-config = <&gmac1_mtl_rx_setup>;
		snps,mtl-tx-config = <&gmac1_mtl_tx_setup>;
		snps,tso;
		status = "disabled";

		mdio1: mdio {
			compatible = "snps,dwmac-mdio";
			#address-cells = <0x1>;
			#size-cells = <0x0>;
		};

		gmac1_stmmac_axi_setup: stmmac-axi-config {
			snps,blen = <0 0 0 0 16 8 4>;
			snps,wr_osr_lmt = <4>;
			snps,rd_osr_lmt = <8>;
		};

		gmac1_mtl_rx_setup: rx-queues-config {
			snps,rx-queues-to-use = <2>;
			queue0 {};
			queue1 {};
		};

		gmac1_mtl_tx_setup: tx-queues-config {
			snps,tx-queues-to-use = <2>;
			queue0 {};
			queue1 {};
		};
	};

	sata0: sata@fe210000 {
		compatible = "rockchip,rk3588-dwc-ahci", "snps,dwc-ahci";
		reg = <0 0xfe210000 0 0x1000>;
		interrupts = <GIC_SPI 273 IRQ_TYPE_LEVEL_HIGH 0>;
		clocks = <&cru ACLK_SATA0>, <&cru CLK_PMALIVE0>,
			 <&cru CLK_RXOOB0>, <&cru CLK_PIPEPHY0_REF>,
			 <&cru CLK_PIPEPHY0_PIPE_ASIC_G>;
		clock-names = "sata", "pmalive", "rxoob", "ref", "asic";
		ports-implemented = <0x1>;
		#address-cells = <1>;
		#size-cells = <0>;
		status = "disabled";

		sata-port@0 {
			reg = <0>;
			hba-port-cap = <HBA_PORT_FBSCP>;
			phys = <&combphy0_ps PHY_TYPE_SATA>;
			phy-names = "sata-phy";
			snps,rx-ts-max = <32>;
			snps,tx-ts-max = <32>;
		};
	};

	sata2: sata@fe230000 {
		compatible = "rockchip,rk3588-dwc-ahci", "snps,dwc-ahci";
		reg = <0 0xfe230000 0 0x1000>;
		interrupts = <GIC_SPI 275 IRQ_TYPE_LEVEL_HIGH 0>;
		clocks = <&cru ACLK_SATA2>, <&cru CLK_PMALIVE2>,
			 <&cru CLK_RXOOB2>, <&cru CLK_PIPEPHY2_REF>,
			 <&cru CLK_PIPEPHY2_PIPE_ASIC_G>;
		clock-names = "sata", "pmalive", "rxoob", "ref", "asic";
		ports-implemented = <0x1>;
		#address-cells = <1>;
		#size-cells = <0>;
		status = "disabled";

		sata-port@0 {
			reg = <0>;
			hba-port-cap = <HBA_PORT_FBSCP>;
			phys = <&combphy2_psu PHY_TYPE_SATA>;
			phy-names = "sata-phy";
			snps,rx-ts-max = <32>;
			snps,tx-ts-max = <32>;
		};
	};

	sfc: spi@fe2b0000 {
		compatible = "rockchip,sfc";
		reg = <0x0 0xfe2b0000 0x0 0x4000>;
		interrupts = <GIC_SPI 206 IRQ_TYPE_LEVEL_HIGH 0>;
		clocks = <&cru SCLK_SFC>, <&cru HCLK_SFC>;
		clock-names = "clk_sfc", "hclk_sfc";
<<<<<<< HEAD
=======
		assigned-clocks = <&cru SCLK_SFC>;
		assigned-clock-rates = <100000000>;
>>>>>>> 5a2e0ad7
		#address-cells = <1>;
		#size-cells = <0>;
		status = "disabled";
	};

	sdmmc: mmc@fe2c0000 {
		compatible = "rockchip,rk3588-dw-mshc", "rockchip,rk3288-dw-mshc";
		reg = <0x0 0xfe2c0000 0x0 0x4000>;
		interrupts = <GIC_SPI 203 IRQ_TYPE_LEVEL_HIGH 0>;
		clocks = <&scmi_clk SCMI_HCLK_SD>, <&scmi_clk SCMI_CCLK_SD>,
			 <&cru SCLK_SDMMC_DRV>, <&cru SCLK_SDMMC_SAMPLE>;
		clock-names = "biu", "ciu", "ciu-drive", "ciu-sample";
		fifo-depth = <0x100>;
		max-frequency = <200000000>;
		pinctrl-names = "default";
		pinctrl-0 = <&sdmmc_clk &sdmmc_cmd &sdmmc_det &sdmmc_bus4>;
		power-domains = <&power RK3588_PD_SDMMC>;
		status = "disabled";
	};

	sdio: mmc@fe2d0000 {
		compatible = "rockchip,rk3588-dw-mshc", "rockchip,rk3288-dw-mshc";
		reg = <0x00 0xfe2d0000 0x00 0x4000>;
		interrupts = <GIC_SPI 204 IRQ_TYPE_LEVEL_HIGH 0>;
		clocks = <&cru HCLK_SDIO>, <&cru CCLK_SRC_SDIO>,
			 <&cru SCLK_SDIO_DRV>, <&cru SCLK_SDIO_SAMPLE>;
		clock-names = "biu", "ciu", "ciu-drive", "ciu-sample";
		fifo-depth = <0x100>;
		max-frequency = <200000000>;
		pinctrl-names = "default";
		pinctrl-0 = <&sdiom1_pins>;
		power-domains = <&power RK3588_PD_SDIO>;
		status = "disabled";
	};

	sdhci: mmc@fe2e0000 {
		compatible = "rockchip,rk3588-dwcmshc";
		reg = <0x0 0xfe2e0000 0x0 0x10000>;
		interrupts = <GIC_SPI 205 IRQ_TYPE_LEVEL_HIGH 0>;
		assigned-clocks = <&cru BCLK_EMMC>, <&cru TMCLK_EMMC>, <&cru CCLK_EMMC>;
		assigned-clock-rates = <200000000>, <24000000>, <200000000>;
		clocks = <&cru CCLK_EMMC>, <&cru HCLK_EMMC>,
			 <&cru ACLK_EMMC>, <&cru BCLK_EMMC>,
			 <&cru TMCLK_EMMC>;
		clock-names = "core", "bus", "axi", "block", "timer";
		max-frequency = <200000000>;
		pinctrl-0 = <&emmc_rstnout>, <&emmc_bus8>, <&emmc_clk>,
			    <&emmc_cmd>, <&emmc_data_strobe>;
		pinctrl-names = "default";
		resets = <&cru SRST_C_EMMC>, <&cru SRST_H_EMMC>,
			 <&cru SRST_A_EMMC>, <&cru SRST_B_EMMC>,
			 <&cru SRST_T_EMMC>;
		reset-names = "core", "bus", "axi", "block", "timer";
		status = "disabled";
	};

	i2s0_8ch: i2s@fe470000 {
		compatible = "rockchip,rk3588-i2s-tdm";
		reg = <0x0 0xfe470000 0x0 0x1000>;
		interrupts = <GIC_SPI 180 IRQ_TYPE_LEVEL_HIGH 0>;
		clocks = <&cru MCLK_I2S0_8CH_TX>, <&cru MCLK_I2S0_8CH_RX>, <&cru HCLK_I2S0_8CH>;
		clock-names = "mclk_tx", "mclk_rx", "hclk";
		assigned-clocks = <&cru CLK_I2S0_8CH_TX_SRC>, <&cru CLK_I2S0_8CH_RX_SRC>;
		assigned-clock-parents = <&cru PLL_AUPLL>, <&cru PLL_AUPLL>;
		dmas = <&dmac0 0>, <&dmac0 1>;
		dma-names = "tx", "rx";
		power-domains = <&power RK3588_PD_AUDIO>;
		resets = <&cru SRST_M_I2S0_8CH_TX>, <&cru SRST_M_I2S0_8CH_RX>;
		reset-names = "tx-m", "rx-m";
		rockchip,trcm-sync-tx-only;
		pinctrl-names = "default";
		pinctrl-0 = <&i2s0_lrck
			     &i2s0_sclk
			     &i2s0_sdi0
			     &i2s0_sdi1
			     &i2s0_sdi2
			     &i2s0_sdi3
			     &i2s0_sdo0
			     &i2s0_sdo1
			     &i2s0_sdo2
			     &i2s0_sdo3>;
		#sound-dai-cells = <0>;
		status = "disabled";
	};

	i2s1_8ch: i2s@fe480000 {
		compatible = "rockchip,rk3588-i2s-tdm";
		reg = <0x0 0xfe480000 0x0 0x1000>;
		interrupts = <GIC_SPI 181 IRQ_TYPE_LEVEL_HIGH 0>;
		clocks = <&cru MCLK_I2S1_8CH_TX>, <&cru MCLK_I2S1_8CH_RX>, <&cru HCLK_I2S1_8CH>;
		clock-names = "mclk_tx", "mclk_rx", "hclk";
		dmas = <&dmac0 2>, <&dmac0 3>;
		dma-names = "tx", "rx";
		resets = <&cru SRST_M_I2S1_8CH_TX>, <&cru SRST_M_I2S1_8CH_RX>;
		reset-names = "tx-m", "rx-m";
		rockchip,trcm-sync-tx-only;
		pinctrl-names = "default";
		pinctrl-0 = <&i2s1m0_lrck
			     &i2s1m0_sclk
			     &i2s1m0_sdi0
			     &i2s1m0_sdi1
			     &i2s1m0_sdi2
			     &i2s1m0_sdi3
			     &i2s1m0_sdo0
			     &i2s1m0_sdo1
			     &i2s1m0_sdo2
			     &i2s1m0_sdo3>;
		#sound-dai-cells = <0>;
		status = "disabled";
	};

	i2s2_2ch: i2s@fe490000 {
		compatible = "rockchip,rk3588-i2s", "rockchip,rk3066-i2s";
		reg = <0x0 0xfe490000 0x0 0x1000>;
		interrupts = <GIC_SPI 182 IRQ_TYPE_LEVEL_HIGH 0>;
		clocks = <&cru MCLK_I2S2_2CH>, <&cru HCLK_I2S2_2CH>;
		clock-names = "i2s_clk", "i2s_hclk";
		assigned-clocks = <&cru CLK_I2S2_2CH_SRC>;
		assigned-clock-parents = <&cru PLL_AUPLL>;
		dmas = <&dmac1 0>, <&dmac1 1>;
		dma-names = "tx", "rx";
		power-domains = <&power RK3588_PD_AUDIO>;
		rockchip,trcm-sync-tx-only;
		pinctrl-names = "default";
		pinctrl-0 = <&i2s2m1_lrck
			     &i2s2m1_sclk
			     &i2s2m1_sdi
			     &i2s2m1_sdo>;
		#sound-dai-cells = <0>;
		status = "disabled";
	};

	i2s3_2ch: i2s@fe4a0000 {
		compatible = "rockchip,rk3588-i2s", "rockchip,rk3066-i2s";
		reg = <0x0 0xfe4a0000 0x0 0x1000>;
		interrupts = <GIC_SPI 183 IRQ_TYPE_LEVEL_HIGH 0>;
		clocks = <&cru MCLK_I2S3_2CH>, <&cru HCLK_I2S3_2CH>;
		clock-names = "i2s_clk", "i2s_hclk";
		assigned-clocks = <&cru CLK_I2S3_2CH_SRC>;
		assigned-clock-parents = <&cru PLL_AUPLL>;
		dmas = <&dmac1 2>, <&dmac1 3>;
		dma-names = "tx", "rx";
		power-domains = <&power RK3588_PD_AUDIO>;
		rockchip,trcm-sync-tx-only;
		pinctrl-names = "default";
		pinctrl-0 = <&i2s3_lrck
			     &i2s3_sclk
			     &i2s3_sdi
			     &i2s3_sdo>;
		#sound-dai-cells = <0>;
		status = "disabled";
	};

	gic: interrupt-controller@fe600000 {
		compatible = "arm,gic-v3";
		reg = <0x0 0xfe600000 0 0x10000>, /* GICD */
		      <0x0 0xfe680000 0 0x100000>; /* GICR */
		interrupts = <GIC_PPI 9 IRQ_TYPE_LEVEL_HIGH 0>;
		interrupt-controller;
		mbi-alias = <0x0 0xfe610000>;
		mbi-ranges = <424 56>;
		msi-controller;
		ranges;
		#address-cells = <2>;
		#interrupt-cells = <4>;
		#size-cells = <2>;

		its0: msi-controller@fe640000 {
			compatible = "arm,gic-v3-its";
			reg = <0x0 0xfe640000 0x0 0x20000>;
			msi-controller;
			#msi-cells = <1>;
		};

		its1: msi-controller@fe660000 {
			compatible = "arm,gic-v3-its";
			reg = <0x0 0xfe660000 0x0 0x20000>;
			msi-controller;
			#msi-cells = <1>;
		};

		ppi-partitions {
			ppi_partition0: interrupt-partition-0 {
				affinity = <&cpu_l0 &cpu_l1 &cpu_l2 &cpu_l3>;
			};

			ppi_partition1: interrupt-partition-1 {
				affinity = <&cpu_b0 &cpu_b1 &cpu_b2 &cpu_b3>;
			};
		};
	};

	dmac0: dma-controller@fea10000 {
		compatible = "arm,pl330", "arm,primecell";
		reg = <0x0 0xfea10000 0x0 0x4000>;
		interrupts = <GIC_SPI 86 IRQ_TYPE_LEVEL_HIGH 0>,
			     <GIC_SPI 87 IRQ_TYPE_LEVEL_HIGH 0>;
		arm,pl330-periph-burst;
		clocks = <&cru ACLK_DMAC0>;
		clock-names = "apb_pclk";
		#dma-cells = <1>;
	};

	dmac1: dma-controller@fea30000 {
		compatible = "arm,pl330", "arm,primecell";
		reg = <0x0 0xfea30000 0x0 0x4000>;
		interrupts = <GIC_SPI 88 IRQ_TYPE_LEVEL_HIGH 0>,
			     <GIC_SPI 89 IRQ_TYPE_LEVEL_HIGH 0>;
		arm,pl330-periph-burst;
		clocks = <&cru ACLK_DMAC1>;
		clock-names = "apb_pclk";
		#dma-cells = <1>;
	};

	i2c1: i2c@fea90000 {
		compatible = "rockchip,rk3588-i2c", "rockchip,rk3399-i2c";
		reg = <0x0 0xfea90000 0x0 0x1000>;
		clocks = <&cru CLK_I2C1>, <&cru PCLK_I2C1>;
		clock-names = "i2c", "pclk";
		interrupts = <GIC_SPI 318 IRQ_TYPE_LEVEL_HIGH 0>;
		pinctrl-0 = <&i2c1m0_xfer>;
		pinctrl-names = "default";
		#address-cells = <1>;
		#size-cells = <0>;
		status = "disabled";
	};

	i2c2: i2c@feaa0000 {
		compatible = "rockchip,rk3588-i2c", "rockchip,rk3399-i2c";
		reg = <0x0 0xfeaa0000 0x0 0x1000>;
		clocks = <&cru CLK_I2C2>, <&cru PCLK_I2C2>;
		clock-names = "i2c", "pclk";
		interrupts = <GIC_SPI 319 IRQ_TYPE_LEVEL_HIGH 0>;
		pinctrl-0 = <&i2c2m0_xfer>;
		pinctrl-names = "default";
		#address-cells = <1>;
		#size-cells = <0>;
		status = "disabled";
	};

	i2c3: i2c@feab0000 {
		compatible = "rockchip,rk3588-i2c", "rockchip,rk3399-i2c";
		reg = <0x0 0xfeab0000 0x0 0x1000>;
		clocks = <&cru CLK_I2C3>, <&cru PCLK_I2C3>;
		clock-names = "i2c", "pclk";
		interrupts = <GIC_SPI 320 IRQ_TYPE_LEVEL_HIGH 0>;
		pinctrl-0 = <&i2c3m0_xfer>;
		pinctrl-names = "default";
		#address-cells = <1>;
		#size-cells = <0>;
		status = "disabled";
	};

	i2c4: i2c@feac0000 {
		compatible = "rockchip,rk3588-i2c", "rockchip,rk3399-i2c";
		reg = <0x0 0xfeac0000 0x0 0x1000>;
		clocks = <&cru CLK_I2C4>, <&cru PCLK_I2C4>;
		clock-names = "i2c", "pclk";
		interrupts = <GIC_SPI 321 IRQ_TYPE_LEVEL_HIGH 0>;
		pinctrl-0 = <&i2c4m0_xfer>;
		pinctrl-names = "default";
		#address-cells = <1>;
		#size-cells = <0>;
		status = "disabled";
	};

	i2c5: i2c@fead0000 {
		compatible = "rockchip,rk3588-i2c", "rockchip,rk3399-i2c";
		reg = <0x0 0xfead0000 0x0 0x1000>;
		clocks = <&cru CLK_I2C5>, <&cru PCLK_I2C5>;
		clock-names = "i2c", "pclk";
		interrupts = <GIC_SPI 322 IRQ_TYPE_LEVEL_HIGH 0>;
		pinctrl-0 = <&i2c5m0_xfer>;
		pinctrl-names = "default";
		#address-cells = <1>;
		#size-cells = <0>;
		status = "disabled";
	};

	timer0: timer@feae0000 {
		compatible = "rockchip,rk3588-timer", "rockchip,rk3288-timer";
		reg = <0x0 0xfeae0000 0x0 0x20>;
		interrupts = <GIC_SPI 289 IRQ_TYPE_LEVEL_HIGH 0>;
		clocks = <&cru PCLK_BUSTIMER0>, <&cru CLK_BUSTIMER0>;
		clock-names = "pclk", "timer";
	};

	wdt: watchdog@feaf0000 {
		compatible = "rockchip,rk3588-wdt", "snps,dw-wdt";
		reg = <0x0 0xfeaf0000 0x0 0x100>;
		clocks = <&cru TCLK_WDT0>, <&cru PCLK_WDT0>;
		clock-names = "tclk", "pclk";
		interrupts = <GIC_SPI 315 IRQ_TYPE_LEVEL_HIGH 0>;
	};

	spi0: spi@feb00000 {
		compatible = "rockchip,rk3588-spi", "rockchip,rk3066-spi";
		reg = <0x0 0xfeb00000 0x0 0x1000>;
		interrupts = <GIC_SPI 326 IRQ_TYPE_LEVEL_HIGH 0>;
		clocks = <&cru CLK_SPI0>, <&cru PCLK_SPI0>;
		clock-names = "spiclk", "apb_pclk";
		dmas = <&dmac0 14>, <&dmac0 15>;
		dma-names = "tx", "rx";
		num-cs = <2>;
		pinctrl-0 = <&spi0m0_cs0 &spi0m0_cs1 &spi0m0_pins>;
		pinctrl-names = "default";
		#address-cells = <1>;
		#size-cells = <0>;
		status = "disabled";
	};

	spi1: spi@feb10000 {
		compatible = "rockchip,rk3588-spi", "rockchip,rk3066-spi";
		reg = <0x0 0xfeb10000 0x0 0x1000>;
		interrupts = <GIC_SPI 327 IRQ_TYPE_LEVEL_HIGH 0>;
		clocks = <&cru CLK_SPI1>, <&cru PCLK_SPI1>;
		clock-names = "spiclk", "apb_pclk";
		dmas = <&dmac0 16>, <&dmac0 17>;
		dma-names = "tx", "rx";
		num-cs = <2>;
		pinctrl-0 = <&spi1m1_cs0 &spi1m1_cs1 &spi1m1_pins>;
		pinctrl-names = "default";
		#address-cells = <1>;
		#size-cells = <0>;
		status = "disabled";
	};

	spi2: spi@feb20000 {
		compatible = "rockchip,rk3588-spi", "rockchip,rk3066-spi";
		reg = <0x0 0xfeb20000 0x0 0x1000>;
		interrupts = <GIC_SPI 328 IRQ_TYPE_LEVEL_HIGH 0>;
		clocks = <&cru CLK_SPI2>, <&cru PCLK_SPI2>;
		clock-names = "spiclk", "apb_pclk";
		dmas = <&dmac1 15>, <&dmac1 16>;
		dma-names = "tx", "rx";
		num-cs = <2>;
		pinctrl-0 = <&spi2m2_cs0 &spi2m2_cs1 &spi2m2_pins>;
		pinctrl-names = "default";
		#address-cells = <1>;
		#size-cells = <0>;
		status = "disabled";
	};

	spi3: spi@feb30000 {
		compatible = "rockchip,rk3588-spi", "rockchip,rk3066-spi";
		reg = <0x0 0xfeb30000 0x0 0x1000>;
		interrupts = <GIC_SPI 329 IRQ_TYPE_LEVEL_HIGH 0>;
		clocks = <&cru CLK_SPI3>, <&cru PCLK_SPI3>;
		clock-names = "spiclk", "apb_pclk";
		dmas = <&dmac1 17>, <&dmac1 18>;
		dma-names = "tx", "rx";
		num-cs = <2>;
		pinctrl-0 = <&spi3m1_cs0 &spi3m1_cs1 &spi3m1_pins>;
		pinctrl-names = "default";
		#address-cells = <1>;
		#size-cells = <0>;
		status = "disabled";
	};

	uart1: serial@feb40000 {
		compatible = "rockchip,rk3588-uart", "snps,dw-apb-uart";
		reg = <0x0 0xfeb40000 0x0 0x100>;
		interrupts = <GIC_SPI 332 IRQ_TYPE_LEVEL_HIGH 0>;
		clocks = <&cru SCLK_UART1>, <&cru PCLK_UART1>;
		clock-names = "baudclk", "apb_pclk";
		dmas = <&dmac0 8>, <&dmac0 9>;
		dma-names = "tx", "rx";
		pinctrl-0 = <&uart1m1_xfer>;
		pinctrl-names = "default";
		reg-io-width = <4>;
		reg-shift = <2>;
		status = "disabled";
	};

	uart2: serial@feb50000 {
		compatible = "rockchip,rk3588-uart", "snps,dw-apb-uart";
		reg = <0x0 0xfeb50000 0x0 0x100>;
		interrupts = <GIC_SPI 333 IRQ_TYPE_LEVEL_HIGH 0>;
		clocks = <&cru SCLK_UART2>, <&cru PCLK_UART2>;
		clock-names = "baudclk", "apb_pclk";
		dmas = <&dmac0 10>, <&dmac0 11>;
		dma-names = "tx", "rx";
		pinctrl-0 = <&uart2m1_xfer>;
		pinctrl-names = "default";
		reg-io-width = <4>;
		reg-shift = <2>;
		status = "disabled";
	};

	uart3: serial@feb60000 {
		compatible = "rockchip,rk3588-uart", "snps,dw-apb-uart";
		reg = <0x0 0xfeb60000 0x0 0x100>;
		interrupts = <GIC_SPI 334 IRQ_TYPE_LEVEL_HIGH 0>;
		clocks = <&cru SCLK_UART3>, <&cru PCLK_UART3>;
		clock-names = "baudclk", "apb_pclk";
		dmas = <&dmac0 12>, <&dmac0 13>;
		dma-names = "tx", "rx";
		pinctrl-0 = <&uart3m1_xfer>;
		pinctrl-names = "default";
		reg-io-width = <4>;
		reg-shift = <2>;
		status = "disabled";
	};

	uart4: serial@feb70000 {
		compatible = "rockchip,rk3588-uart", "snps,dw-apb-uart";
		reg = <0x0 0xfeb70000 0x0 0x100>;
		interrupts = <GIC_SPI 335 IRQ_TYPE_LEVEL_HIGH 0>;
		clocks = <&cru SCLK_UART4>, <&cru PCLK_UART4>;
		clock-names = "baudclk", "apb_pclk";
		dmas = <&dmac1 9>, <&dmac1 10>;
		dma-names = "tx", "rx";
		pinctrl-0 = <&uart4m1_xfer>;
		pinctrl-names = "default";
		reg-io-width = <4>;
		reg-shift = <2>;
		status = "disabled";
	};

	uart5: serial@feb80000 {
		compatible = "rockchip,rk3588-uart", "snps,dw-apb-uart";
		reg = <0x0 0xfeb80000 0x0 0x100>;
		interrupts = <GIC_SPI 336 IRQ_TYPE_LEVEL_HIGH 0>;
		clocks = <&cru SCLK_UART5>, <&cru PCLK_UART5>;
		clock-names = "baudclk", "apb_pclk";
		dmas = <&dmac1 11>, <&dmac1 12>;
		dma-names = "tx", "rx";
		pinctrl-0 = <&uart5m1_xfer>;
		pinctrl-names = "default";
		reg-io-width = <4>;
		reg-shift = <2>;
		status = "disabled";
	};

	uart6: serial@feb90000 {
		compatible = "rockchip,rk3588-uart", "snps,dw-apb-uart";
		reg = <0x0 0xfeb90000 0x0 0x100>;
		interrupts = <GIC_SPI 337 IRQ_TYPE_LEVEL_HIGH 0>;
		clocks = <&cru SCLK_UART6>, <&cru PCLK_UART6>;
		clock-names = "baudclk", "apb_pclk";
		dmas = <&dmac1 13>, <&dmac1 14>;
		dma-names = "tx", "rx";
		pinctrl-0 = <&uart6m1_xfer>;
		pinctrl-names = "default";
		reg-io-width = <4>;
		reg-shift = <2>;
		status = "disabled";
	};

	uart7: serial@feba0000 {
		compatible = "rockchip,rk3588-uart", "snps,dw-apb-uart";
		reg = <0x0 0xfeba0000 0x0 0x100>;
		interrupts = <GIC_SPI 338 IRQ_TYPE_LEVEL_HIGH 0>;
		clocks = <&cru SCLK_UART7>, <&cru PCLK_UART7>;
		clock-names = "baudclk", "apb_pclk";
		dmas = <&dmac2 7>, <&dmac2 8>;
		dma-names = "tx", "rx";
		pinctrl-0 = <&uart7m1_xfer>;
		pinctrl-names = "default";
		reg-io-width = <4>;
		reg-shift = <2>;
		status = "disabled";
	};

	uart8: serial@febb0000 {
		compatible = "rockchip,rk3588-uart", "snps,dw-apb-uart";
		reg = <0x0 0xfebb0000 0x0 0x100>;
		interrupts = <GIC_SPI 339 IRQ_TYPE_LEVEL_HIGH 0>;
		clocks = <&cru SCLK_UART8>, <&cru PCLK_UART8>;
		clock-names = "baudclk", "apb_pclk";
		dmas = <&dmac2 9>, <&dmac2 10>;
		dma-names = "tx", "rx";
		pinctrl-0 = <&uart8m1_xfer>;
		pinctrl-names = "default";
		reg-io-width = <4>;
		reg-shift = <2>;
		status = "disabled";
	};

	uart9: serial@febc0000 {
		compatible = "rockchip,rk3588-uart", "snps,dw-apb-uart";
		reg = <0x0 0xfebc0000 0x0 0x100>;
		interrupts = <GIC_SPI 340 IRQ_TYPE_LEVEL_HIGH 0>;
		clocks = <&cru SCLK_UART9>, <&cru PCLK_UART9>;
		clock-names = "baudclk", "apb_pclk";
		dmas = <&dmac2 11>, <&dmac2 12>;
		dma-names = "tx", "rx";
		pinctrl-0 = <&uart9m1_xfer>;
		pinctrl-names = "default";
		reg-io-width = <4>;
		reg-shift = <2>;
		status = "disabled";
	};

	pwm4: pwm@febd0000 {
		compatible = "rockchip,rk3588-pwm", "rockchip,rk3328-pwm";
		reg = <0x0 0xfebd0000 0x0 0x10>;
		clocks = <&cru CLK_PWM1>, <&cru PCLK_PWM1>;
		clock-names = "pwm", "pclk";
		pinctrl-0 = <&pwm4m0_pins>;
		pinctrl-names = "default";
		#pwm-cells = <3>;
		status = "disabled";
	};

	pwm5: pwm@febd0010 {
		compatible = "rockchip,rk3588-pwm", "rockchip,rk3328-pwm";
		reg = <0x0 0xfebd0010 0x0 0x10>;
		clocks = <&cru CLK_PWM1>, <&cru PCLK_PWM1>;
		clock-names = "pwm", "pclk";
		pinctrl-0 = <&pwm5m0_pins>;
		pinctrl-names = "default";
		#pwm-cells = <3>;
		status = "disabled";
	};

	pwm6: pwm@febd0020 {
		compatible = "rockchip,rk3588-pwm", "rockchip,rk3328-pwm";
		reg = <0x0 0xfebd0020 0x0 0x10>;
		clocks = <&cru CLK_PWM1>, <&cru PCLK_PWM1>;
		clock-names = "pwm", "pclk";
		pinctrl-0 = <&pwm6m0_pins>;
		pinctrl-names = "default";
		#pwm-cells = <3>;
		status = "disabled";
	};

	pwm7: pwm@febd0030 {
		compatible = "rockchip,rk3588-pwm", "rockchip,rk3328-pwm";
		reg = <0x0 0xfebd0030 0x0 0x10>;
		clocks = <&cru CLK_PWM1>, <&cru PCLK_PWM1>;
		clock-names = "pwm", "pclk";
		pinctrl-0 = <&pwm7m0_pins>;
		pinctrl-names = "default";
		#pwm-cells = <3>;
		status = "disabled";
	};

	pwm8: pwm@febe0000 {
		compatible = "rockchip,rk3588-pwm", "rockchip,rk3328-pwm";
		reg = <0x0 0xfebe0000 0x0 0x10>;
		clocks = <&cru CLK_PWM2>, <&cru PCLK_PWM2>;
		clock-names = "pwm", "pclk";
		pinctrl-0 = <&pwm8m0_pins>;
		pinctrl-names = "default";
		#pwm-cells = <3>;
		status = "disabled";
	};

	pwm9: pwm@febe0010 {
		compatible = "rockchip,rk3588-pwm", "rockchip,rk3328-pwm";
		reg = <0x0 0xfebe0010 0x0 0x10>;
		clocks = <&cru CLK_PWM2>, <&cru PCLK_PWM2>;
		clock-names = "pwm", "pclk";
		pinctrl-0 = <&pwm9m0_pins>;
		pinctrl-names = "default";
		#pwm-cells = <3>;
		status = "disabled";
	};

	pwm10: pwm@febe0020 {
		compatible = "rockchip,rk3588-pwm", "rockchip,rk3328-pwm";
		reg = <0x0 0xfebe0020 0x0 0x10>;
		clocks = <&cru CLK_PWM2>, <&cru PCLK_PWM2>;
		clock-names = "pwm", "pclk";
		pinctrl-0 = <&pwm10m0_pins>;
		pinctrl-names = "default";
		#pwm-cells = <3>;
		status = "disabled";
	};

	pwm11: pwm@febe0030 {
		compatible = "rockchip,rk3588-pwm", "rockchip,rk3328-pwm";
		reg = <0x0 0xfebe0030 0x0 0x10>;
		clocks = <&cru CLK_PWM2>, <&cru PCLK_PWM2>;
		clock-names = "pwm", "pclk";
		pinctrl-0 = <&pwm11m0_pins>;
		pinctrl-names = "default";
		#pwm-cells = <3>;
		status = "disabled";
	};

	pwm12: pwm@febf0000 {
		compatible = "rockchip,rk3588-pwm", "rockchip,rk3328-pwm";
		reg = <0x0 0xfebf0000 0x0 0x10>;
		clocks = <&cru CLK_PWM3>, <&cru PCLK_PWM3>;
		clock-names = "pwm", "pclk";
		pinctrl-0 = <&pwm12m0_pins>;
		pinctrl-names = "default";
		#pwm-cells = <3>;
		status = "disabled";
	};

	pwm13: pwm@febf0010 {
		compatible = "rockchip,rk3588-pwm", "rockchip,rk3328-pwm";
		reg = <0x0 0xfebf0010 0x0 0x10>;
		clocks = <&cru CLK_PWM3>, <&cru PCLK_PWM3>;
		clock-names = "pwm", "pclk";
		pinctrl-0 = <&pwm13m0_pins>;
		pinctrl-names = "default";
		#pwm-cells = <3>;
		status = "disabled";
	};

	pwm14: pwm@febf0020 {
		compatible = "rockchip,rk3588-pwm", "rockchip,rk3328-pwm";
		reg = <0x0 0xfebf0020 0x0 0x10>;
		clocks = <&cru CLK_PWM3>, <&cru PCLK_PWM3>;
		clock-names = "pwm", "pclk";
		pinctrl-0 = <&pwm14m0_pins>;
		pinctrl-names = "default";
		#pwm-cells = <3>;
		status = "disabled";
	};

	pwm15: pwm@febf0030 {
		compatible = "rockchip,rk3588-pwm", "rockchip,rk3328-pwm";
		reg = <0x0 0xfebf0030 0x0 0x10>;
		clocks = <&cru CLK_PWM3>, <&cru PCLK_PWM3>;
		clock-names = "pwm", "pclk";
		pinctrl-0 = <&pwm15m0_pins>;
		pinctrl-names = "default";
		#pwm-cells = <3>;
		status = "disabled";
	};

	tsadc: tsadc@fec00000 {
		compatible = "rockchip,rk3588-tsadc";
		reg = <0x0 0xfec00000 0x0 0x400>;
		interrupts = <GIC_SPI 397 IRQ_TYPE_LEVEL_HIGH 0>;
		clocks = <&cru CLK_TSADC>, <&cru PCLK_TSADC>;
		clock-names = "tsadc", "apb_pclk";
		assigned-clocks = <&cru CLK_TSADC>;
		assigned-clock-rates = <2000000>;
		resets = <&cru SRST_P_TSADC>, <&cru SRST_TSADC>;
		reset-names = "tsadc-apb", "tsadc";
		rockchip,hw-tshut-temp = <120000>;
		rockchip,hw-tshut-mode = <0>; /* tshut mode 0:CRU 1:GPIO */
		rockchip,hw-tshut-polarity = <0>; /* tshut polarity 0:LOW 1:HIGH */
		pinctrl-0 = <&tsadc_gpio_func>;
		pinctrl-1 = <&tsadc_shut>;
		pinctrl-names = "gpio", "otpout";
		#thermal-sensor-cells = <1>;
	};

	saradc: adc@fec10000 {
		compatible = "rockchip,rk3588-saradc";
		reg = <0x0 0xfec10000 0x0 0x10000>;
		interrupts = <GIC_SPI 398 IRQ_TYPE_LEVEL_HIGH 0>;
		#io-channel-cells = <1>;
		clocks = <&cru CLK_SARADC>, <&cru PCLK_SARADC>;
		clock-names = "saradc", "apb_pclk";
		resets = <&cru SRST_P_SARADC>;
		reset-names = "saradc-apb";
		status = "disabled";
	};

	i2c6: i2c@fec80000 {
		compatible = "rockchip,rk3588-i2c", "rockchip,rk3399-i2c";
		reg = <0x0 0xfec80000 0x0 0x1000>;
		clocks = <&cru CLK_I2C6>, <&cru PCLK_I2C6>;
		clock-names = "i2c", "pclk";
		interrupts = <GIC_SPI 323 IRQ_TYPE_LEVEL_HIGH 0>;
		pinctrl-0 = <&i2c6m0_xfer>;
		pinctrl-names = "default";
		#address-cells = <1>;
		#size-cells = <0>;
		status = "disabled";
	};

	i2c7: i2c@fec90000 {
		compatible = "rockchip,rk3588-i2c", "rockchip,rk3399-i2c";
		reg = <0x0 0xfec90000 0x0 0x1000>;
		clocks = <&cru CLK_I2C7>, <&cru PCLK_I2C7>;
		clock-names = "i2c", "pclk";
		interrupts = <GIC_SPI 324 IRQ_TYPE_LEVEL_HIGH 0>;
		pinctrl-0 = <&i2c7m0_xfer>;
		pinctrl-names = "default";
		#address-cells = <1>;
		#size-cells = <0>;
		status = "disabled";
	};

	i2c8: i2c@feca0000 {
		compatible = "rockchip,rk3588-i2c", "rockchip,rk3399-i2c";
		reg = <0x0 0xfeca0000 0x0 0x1000>;
		clocks = <&cru CLK_I2C8>, <&cru PCLK_I2C8>;
		clock-names = "i2c", "pclk";
		interrupts = <GIC_SPI 325 IRQ_TYPE_LEVEL_HIGH 0>;
		pinctrl-0 = <&i2c8m0_xfer>;
		pinctrl-names = "default";
		#address-cells = <1>;
		#size-cells = <0>;
		status = "disabled";
	};

	spi4: spi@fecb0000 {
		compatible = "rockchip,rk3588-spi", "rockchip,rk3066-spi";
		reg = <0x0 0xfecb0000 0x0 0x1000>;
		interrupts = <GIC_SPI 330 IRQ_TYPE_LEVEL_HIGH 0>;
		clocks = <&cru CLK_SPI4>, <&cru PCLK_SPI4>;
		clock-names = "spiclk", "apb_pclk";
		dmas = <&dmac2 13>, <&dmac2 14>;
		dma-names = "tx", "rx";
		num-cs = <2>;
		pinctrl-0 = <&spi4m0_cs0 &spi4m0_cs1 &spi4m0_pins>;
		pinctrl-names = "default";
		#address-cells = <1>;
		#size-cells = <0>;
		status = "disabled";
	};

	otp: efuse@fecc0000 {
		compatible = "rockchip,rk3588-otp";
		reg = <0x0 0xfecc0000 0x0 0x400>;
		clocks = <&cru CLK_OTPC_NS>, <&cru PCLK_OTPC_NS>,
			 <&cru CLK_OTP_PHY_G>, <&cru CLK_OTPC_ARB>;
		clock-names = "otp", "apb_pclk", "phy", "arb";
		resets = <&cru SRST_OTPC_NS>, <&cru SRST_P_OTPC_NS>,
			 <&cru SRST_OTPC_ARB>;
		reset-names = "otp", "apb", "arb";
		#address-cells = <1>;
		#size-cells = <1>;

		cpu_code: cpu-code@2 {
			reg = <0x02 0x2>;
		};

		otp_id: id@7 {
			reg = <0x07 0x10>;
		};

		cpub0_leakage: cpu-leakage@17 {
			reg = <0x17 0x1>;
		};

		cpub1_leakage: cpu-leakage@18 {
			reg = <0x18 0x1>;
		};

		cpul_leakage: cpu-leakage@19 {
			reg = <0x19 0x1>;
		};

		log_leakage: log-leakage@1a {
			reg = <0x1a 0x1>;
		};

		gpu_leakage: gpu-leakage@1b {
			reg = <0x1b 0x1>;
		};

		otp_cpu_version: cpu-version@1c {
			reg = <0x1c 0x1>;
			bits = <3 3>;
		};

		npu_leakage: npu-leakage@28 {
			reg = <0x28 0x1>;
		};

		codec_leakage: codec-leakage@29 {
			reg = <0x29 0x1>;
		};
	};

	dmac2: dma-controller@fed10000 {
		compatible = "arm,pl330", "arm,primecell";
		reg = <0x0 0xfed10000 0x0 0x4000>;
		interrupts = <GIC_SPI 90 IRQ_TYPE_LEVEL_HIGH 0>,
			     <GIC_SPI 91 IRQ_TYPE_LEVEL_HIGH 0>;
		arm,pl330-periph-burst;
		clocks = <&cru ACLK_DMAC2>;
		clock-names = "apb_pclk";
		#dma-cells = <1>;
	};

	usbdp_phy0: phy@fed80000 {
		compatible = "rockchip,rk3588-usbdp-phy";
		reg = <0x0 0xfed80000 0x0 0x10000>;
		rockchip,u2phy-grf = <&usb2phy0_grf>;
		rockchip,usb-grf = <&usb_grf>;
		rockchip,usbdpphy-grf = <&usbdpphy0_grf>;
		rockchip,vo-grf = <&vo0_grf>;
		clocks = <&cru CLK_USBDPPHY_MIPIDCPPHY_REF>,
			 <&cru CLK_USBDP_PHY0_IMMORTAL>,
			 <&cru PCLK_USBDPPHY0>,
			 <&u2phy0>;
		clock-names = "refclk", "immortal", "pclk", "utmi";
		resets = <&cru SRST_USBDP_COMBO_PHY0_INIT>,
			 <&cru SRST_USBDP_COMBO_PHY0_CMN>,
			 <&cru SRST_USBDP_COMBO_PHY0_LANE>,
			 <&cru SRST_USBDP_COMBO_PHY0_PCS>,
			 <&cru SRST_P_USBDPPHY0>;
		reset-names = "init", "cmn", "lane", "pcs_apb", "pma_apb";
		status = "disabled";

		usbdp_phy0_dp: dp-port {
			#phy-cells = <0>;
			status = "disabled";
		};

		usbdp_phy0_u3: usb3-port {
			#phy-cells = <0>;
			status = "disabled";
		};
	};

	combphy0_ps: phy@fee00000 {
		compatible = "rockchip,rk3588-naneng-combphy";
		reg = <0x0 0xfee00000 0x0 0x100>;
		clocks = <&cru CLK_REF_PIPE_PHY0>, <&cru PCLK_PCIE_COMBO_PIPE_PHY0>,
			 <&cru PCLK_PHP_ROOT>;
		clock-names = "ref", "apb", "pipe";
		assigned-clocks = <&cru CLK_REF_PIPE_PHY0>;
		assigned-clock-rates = <100000000>;
		#phy-cells = <1>;
		resets = <&cru SRST_REF_PIPE_PHY0>, <&cru SRST_P_PCIE2_PHY0>;
		reset-names = "phy", "apb";
		rockchip,pipe-grf = <&php_grf>;
		rockchip,pipe-phy-grf = <&pipe_phy0_grf>;
		status = "disabled";
	};

	combphy2_psu: phy@fee20000 {
		compatible = "rockchip,rk3588-naneng-combphy";
		reg = <0x0 0xfee20000 0x0 0x100>;
		clocks = <&cru CLK_REF_PIPE_PHY2>, <&cru PCLK_PCIE_COMBO_PIPE_PHY2>,
			 <&cru PCLK_PHP_ROOT>;
		clock-names = "ref", "apb", "pipe";
		assigned-clocks = <&cru CLK_REF_PIPE_PHY2>;
		assigned-clock-rates = <100000000>;
		#phy-cells = <1>;
		resets = <&cru SRST_REF_PIPE_PHY2>, <&cru SRST_P_PCIE2_PHY2>;
		reset-names = "phy", "apb";
		rockchip,pipe-grf = <&php_grf>;
		rockchip,pipe-phy-grf = <&pipe_phy2_grf>;
		status = "disabled";
	};

	system_sram2: sram@ff001000 {
		compatible = "mmio-sram";
		reg = <0x0 0xff001000 0x0 0xef000>;
		ranges = <0x0 0x0 0xff001000 0xef000>;
		#address-cells = <1>;
		#size-cells = <1>;
	};

	pinctrl: pinctrl {
		compatible = "rockchip,rk3588-pinctrl";
		ranges;
		rockchip,grf = <&ioc>;
		#address-cells = <2>;
		#size-cells = <2>;

		gpio0: gpio@fd8a0000 {
			compatible = "rockchip,gpio-bank";
			reg = <0x0 0xfd8a0000 0x0 0x100>;
			interrupts = <GIC_SPI 277 IRQ_TYPE_LEVEL_HIGH 0>;
			clocks = <&cru PCLK_GPIO0>, <&cru DBCLK_GPIO0>;
			gpio-controller;
			gpio-ranges = <&pinctrl 0 0 32>;
			interrupt-controller;
			#gpio-cells = <2>;
			#interrupt-cells = <2>;
		};

		gpio1: gpio@fec20000 {
			compatible = "rockchip,gpio-bank";
			reg = <0x0 0xfec20000 0x0 0x100>;
			interrupts = <GIC_SPI 278 IRQ_TYPE_LEVEL_HIGH 0>;
			clocks = <&cru PCLK_GPIO1>, <&cru DBCLK_GPIO1>;
			gpio-controller;
			gpio-ranges = <&pinctrl 0 32 32>;
			interrupt-controller;
			#gpio-cells = <2>;
			#interrupt-cells = <2>;
		};

		gpio2: gpio@fec30000 {
			compatible = "rockchip,gpio-bank";
			reg = <0x0 0xfec30000 0x0 0x100>;
			interrupts = <GIC_SPI 279 IRQ_TYPE_LEVEL_HIGH 0>;
			clocks = <&cru PCLK_GPIO2>, <&cru DBCLK_GPIO2>;
			gpio-controller;
			gpio-ranges = <&pinctrl 0 64 32>;
			interrupt-controller;
			#gpio-cells = <2>;
			#interrupt-cells = <2>;
		};

		gpio3: gpio@fec40000 {
			compatible = "rockchip,gpio-bank";
			reg = <0x0 0xfec40000 0x0 0x100>;
			interrupts = <GIC_SPI 280 IRQ_TYPE_LEVEL_HIGH 0>;
			clocks = <&cru PCLK_GPIO3>, <&cru DBCLK_GPIO3>;
			gpio-controller;
			gpio-ranges = <&pinctrl 0 96 32>;
			interrupt-controller;
			#gpio-cells = <2>;
			#interrupt-cells = <2>;
		};

		gpio4: gpio@fec50000 {
			compatible = "rockchip,gpio-bank";
			reg = <0x0 0xfec50000 0x0 0x100>;
			interrupts = <GIC_SPI 281 IRQ_TYPE_LEVEL_HIGH 0>;
			clocks = <&cru PCLK_GPIO4>, <&cru DBCLK_GPIO4>;
			gpio-controller;
			gpio-ranges = <&pinctrl 0 128 32>;
			interrupt-controller;
			#gpio-cells = <2>;
			#interrupt-cells = <2>;
		};
	};

<<<<<<< HEAD
	av1d: video-codec@fdc70000 {
=======
	av1d: av1d@fdc70000 {
>>>>>>> 5a2e0ad7
		compatible = "rockchip,rk3588-av1-vpu";
		reg = <0x0 0xfdc70000 0x0 0x800>;
		interrupts = <GIC_SPI 108 IRQ_TYPE_LEVEL_HIGH 0>;
		interrupt-names = "vdpu";
<<<<<<< HEAD
		assigned-clocks = <&cru ACLK_AV1>, <&cru PCLK_AV1>;
		assigned-clock-rates = <400000000>, <400000000>;
		clocks = <&cru ACLK_AV1>, <&cru PCLK_AV1>;
		clock-names = "aclk", "hclk";
		power-domains = <&power RK3588_PD_AV1>;
		resets = <&cru SRST_A_AV1>, <&cru SRST_P_AV1>, <&cru SRST_A_AV1_BIU>, <&cru SRST_P_AV1_BIU>;
=======
		clocks = <&cru ACLK_AV1>, <&cru PCLK_AV1>;
		clock-names = "aclk", "hclk";
		assigned-clocks = <&cru ACLK_AV1>, <&cru PCLK_AV1>;
		assigned-clock-rates = <400000000>, <400000000>;
		resets = <&cru SRST_A_AV1>, <&cru SRST_P_AV1>, <&cru SRST_A_AV1_BIU>, <&cru SRST_P_AV1_BIU>;
		power-domains = <&power RK3588_PD_AV1>;
		status = "okay";
>>>>>>> 5a2e0ad7
	};
};

#include "rk3588s-pinctrl.dtsi"<|MERGE_RESOLUTION|>--- conflicted
+++ resolved
@@ -928,14 +928,11 @@
 		status = "disabled";
 	};
 
-<<<<<<< HEAD
 	pmu1grf: syscon@fd58a000 {
 		compatible = "rockchip,rk3588-pmugrf", "syscon", "simple-mfd";
 		reg = <0x0 0xfd58a000 0x0 0x10000>;
 	};
 
-=======
->>>>>>> 5a2e0ad7
 	sys_grf: syscon@fd58c000 {
 		compatible = "rockchip,rk3588-sys-grf", "syscon";
 		reg = <0x0 0xfd58c000 0x0 0x1000>;
@@ -1985,11 +1982,8 @@
 		interrupts = <GIC_SPI 206 IRQ_TYPE_LEVEL_HIGH 0>;
 		clocks = <&cru SCLK_SFC>, <&cru HCLK_SFC>;
 		clock-names = "clk_sfc", "hclk_sfc";
-<<<<<<< HEAD
-=======
 		assigned-clocks = <&cru SCLK_SFC>;
 		assigned-clock-rates = <100000000>;
->>>>>>> 5a2e0ad7
 		#address-cells = <1>;
 		#size-cells = <0>;
 		status = "disabled";
@@ -2906,31 +2900,17 @@
 		};
 	};
 
-<<<<<<< HEAD
 	av1d: video-codec@fdc70000 {
-=======
-	av1d: av1d@fdc70000 {
->>>>>>> 5a2e0ad7
 		compatible = "rockchip,rk3588-av1-vpu";
 		reg = <0x0 0xfdc70000 0x0 0x800>;
 		interrupts = <GIC_SPI 108 IRQ_TYPE_LEVEL_HIGH 0>;
 		interrupt-names = "vdpu";
-<<<<<<< HEAD
 		assigned-clocks = <&cru ACLK_AV1>, <&cru PCLK_AV1>;
 		assigned-clock-rates = <400000000>, <400000000>;
 		clocks = <&cru ACLK_AV1>, <&cru PCLK_AV1>;
 		clock-names = "aclk", "hclk";
 		power-domains = <&power RK3588_PD_AV1>;
 		resets = <&cru SRST_A_AV1>, <&cru SRST_P_AV1>, <&cru SRST_A_AV1_BIU>, <&cru SRST_P_AV1_BIU>;
-=======
-		clocks = <&cru ACLK_AV1>, <&cru PCLK_AV1>;
-		clock-names = "aclk", "hclk";
-		assigned-clocks = <&cru ACLK_AV1>, <&cru PCLK_AV1>;
-		assigned-clock-rates = <400000000>, <400000000>;
-		resets = <&cru SRST_A_AV1>, <&cru SRST_P_AV1>, <&cru SRST_A_AV1_BIU>, <&cru SRST_P_AV1_BIU>;
-		power-domains = <&power RK3588_PD_AV1>;
-		status = "okay";
->>>>>>> 5a2e0ad7
 	};
 };
 
