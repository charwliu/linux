// SPDX-License-Identifier: (GPL-2.0+ OR MIT)
/*
 * Copyright (c) 2021 Rockchip Electronics Co., Ltd.
 */

#include <dt-bindings/clock/rockchip,rk3588-cru.h>
#include <dt-bindings/interrupt-controller/arm-gic.h>
#include <dt-bindings/interrupt-controller/irq.h>
#include <dt-bindings/power/rk3588-power.h>
#include <dt-bindings/reset/rockchip,rk3588-cru.h>
#include <dt-bindings/thermal/thermal.h>
#include <dt-bindings/phy/phy.h>
#include <dt-bindings/ata/ahci.h>

/ {
	compatible = "rockchip,rk3588";

	interrupt-parent = <&gic>;
	#address-cells = <2>;
	#size-cells = <2>;

	aliases {
		csi2dcphy0 = &csi2_dcphy0;
		csi2dcphy1 = &csi2_dcphy1;
		csi2dphy0 = &csi2_dphy0;
		csi2dphy1 = &csi2_dphy1;
		csi2dphy2 = &csi2_dphy2;
		dsi0 = &dsi0;
		dsi1 = &dsi1;
		ethernet1 = &gmac1;
		gpio0 = &gpio0;
		gpio1 = &gpio1;
		gpio2 = &gpio2;
		gpio3 = &gpio3;
		gpio4 = &gpio4;
		i2c0 = &i2c0;
		i2c1 = &i2c1;
		i2c2 = &i2c2;
		i2c3 = &i2c3;
		i2c4 = &i2c4;
		i2c5 = &i2c5;
		i2c6 = &i2c6;
		i2c7 = &i2c7;
		i2c8 = &i2c8;
		rkcif-mipi-lvds0= &rkcif_mipi_lvds;
		rkcif-mipi-lvds1= &rkcif_mipi_lvds1;
		rkcif-mipi-lvds2= &rkcif_mipi_lvds2;
		rkcif-mipi-lvds3= &rkcif_mipi_lvds3;
		rkvenc0 = &rkvenc0;
		rkvenc1 = &rkvenc1;
		jpege0 = &jpege0;
		jpege1 = &jpege1;
		jpege2 = &jpege2;
		jpege3 = &jpege3;
		serial0 = &uart0;
		serial1 = &uart1;
		serial2 = &uart2;
		serial3 = &uart3;
		serial4 = &uart4;
		serial5 = &uart5;
		serial6 = &uart6;
		serial7 = &uart7;
		serial8 = &uart8;
		serial9 = &uart9;
		spi0 = &spi0;
		spi1 = &spi1;
		spi2 = &spi2;
		spi3 = &spi3;
		spi4 = &spi4;
		spi5 = &sfc;
		hdcp0 = &hdcp0;
		hdcp1 = &hdcp1;
	};

	clocks {
		compatible = "simple-bus";
		#address-cells = <2>;
		#size-cells = <2>;
		ranges;

		spll: spll {
			compatible = "fixed-clock";
			#clock-cells = <0>;
			clock-frequency = <702000000>;
			clock-output-names = "spll";
		};

		xin32k: xin32k {
			compatible = "fixed-clock";
			#clock-cells = <0>;
			clock-frequency = <32768>;
			clock-output-names = "xin32k";
		};

		xin24m: xin24m {
			compatible = "fixed-clock";
			#clock-cells = <0>;
			clock-frequency = <24000000>;
			clock-output-names = "xin24m";
		};

		hclk_vo1: hclk_vo1@fd7c08ec {
			compatible = "rockchip,rk3588-clock-gate-link";
			reg = <0 0xfd7c08ec 0 0x10>;
			clock-names = "link";
			clocks = <&cru HCLK_VO1USB_TOP_ROOT>;
			#power-domain-cells = <1>;
			#clock-cells = <0>;
		};

		aclk_vdpu_low_pre: aclk_vdpu_low_pre@fd7c08b0 {
			compatible = "rockchip,rk3588-clock-gate-link";
			reg = <0 0xfd7c08b0 0 0x10>;
			clock-names = "link";
			clocks = <&cru ACLK_VDPU_ROOT>;
			#power-domain-cells = <1>;
			#clock-cells = <0>;
		};

		hclk_vo0: hclk_vo0@fd7c08dc {
			compatible = "rockchip,rk3588-clock-gate-link";
			reg = <0 0xfd7c08dc 0 0x10>;
			clock-names = "link";
			clocks = <&cru HCLK_VOP_ROOT>;
			#power-domain-cells = <1>;
			#clock-cells = <0>;
		};

		hclk_usb: hclk_usb@fd7c08a8 {
			compatible = "rockchip,rk3588-clock-gate-link";
			reg = <0 0xfd7c08a8 0 0x10>;
			clock-names = "link";
			clocks = <&cru HCLK_VO1USB_TOP_ROOT>;
			#power-domain-cells = <1>;
			#clock-cells = <0>;
		};

		hclk_nvm: hclk_nvm@fd7c087c {
			compatible = "rockchip,rk3588-clock-gate-link";
			reg = <0 0xfd7c087c 0 0x10>;
			clock-names = "link";
			clocks = <&cru ACLK_NVM_ROOT>;
			#power-domain-cells = <1>;
			#clock-cells = <0>;
		};

		aclk_usb: aclk_usb@fd7c08a8 {
			compatible = "rockchip,rk3588-clock-gate-link";
			reg = <0 0xfd7c08a8 0 0x10>;
			clock-names = "link";
			clocks = <&cru ACLK_VO1USB_TOP_ROOT>;
			#power-domain-cells = <1>;
			#clock-cells = <0>;
		};

		hclk_isp1_pre: hclk_isp1_pre@fd7c0868 {
			compatible = "rockchip,rk3588-clock-gate-link";
			reg = <0 0xfd7c0868 0 0x10>;
			clock-names = "link";
			clocks = <&cru HCLK_VI_ROOT>;
			#power-domain-cells = <1>;
			#clock-cells = <0>;
		};

		aclk_isp1_pre: aclk_isp1_pre@fd7c0868 {
			compatible = "rockchip,rk3588-clock-gate-link";
			reg = <0 0xfd7c0868 0 0x10>;
			clock-names = "link";
			clocks = <&cru ACLK_VI_ROOT>;
			#power-domain-cells = <1>;
			#clock-cells = <0>;
		};

		aclk_rkvdec0_pre: aclk_rkvdec0_pre@fd7c08a0 {
			compatible = "rockchip,rk3588-clock-gate-link";
			reg = <0 0xfd7c08a0 0 0x10>;
			clock-names = "link";
			clocks = <&cru ACLK_VDPU_ROOT>;
			#power-domain-cells = <1>;
			#clock-cells = <0>;
		};

		hclk_rkvdec0_pre: hclk_rkvdec0_pre@fd7c08a0 {
			compatible = "rockchip,rk3588-clock-gate-link";
			reg = <0 0xfd7c08a0 0 0x10>;
			clock-names = "link";
			clocks = <&cru HCLK_VDPU_ROOT>;
			#power-domain-cells = <1>;
			#clock-cells = <0>;
		};

		aclk_rkvdec1_pre: aclk_rkvdec1_pre@fd7c08a4 {
			compatible = "rockchip,rk3588-clock-gate-link";
			reg = <0 0xfd7c08a4 0 0x10>;
			clock-names = "link";
			clocks = <&cru ACLK_VDPU_ROOT>;
			#power-domain-cells = <1>;
			#clock-cells = <0>;
		};

		hclk_rkvdec1_pre: hclk_rkvdec1_pre@fd7c08a4 {
			compatible = "rockchip,rk3588-clock-gate-link";
			reg = <0 0xfd7c08a4 0 0x10>;
			clock-names = "link";
			clocks = <&cru HCLK_VDPU_ROOT>;
			#power-domain-cells = <1>;
			#clock-cells = <0>;
		};

		aclk_jpeg_decoder_pre: aclk_jpeg_decoder_pre@fd7c08b0 {
			compatible = "rockchip,rk3588-clock-gate-link";
			reg = <0 0xfd7c08b0 0 0x10>;
			clock-names = "link";
			clocks = <&cru ACLK_VDPU_ROOT>;
			#power-domain-cells = <1>;
			#clock-cells = <0>;
		};

		aclk_rkvenc1_pre: aclk_rkvenc1_pre@fd7c08c0 {
			compatible = "rockchip,rk3588-clock-gate-link";
			reg = <0 0xfd7c08c0 0 0x10>;
			clock-names = "link";
			clocks = <&cru ACLK_RKVENC0>;
			#power-domain-cells = <1>;
			#clock-cells = <0>;
		};

		hclk_rkvenc1_pre: hclk_rkvenc1_pre@fd7c08c0 {
			compatible = "rockchip,rk3588-clock-gate-link";
			reg = <0 0xfd7c08c0 0 0x10>;
			clock-names = "link";
			clocks = <&cru HCLK_RKVENC0>;
			#power-domain-cells = <1>;
			#clock-cells = <0>;
		};

		aclk_hdcp0_pre: aclk_hdcp0_pre@fd7c08dc {
			compatible = "rockchip,rk3588-clock-gate-link";
			reg = <0 0xfd7c08dc 0 0x10>;
			clock-names = "link";
			clocks = <&cru ACLK_VOP_LOW_ROOT>;
			#power-domain-cells = <1>;
			#clock-cells = <0>;
		};

		aclk_hdcp1_pre: aclk_hdcp1_pre@fd7c08ec {
			compatible = "rockchip,rk3588-clock-gate-link";
			reg = <0 0xfd7c08ec 0 0x10>;
			clock-names = "link";
			clocks = <&cru ACLK_VO1USB_TOP_ROOT>;
			#power-domain-cells = <1>;
			#clock-cells = <0>;
		};

		pclk_av1_pre: pclk_av1_pre@fd7c0910 {
			compatible = "rockchip,rk3588-clock-gate-link";
			reg = <0 0xfd7c0910 0 0x10>;
			clock-names = "link";
			clocks = <&cru HCLK_VDPU_ROOT>;
			#power-domain-cells = <1>;
			#clock-cells = <0>;
		};

		aclk_av1_pre: aclk_av1_pre@fd7c0910 {
			compatible = "rockchip,rk3588-clock-gate-link";
			reg = <0 0xfd7c0910 0 0x10>;
			clock-names = "link";
			clocks = <&cru ACLK_VDPU_ROOT>;
			#power-domain-cells = <1>;
			#clock-cells = <0>;
		};

		hclk_sdio_pre: hclk_sdio_pre@fd7c092c {
			compatible = "rockchip,rk3588-clock-gate-link";
			reg = <0 0xfd7c092c 0 0x10>;
			clock-names = "link";
			clocks = <&hclk_nvm>;
			#power-domain-cells = <1>;
			#clock-cells = <0>;
		};

		pclk_vo0_grf: pclk_vo0_grf@fd7c08dc {
			compatible = "rockchip,rk3588-clock-gate-link";
			reg = <0x0 0xfd7c08dc 0x0 0x4>;
			clocks = <&hclk_vo0>;
			clock-names = "link";
			#clock-cells = <0>;
		};

		pclk_vo1_grf: pclk_vo1_grf@fd7c08ec {
			compatible = "rockchip,rk3588-clock-gate-link";
			reg = <0x0 0xfd7c08ec 0x0 0x4>;
			clocks = <&hclk_vo1>;
			clock-names = "link";
			#clock-cells = <0>;
		};

		mclkin_i2s0: mclkin-i2s0 {
			compatible = "fixed-clock";
			#clock-cells = <0>;
			clock-frequency = <12288000>;
			clock-output-names = "i2s0_mclkin";
		};

		mclkin_i2s1: mclkin-i2s1 {
			compatible = "fixed-clock";
			#clock-cells = <0>;
			clock-frequency = <12288000>;
			clock-output-names = "i2s1_mclkin";
		};

		mclkin_i2s2: mclkin-i2s2 {
			compatible = "fixed-clock";
			#clock-cells = <0>;
			clock-frequency = <12288000>;
			clock-output-names = "i2s2_mclkin";
		};

		mclkin_i2s3: mclkin-i2s3 {
			compatible = "fixed-clock";
			#clock-cells = <0>;
			clock-frequency = <12288000>;
			clock-output-names = "i2s3_mclkin";
		};

		mclkout_i2s0: mclkout-i2s0@fd58c318 {
			compatible = "rockchip,clk-out";
			reg = <0 0xfd58c318 0 0x4>;
			clocks = <&cru I2S0_8CH_MCLKOUT>;
			#clock-cells = <0>;
			clock-output-names = "i2s0_mclkout_to_io";
			rockchip,bit-shift = <0>;
			rockchip,bit-set-to-disable;
		};

		mclkout_i2s1: mclkout-i2s1@fd58c318 {
			compatible = "rockchip,clk-out";
			reg = <0 0xfd58c318 0 0x4>;
			clocks = <&cru I2S1_8CH_MCLKOUT>;
			#clock-cells = <0>;
			clock-output-names = "i2s1_mclkout_to_io";
			rockchip,bit-shift = <1>;
			rockchip,bit-set-to-disable;
		};

		mclkout_i2s2: mclkout-i2s2@fd58c318 {
			compatible = "rockchip,clk-out";
			reg = <0 0xfd58c318 0 0x4>;
			clocks = <&cru I2S2_2CH_MCLKOUT>;
			#clock-cells = <0>;
			clock-output-names = "i2s2_mclkout_to_io";
			rockchip,bit-shift = <2>;
			rockchip,bit-set-to-disable;
		};

		mclkout_i2s3: mclkout-i2s3@fd58c318 {
			compatible = "rockchip,clk-out";
			reg = <0 0xfd58c318 0 0x4>;
			clocks = <&cru I2S3_2CH_MCLKOUT>;
			#clock-cells = <0>;
			clock-output-names = "i2s3_mclkout_to_io";
			rockchip,bit-shift = <7>;
			rockchip,bit-set-to-disable;
		};
	};

	cpus {
		#address-cells = <1>;
		#size-cells = <0>;

		cpu-map {
			cluster0 {
				core0 {
					cpu = <&cpu_l0>;
				};
				core1 {
					cpu = <&cpu_l1>;
				};
				core2 {
					cpu = <&cpu_l2>;
				};
				core3 {
					cpu = <&cpu_l3>;
				};
			};
			cluster1 {
				core0 {
					cpu = <&cpu_b0>;
				};
				core1 {
					cpu = <&cpu_b1>;
				};
			};
			cluster2 {
				core0 {
					cpu = <&cpu_b2>;
				};
				core1 {
					cpu = <&cpu_b3>;
				};
			};
		};

		cpu_l0: cpu@0 {
			device_type = "cpu";
			compatible = "arm,cortex-a55";
			reg = <0x0>;
			enable-method = "psci";
			capacity-dmips-mhz = <530>;
			clocks = <&scmi_clk SCMI_CLK_CPUL>;
			operating-points-v2 = <&cluster0_opp_table>;
			cpu-idle-states = <&CPU_SLEEP>;
			i-cache-size = <32768>;
			i-cache-line-size = <64>;
			i-cache-sets = <128>;
			d-cache-size = <32768>;
			d-cache-line-size = <64>;
			d-cache-sets = <128>;
			next-level-cache = <&l2_cache_l0>;
			dynamic-power-coefficient = <228>;
			#cooling-cells = <2>;
		};

		cpu_l1: cpu@100 {
			device_type = "cpu";
			compatible = "arm,cortex-a55";
			reg = <0x100>;
			enable-method = "psci";
			capacity-dmips-mhz = <530>;
			clocks = <&scmi_clk SCMI_CLK_CPUL>;
			operating-points-v2 = <&cluster0_opp_table>;
			cpu-idle-states = <&CPU_SLEEP>;
			i-cache-size = <32768>;
			i-cache-line-size = <64>;
			i-cache-sets = <128>;
			d-cache-size = <32768>;
			d-cache-line-size = <64>;
			d-cache-sets = <128>;
			next-level-cache = <&l2_cache_l1>;
			dynamic-power-coefficient = <228>;
			#cooling-cells = <2>;
		};

		cpu_l2: cpu@200 {
			device_type = "cpu";
			compatible = "arm,cortex-a55";
			reg = <0x200>;
			enable-method = "psci";
			capacity-dmips-mhz = <530>;
			clocks = <&scmi_clk SCMI_CLK_CPUL>;
			operating-points-v2 = <&cluster0_opp_table>;
			cpu-idle-states = <&CPU_SLEEP>;
			i-cache-size = <32768>;
			i-cache-line-size = <64>;
			i-cache-sets = <128>;
			d-cache-size = <32768>;
			d-cache-line-size = <64>;
			d-cache-sets = <128>;
			next-level-cache = <&l2_cache_l2>;
			dynamic-power-coefficient = <228>;
			#cooling-cells = <2>;
		};

		cpu_l3: cpu@300 {
			device_type = "cpu";
			compatible = "arm,cortex-a55";
			reg = <0x300>;
			enable-method = "psci";
			capacity-dmips-mhz = <530>;
			clocks = <&scmi_clk SCMI_CLK_CPUL>;
			operating-points-v2 = <&cluster0_opp_table>;
			cpu-idle-states = <&CPU_SLEEP>;
			i-cache-size = <32768>;
			i-cache-line-size = <64>;
			i-cache-sets = <128>;
			d-cache-size = <32768>;
			d-cache-line-size = <64>;
			d-cache-sets = <128>;
			next-level-cache = <&l2_cache_l3>;
			dynamic-power-coefficient = <228>;
			#cooling-cells = <2>;
		};

		cpu_b0: cpu@400 {
			device_type = "cpu";
			compatible = "arm,cortex-a76";
			reg = <0x400>;
			enable-method = "psci";
			capacity-dmips-mhz = <1024>;
			clocks = <&scmi_clk SCMI_CLK_CPUB01>;
			operating-points-v2 = <&cluster1_opp_table>;
			cpu-idle-states = <&CPU_SLEEP>;
			i-cache-size = <65536>;
			i-cache-line-size = <64>;
			i-cache-sets = <256>;
			d-cache-size = <65536>;
			d-cache-line-size = <64>;
			d-cache-sets = <256>;
			next-level-cache = <&l2_cache_b0>;
			dynamic-power-coefficient = <416>;
			#cooling-cells = <2>;
		};

		cpu_b1: cpu@500 {
			device_type = "cpu";
			compatible = "arm,cortex-a76";
			reg = <0x500>;
			enable-method = "psci";
			capacity-dmips-mhz = <1024>;
			clocks = <&scmi_clk SCMI_CLK_CPUB01>;
			operating-points-v2 = <&cluster1_opp_table>;
			cpu-idle-states = <&CPU_SLEEP>;
			i-cache-size = <65536>;
			i-cache-line-size = <64>;
			i-cache-sets = <256>;
			d-cache-size = <65536>;
			d-cache-line-size = <64>;
			d-cache-sets = <256>;
			next-level-cache = <&l2_cache_b1>;
			dynamic-power-coefficient = <416>;
			#cooling-cells = <2>;
		};

		cpu_b2: cpu@600 {
			device_type = "cpu";
			compatible = "arm,cortex-a76";
			reg = <0x600>;
			enable-method = "psci";
			capacity-dmips-mhz = <1024>;
			clocks = <&scmi_clk SCMI_CLK_CPUB23>;
			operating-points-v2 = <&cluster2_opp_table>;
			cpu-idle-states = <&CPU_SLEEP>;
			i-cache-size = <65536>;
			i-cache-line-size = <64>;
			i-cache-sets = <256>;
			d-cache-size = <65536>;
			d-cache-line-size = <64>;
			d-cache-sets = <256>;
			next-level-cache = <&l2_cache_b2>;
			dynamic-power-coefficient = <416>;
			#cooling-cells = <2>;
		};

		cpu_b3: cpu@700 {
			device_type = "cpu";
			compatible = "arm,cortex-a76";
			reg = <0x700>;
			enable-method = "psci";
			capacity-dmips-mhz = <1024>;
			clocks = <&scmi_clk SCMI_CLK_CPUB23>;
			operating-points-v2 = <&cluster2_opp_table>;
			cpu-idle-states = <&CPU_SLEEP>;
			i-cache-size = <65536>;
			i-cache-line-size = <64>;
			i-cache-sets = <256>;
			d-cache-size = <65536>;
			d-cache-line-size = <64>;
			d-cache-sets = <256>;
			next-level-cache = <&l2_cache_b3>;
			dynamic-power-coefficient = <416>;
			#cooling-cells = <2>;
		};

		idle-states {
			entry-method = "psci";
			CPU_SLEEP: cpu-sleep {
				compatible = "arm,idle-state";
				local-timer-stop;
				arm,psci-suspend-param = <0x0010000>;
				entry-latency-us = <100>;
				exit-latency-us = <120>;
				min-residency-us = <1000>;
			};
		};

		l2_cache_l0: l2-cache-l0 {
			compatible = "cache";
			cache-size = <131072>;
			cache-line-size = <64>;
			cache-sets = <512>;
			cache-level = <2>;
			cache-unified;
			next-level-cache = <&l3_cache>;
		};

		l2_cache_l1: l2-cache-l1 {
			compatible = "cache";
			cache-size = <131072>;
			cache-line-size = <64>;
			cache-sets = <512>;
			cache-level = <2>;
			cache-unified;
			next-level-cache = <&l3_cache>;
		};

		l2_cache_l2: l2-cache-l2 {
			compatible = "cache";
			cache-size = <131072>;
			cache-line-size = <64>;
			cache-sets = <512>;
			cache-level = <2>;
			cache-unified;
			next-level-cache = <&l3_cache>;
		};

		l2_cache_l3: l2-cache-l3 {
			compatible = "cache";
			cache-size = <131072>;
			cache-line-size = <64>;
			cache-sets = <512>;
			cache-level = <2>;
			cache-unified;
			next-level-cache = <&l3_cache>;
		};

		l2_cache_b0: l2-cache-b0 {
			compatible = "cache";
			cache-size = <524288>;
			cache-line-size = <64>;
			cache-sets = <1024>;
			cache-level = <2>;
			cache-unified;
			next-level-cache = <&l3_cache>;
		};

		l2_cache_b1: l2-cache-b1 {
			compatible = "cache";
			cache-size = <524288>;
			cache-line-size = <64>;
			cache-sets = <1024>;
			cache-level = <2>;
			cache-unified;
			next-level-cache = <&l3_cache>;
		};

		l2_cache_b2: l2-cache-b2 {
			compatible = "cache";
			cache-size = <524288>;
			cache-line-size = <64>;
			cache-sets = <1024>;
			cache-level = <2>;
			cache-unified;
			next-level-cache = <&l3_cache>;
		};

		l2_cache_b3: l2-cache-b3 {
			compatible = "cache";
			cache-size = <524288>;
			cache-line-size = <64>;
			cache-sets = <1024>;
			cache-level = <2>;
			cache-unified;
			next-level-cache = <&l3_cache>;
		};

		l3_cache: l3-cache {
			compatible = "cache";
			cache-size = <3145728>;
			cache-line-size = <64>;
			cache-sets = <4096>;
			cache-level = <3>;
			cache-unified;
		};
	};

	cluster0_opp_table: opp-table-cluster0 {
		compatible = "operating-points-v2";
		opp-shared;

		opp-408000000 {
			opp-hz = /bits/ 64 <408000000>;
			opp-microvolt = <750000 750000 950000>,
					<750000 750000 950000>;
			clock-latency-ns = <40000>;
			opp-suspend;
		};
		opp-600000000 {
			opp-hz = /bits/ 64 <600000000>;
			opp-microvolt = <750000 750000 950000>,
					<750000 750000 950000>;
			clock-latency-ns = <40000>;
		};
		opp-816000000 {
			opp-hz = /bits/ 64 <816000000>;
			opp-microvolt = <750000 750000 950000>,
					<750000 750000 950000>;
			clock-latency-ns = <40000>;
		};
		opp-1008000000 {
			opp-hz = /bits/ 64 <1008000000>;
			opp-microvolt = <750000 750000 950000>,
					<750000 750000 950000>;
			clock-latency-ns = <40000>;
		};
		opp-1200000000 {
			opp-hz = /bits/ 64 <1200000000>;
			opp-microvolt = <775000 775000 950000>,
					<775000 775000 950000>;
			clock-latency-ns = <40000>;
		};
		opp-1416000000 {
			opp-hz = /bits/ 64 <1416000000>;
			opp-microvolt = <825000 825000 950000>,
					<825000 825000 950000>;
			clock-latency-ns = <40000>;
		};
		opp-1608000000 {
			opp-hz = /bits/ 64 <1608000000>;
			opp-microvolt = <875000 875000 950000>,
					<875000 875000 950000>;
			clock-latency-ns = <40000>;
		};
		opp-1800000000 {
			opp-hz = /bits/ 64 <1800000000>;
			opp-microvolt = <950000 950000 950000>,
					<950000 950000 950000>;
			clock-latency-ns = <40000>;
		};
	};

	cluster1_opp_table: opp-table-cluster1 {
		compatible = "operating-points-v2";
		opp-shared;

		rockchip,grf = <&bigcore0_grf>;
		rockchip,volt-mem-read-margin = <
			855000	1
			765000	2
			675000	3
			495000	4
		>;

		rockchip,reboot-freq = <1800000000>;

		opp-408000000 {
			opp-hz = /bits/ 64 <408000000>;
			opp-microvolt = <600000 600000 1000000>,
					<675000 675000 1000000>;
			clock-latency-ns = <40000>;
			opp-suspend;
		};
		opp-600000000 {
			opp-hz = /bits/ 64 <600000000>;
			opp-microvolt = <600000 600000 1000000>,
					<675000 675000 1000000>;
			clock-latency-ns = <40000>;
		};
		opp-816000000 {
			opp-hz = /bits/ 64 <816000000>;
			opp-microvolt = <600000 600000 1000000>,
					<675000 675000 1000000>;
			clock-latency-ns = <40000>;
		};
		opp-1008000000 {
			opp-hz = /bits/ 64 <1008000000>;
			opp-microvolt = <625000 625000 1000000>,
					<675000 675000 1000000>;
			clock-latency-ns = <40000>;
		};
		opp-1200000000 {
			opp-hz = /bits/ 64 <1200000000>;
			opp-microvolt = <650000 650000 1000000>,
					<675000 675000 1000000>;
			clock-latency-ns = <40000>;
		};
		opp-1416000000 {
			opp-hz = /bits/ 64 <1416000000>;
			opp-microvolt = <675000 675000 1000000>,
					<675000 675000 1000000>;
			clock-latency-ns = <40000>;
		};
		opp-1608000000 {
			opp-hz = /bits/ 64 <1608000000>;
			opp-microvolt = <700000 700000 1000000>,
					<700000 700000 1000000>;
			clock-latency-ns = <40000>;
		};
		opp-1800000000 {
			opp-hz = /bits/ 64 <1800000000>;
			opp-microvolt = <775000 775000 1000000>,
					<775000 775000 1000000>;
			clock-latency-ns = <40000>;
		};
		opp-2016000000 {
			opp-hz = /bits/ 64 <2016000000>;
			opp-microvolt = <850000 850000 1000000>,
					<850000 850000 1000000>;
			clock-latency-ns = <40000>;
		};
		opp-2208000000 {
			opp-hz = /bits/ 64 <2208000000>;
			opp-microvolt = <925000 925000 1000000>,
					<925000 925000 1000000>;
			clock-latency-ns = <40000>;
		};
	};

	cluster2_opp_table: opp-table-cluster2 {
		compatible = "operating-points-v2";
		opp-shared;

		rockchip,grf = <&bigcore1_grf>;
		rockchip,volt-mem-read-margin = <
			855000	1
			765000	2
			675000	3
			495000	4
		>;

		rockchip,reboot-freq = <1800000000>;

		opp-408000000 {
			opp-hz = /bits/ 64 <408000000>;
			opp-microvolt = <600000 600000 1000000>,
					<675000 675000 1000000>;
			clock-latency-ns = <40000>;
			opp-suspend;
		};
		opp-600000000 {
			opp-hz = /bits/ 64 <600000000>;
			opp-microvolt = <600000 600000 1000000>,
					<675000 675000 1000000>;
			clock-latency-ns = <40000>;
		};
		opp-816000000 {
			opp-hz = /bits/ 64 <816000000>;
			opp-microvolt = <600000 600000 1000000>,
					<675000 675000 1000000>;
			clock-latency-ns = <40000>;
		};
		opp-1008000000 {
			opp-hz = /bits/ 64 <1008000000>;
			opp-microvolt = <625000 625000 1000000>,
					<675000 675000 1000000>;
			clock-latency-ns = <40000>;
		};
		opp-1200000000 {
			opp-hz = /bits/ 64 <1200000000>;
			opp-microvolt = <650000 650000 1000000>,
					<675000 675000 1000000>;
			clock-latency-ns = <40000>;
		};
		opp-1416000000 {
			opp-hz = /bits/ 64 <1416000000>;
			opp-microvolt = <675000 675000 1000000>,
					<675000 675000 1000000>;
			clock-latency-ns = <40000>;
		};
		opp-1608000000 {
			opp-hz = /bits/ 64 <1608000000>;
			opp-microvolt = <700000 700000 1000000>,
					<700000 700000 1000000>;
			clock-latency-ns = <40000>;
		};
		opp-1800000000 {
			opp-hz = /bits/ 64 <1800000000>;
			opp-microvolt = <775000 775000 1000000>,
					<775000 775000 1000000>;
			clock-latency-ns = <40000>;
		};
		opp-2016000000 {
			opp-hz = /bits/ 64 <2016000000>;
			opp-microvolt = <850000 850000 1000000>,
					<850000 850000 1000000>;
			clock-latency-ns = <40000>;
		};
		opp-2208000000 {
			opp-hz = /bits/ 64 <2208000000>;
			opp-microvolt = <925000 925000 1000000>,
					<925000 925000 1000000>;
			clock-latency-ns = <40000>;
		};
	};

	pmu-a55 {
		compatible = "arm,cortex-a55-pmu";
		interrupts = <GIC_PPI 7 IRQ_TYPE_LEVEL_HIGH &ppi_partition0>;
	};

	pmu-a76 {
		compatible = "arm,cortex-a76-pmu";
		interrupts = <GIC_PPI 7 IRQ_TYPE_LEVEL_HIGH &ppi_partition1>;
	};

	cpuinfo {
		compatible = "rockchip,cpuinfo";
		nvmem-cells = <&otp_id>, <&otp_cpu_version>, <&cpu_code>;
		nvmem-cell-names = "id", "cpu-version", "cpu-code";
	};

	csi2_dcphy0: csi2-dcphy0 {
		compatible = "rockchip,rk3588-csi2-dcphy";
		phys = <&mipi_dcphy0>;
		phy-names = "dcphy";
		status = "disabled";
	};

	csi2_dcphy1: csi2-dcphy1 {
		compatible = "rockchip,rk3588-csi2-dcphy";
		phys = <&mipi_dcphy1>;
		phy-names = "dcphy";
		status = "disabled";
	};

	/* dphy0 full mode */
	csi2_dphy0: csi2-dphy0 {
		compatible = "rockchip,rk3568-csi2-dphy";
		rockchip,hw = <&csi2_dphy0_hw>;
		status = "disabled";
	};

	/* dphy0 split mode 01 */
	csi2_dphy1: csi2-dphy1 {
		compatible = "rockchip,rk3568-csi2-dphy";
		rockchip,hw = <&csi2_dphy0_hw>;
		status = "disabled";
	};

	/* dphy0 split mode 23 */
	csi2_dphy2: csi2-dphy2 {
		compatible = "rockchip,rk3568-csi2-dphy";
		rockchip,hw = <&csi2_dphy0_hw>;
		status = "disabled";
	};

	display_subsystem: display-subsystem {
		compatible = "rockchip,display-subsystem";
		ports = <&vop_out>;

		route {
			route_dp0: route-dp0 {
				status = "disabled";
				logo,uboot = "logo.bmp";
				logo,kernel = "logo_kernel.bmp";
				logo,mode = "center";
				charge_logo,mode = "center";
				connect = <&vp1_out_dp0>;
			};

			route_dsi0: route-dsi0 {
				status = "disabled";
				logo,uboot = "logo.bmp";
				logo,kernel = "logo_kernel.bmp";
				logo,mode = "center";
				charge_logo,mode = "center";
				connect = <&vp3_out_dsi0>;
			};

			route_dsi1: route-dsi1 {
				status = "disabled";
				logo,uboot = "logo.bmp";
				logo,kernel = "logo_kernel.bmp";
				logo,mode = "center";
				charge_logo,mode = "center";
				connect = <&vp3_out_dsi1>;
			};

			route_edp0: route-edp0 {
				status = "disabled";
				logo,uboot = "logo.bmp";
				logo,kernel = "logo_kernel.bmp";
				logo,mode = "center";
				charge_logo,mode = "center";
				connect = <&vp2_out_edp0>;
			};

			route_edp1: route-edp1 {
				status = "disabled";
				logo,uboot = "logo.bmp";
				logo,kernel = "logo_kernel.bmp";
				logo,mode = "center";
				charge_logo,mode = "center";
			};

			route_hdmi0: route-hdmi0 {
				status = "disabled";
				logo,uboot = "logo.bmp";
				logo,kernel = "logo_kernel.bmp";
				logo,mode = "center";
				charge_logo,mode = "center";
				connect = <&vp0_out_hdmi0>;
			};

			route_rgb: route-rgb {
				status = "disabled";
				logo,uboot = "logo.bmp";
				logo,kernel = "logo_kernel.bmp";
				logo,mode = "center";
				charge_logo,mode = "center";
				connect = <&vp3_out_rgb>;
			};
		};
	};

	firmware {
		optee: optee {
			compatible = "linaro,optee-tz";
			method = "smc";
		};

		scmi: scmi {
			compatible = "arm,scmi-smc";
			shmem = <&scmi_shmem>;
			arm,smc-id = <0x82000010>;
			#address-cells = <1>;
			#size-cells = <0>;

			scmi_clk: protocol@14 {
				reg = <0x14>;
				assigned-clocks = <&scmi_clk SCMI_CLK_CPUB01>,
						  <&scmi_clk SCMI_CLK_CPUB23>;
				assigned-clock-rates = <1200000000>,
						       <1200000000>;
				#clock-cells = <1>;
			};

			scmi_reset: protocol@16 {
				reg = <0x16>;
				#reset-cells = <1>;
			};
		};

		sdei: sdei {
			compatible = "arm,sdei-1.0";
			method = "smc";
		};
	};

	jpege_ccu: jpege-ccu {
		compatible = "rockchip,vpu-jpege-ccu";
		status = "disabled";
	};

	mpp_srv: mpp-srv {
		compatible = "rockchip,mpp-service";
		rockchip,taskqueue-count = <12>;
		rockchip,resetgroup-count = <1>;
		status = "disabled";
	};

	psci {
		compatible = "arm,psci-1.0";
		method = "smc";
	};

	rkcif_dvp: rkcif-dvp {
		compatible = "rockchip,rkcif-dvp";
		rockchip,hw = <&rkcif>;
		iommus = <&rkcif_mmu>;
		status = "disabled";
	};

	rkcif_dvp_sditf: rkcif-dvp-sditf {
		compatible = "rockchip,rkcif-sditf";
		rockchip,cif = <&rkcif_dvp>;
		status = "disabled";
	};

	rkcif_mipi_lvds: rkcif-mipi-lvds {
		compatible = "rockchip,rkcif-mipi-lvds";
		rockchip,hw = <&rkcif>;
		iommus = <&rkcif_mmu>;
		status = "disabled";
	};

	rkcif_mipi_lvds_sditf: rkcif-mipi-lvds-sditf {
		compatible = "rockchip,rkcif-sditf";
		rockchip,cif = <&rkcif_mipi_lvds>;
		status = "disabled";
	};

	rkcif_mipi_lvds_sditf_vir1: rkcif-mipi-lvds-sditf-vir1 {
		compatible = "rockchip,rkcif-sditf";
		rockchip,cif = <&rkcif_mipi_lvds>;
		status = "disabled";
	};

	rkcif_mipi_lvds_sditf_vir2: rkcif-mipi-lvds-sditf-vir2 {
		compatible = "rockchip,rkcif-sditf";
		rockchip,cif = <&rkcif_mipi_lvds>;
		status = "disabled";
	};

	rkcif_mipi_lvds_sditf_vir3: rkcif-mipi-lvds-sditf-vir3 {
		compatible = "rockchip,rkcif-sditf";
		rockchip,cif = <&rkcif_mipi_lvds>;
		status = "disabled";
	};

	rkcif_mipi_lvds1: rkcif-mipi-lvds1 {
		compatible = "rockchip,rkcif-mipi-lvds";
		rockchip,hw = <&rkcif>;
		iommus = <&rkcif_mmu>;
		status = "disabled";
	};

	rkcif_mipi_lvds1_sditf: rkcif-mipi-lvds1-sditf {
		compatible = "rockchip,rkcif-sditf";
		rockchip,cif = <&rkcif_mipi_lvds1>;
		status = "disabled";
	};

	rkcif_mipi_lvds1_sditf_vir1: rkcif-mipi-lvds1-sditf-vir1 {
		compatible = "rockchip,rkcif-sditf";
		rockchip,cif = <&rkcif_mipi_lvds1>;
		status = "disabled";
	};

	rkcif_mipi_lvds1_sditf_vir2: rkcif-mipi-lvds1-sditf-vir2 {
		compatible = "rockchip,rkcif-sditf";
		rockchip,cif = <&rkcif_mipi_lvds1>;
		status = "disabled";
	};

	rkcif_mipi_lvds1_sditf_vir3: rkcif-mipi-lvds1-sditf-vir3 {
		compatible = "rockchip,rkcif-sditf";
		rockchip,cif = <&rkcif_mipi_lvds1>;
		status = "disabled";
	};

	rkcif_mipi_lvds2: rkcif-mipi-lvds2 {
		compatible = "rockchip,rkcif-mipi-lvds";
		rockchip,hw = <&rkcif>;
		iommus = <&rkcif_mmu>;
		status = "disabled";
	};

	rkcif_mipi_lvds2_sditf: rkcif-mipi-lvds2-sditf {
		compatible = "rockchip,rkcif-sditf";
		rockchip,cif = <&rkcif_mipi_lvds2>;
		status = "disabled";
	};

	rkcif_mipi_lvds2_sditf_vir1: rkcif-mipi-lvds2-sditf-vir1 {
		compatible = "rockchip,rkcif-sditf";
		rockchip,cif = <&rkcif_mipi_lvds2>;
		status = "disabled";
	};

	rkcif_mipi_lvds2_sditf_vir2: rkcif-mipi-lvds2-sditf-vir2 {
		compatible = "rockchip,rkcif-sditf";
		rockchip,cif = <&rkcif_mipi_lvds2>;
		status = "disabled";
	};

	rkcif_mipi_lvds2_sditf_vir3: rkcif-mipi-lvds2-sditf-vir3 {
		compatible = "rockchip,rkcif-sditf";
		rockchip,cif = <&rkcif_mipi_lvds2>;
		status = "disabled";
	};

	rkcif_mipi_lvds3: rkcif-mipi-lvds3 {
		compatible = "rockchip,rkcif-mipi-lvds";
		rockchip,hw = <&rkcif>;
		iommus = <&rkcif_mmu>;
		status = "disabled";
	};

	rkcif_mipi_lvds3_sditf: rkcif-mipi-lvds3-sditf {
		compatible = "rockchip,rkcif-sditf";
		rockchip,cif = <&rkcif_mipi_lvds3>;
		status = "disabled";
	};

	rkcif_mipi_lvds3_sditf_vir1: rkcif-mipi-lvds3-sditf-vir1 {
		compatible = "rockchip,rkcif-sditf";
		rockchip,cif = <&rkcif_mipi_lvds3>;
		status = "disabled";
	};

	rkcif_mipi_lvds3_sditf_vir2: rkcif-mipi-lvds3-sditf-vir2 {
		compatible = "rockchip,rkcif-sditf";
		rockchip,cif = <&rkcif_mipi_lvds3>;
		status = "disabled";
	};

	rkcif_mipi_lvds3_sditf_vir3: rkcif-mipi-lvds3-sditf-vir3 {
		compatible = "rockchip,rkcif-sditf";
		rockchip,cif = <&rkcif_mipi_lvds3>;
		status = "disabled";
	};

	rkisp0_vir0: rkisp0-vir0 {
		compatible = "rockchip,rkisp-vir";
		rockchip,hw = <&rkisp0>;
		/*
		 * dual isp process image case
		 * other rkisp hw and virtual nodes should disabled
		 * rockchip,hw = <&rkisp_unite>;
		 */
		status = "disabled";
	};

	rkisp0_vir1: rkisp0-vir1 {
		compatible = "rockchip,rkisp-vir";
		rockchip,hw = <&rkisp0>;
		status = "disabled";
	};

	rkisp0_vir2: rkisp0-vir2 {
		compatible = "rockchip,rkisp-vir";
		rockchip,hw = <&rkisp0>;
		status = "disabled";
	};

	rkisp0_vir3: rkisp0-vir3 {
		compatible = "rockchip,rkisp-vir";
		rockchip,hw = <&rkisp0>;
		status = "disabled";
	};

	rkisp1_vir0: rkisp1-vir0 {
		compatible = "rockchip,rkisp-vir";
		rockchip,hw = <&rkisp1>;
		status = "disabled";
	};

	rkisp1_vir1: rkisp1-vir1 {
		compatible = "rockchip,rkisp-vir";
		rockchip,hw = <&rkisp1>;
		status = "disabled";
	};

	rkisp1_vir2: rkisp1-vir2 {
		compatible = "rockchip,rkisp-vir";
		rockchip,hw = <&rkisp1>;
		status = "disabled";
	};

	rkisp1_vir3: rkisp1-vir3 {
		compatible = "rockchip,rkisp-vir";
		rockchip,hw = <&rkisp1>;
		status = "disabled";
	};

	rkispp0_vir0: rkispp0-vir0 {
		compatible = "rockchip,rk3588-rkispp-vir";
		rockchip,hw = <&rkispp0>;
		status = "disabled";
	};

	rkispp1_vir0: rkispp1-vir0 {
		compatible = "rockchip,rk3588-rkispp-vir";
		rockchip,hw = <&rkispp1>;
		status = "disabled";
	};

	rkvenc_ccu: rkvenc-ccu {
		compatible = "rockchip,rkv-encoder-v2-ccu";
		status = "disabled";
	};

	rockchip_system_monitor: rockchip-system-monitor {
		compatible = "rockchip,system-monitor";

		rockchip,thermal-zone = "soc-thermal";
	};

	thermal_zones: thermal-zones {
		soc_thermal: soc-thermal {
			polling-delay-passive = <20>; /* milliseconds */
			polling-delay = <1000>; /* milliseconds */
			sustainable-power = <2100>; /* milliwatts */

			thermal-sensors = <&tsadc 0>;
			trips {
				trip-point-0 {
					temperature = <75000>;
					hysteresis = <2000>;
					type = "passive";
				};
				soc_target: trip-point-1 {
					temperature = <85000>;
					hysteresis = <2000>;
					type = "passive";
				};
				trip-point-2 {
					/* millicelsius */
					temperature = <115000>;
					/* millicelsius */
					hysteresis = <2000>;
					type = "critical";
				};
			};

			cooling-maps {
				map0 {
					trip = <&soc_target>;
					cooling-device = <&cpu_l0 THERMAL_NO_LIMIT THERMAL_NO_LIMIT>,
							 <&cpu_l1 THERMAL_NO_LIMIT THERMAL_NO_LIMIT>,
							 <&cpu_l2 THERMAL_NO_LIMIT THERMAL_NO_LIMIT>,
							 <&cpu_l3 THERMAL_NO_LIMIT THERMAL_NO_LIMIT>,
							 <&cpu_b0 THERMAL_NO_LIMIT THERMAL_NO_LIMIT>,
							 <&cpu_b1 THERMAL_NO_LIMIT THERMAL_NO_LIMIT>,
							 <&cpu_b2 THERMAL_NO_LIMIT THERMAL_NO_LIMIT>,
							 <&cpu_b3 THERMAL_NO_LIMIT THERMAL_NO_LIMIT>;
					contribution = <1024>;
				};
			};
		};

		bigcore0_thermal: bigcore0-thermal {
			polling-delay-passive = <20>; /* milliseconds */
			polling-delay = <1000>; /* milliseconds */
			thermal-sensors = <&tsadc 1>;

			trips {
				trip-point-0 {
					temperature = <75000>;
					hysteresis = <2000>;
					type = "passive";
				};
				b0_target: trip-point-1 {
					temperature = <85000>;
					hysteresis = <2000>;
					type = "passive";
				};
				trip-point-2 {
					/* millicelsius */
					temperature = <115000>;
					/* millicelsius */
					hysteresis = <2000>;
					type = "critical";
				};
			};

			cooling-maps {
				map0 {
					trip = <&b0_target>;
					cooling-device = <&cpu_b0 THERMAL_NO_LIMIT THERMAL_NO_LIMIT>,
							 <&cpu_b1 THERMAL_NO_LIMIT THERMAL_NO_LIMIT>;
					contribution = <1024>;
				};
			};
		};

		bigcore1_thermal: bigcore1-thermal {
			polling-delay-passive = <20>; /* milliseconds */
			polling-delay = <1000>; /* milliseconds */
			thermal-sensors = <&tsadc 2>;
			trips {
				trip-point-0 {
					temperature = <75000>;
					hysteresis = <2000>;
					type = "passive";
				};
				b1_target: trip-point-1 {
					temperature = <85000>;
					hysteresis = <2000>;
					type = "passive";
				};
				trip-point-2 {
					/* millicelsius */
					temperature = <115000>;
					/* millicelsius */
					hysteresis = <2000>;
					type = "critical";
				};
			};

			cooling-maps {
				map0 {
					trip = <&b1_target>;
					cooling-device = <&cpu_b2 THERMAL_NO_LIMIT THERMAL_NO_LIMIT>,
							 <&cpu_b3 THERMAL_NO_LIMIT THERMAL_NO_LIMIT>;
					contribution = <1024>;
				};
			};
		};

		little_core_thermal: littlecore-thermal {
			polling-delay-passive = <20>; /* milliseconds */
			polling-delay = <1000>; /* milliseconds */
			thermal-sensors = <&tsadc 3>;
			trips {
				trip-point-0 {
					temperature = <75000>;
					hysteresis = <2000>;
					type = "passive";
				};
				l0_target: trip-point-1 {
					temperature = <85000>;
					hysteresis = <2000>;
					type = "passive";
				};
				trip-point-2 {
					/* millicelsius */
					temperature = <115000>;
					/* millicelsius */
					hysteresis = <2000>;
					type = "critical";
				};
			};

			cooling-maps {
				map0 {
					trip = <&l0_target>;
					cooling-device = <&cpu_l0 THERMAL_NO_LIMIT THERMAL_NO_LIMIT>,
							 <&cpu_l1 THERMAL_NO_LIMIT THERMAL_NO_LIMIT>,
							 <&cpu_l2 THERMAL_NO_LIMIT THERMAL_NO_LIMIT>,
							 <&cpu_l3 THERMAL_NO_LIMIT THERMAL_NO_LIMIT>;
					contribution = <1024>;
				};
			};
		};

		center_thermal: center-thermal {
			polling-delay-passive = <20>; /* milliseconds */
			polling-delay = <1000>; /* milliseconds */
			thermal-sensors = <&tsadc 4>;
			trips {
				trip-point-0 {
					temperature = <75000>;
					hysteresis = <2000>;
					type = "passive";
				};
				trip-point-1 {
					temperature = <85000>;
					hysteresis = <2000>;
					type = "passive";
				};
				trip-point-2 {
					/* millicelsius */
					temperature = <115000>;
					/* millicelsius */
					hysteresis = <2000>;
					type = "critical";
				};
			};
		};

		gpu_thermal: gpu-thermal {
			polling-delay-passive = <20>; /* milliseconds */
			polling-delay = <1000>; /* milliseconds */
			thermal-sensors = <&tsadc 5>;
			trips {
				trip-point-0 {
					temperature = <75000>;
					hysteresis = <2000>;
					type = "passive";
				};
				trip-point-1 {
					temperature = <85000>;
					hysteresis = <2000>;
					type = "passive";
				};
				trip-point-2 {
					/* millicelsius */
					temperature = <115000>;
					/* millicelsius */
					hysteresis = <2000>;
					type = "critical";
				};
			};
		};

		npu_thermal: npu-thermal {
			polling-delay-passive = <20>; /* milliseconds */
			polling-delay = <1000>; /* milliseconds */
			thermal-sensors = <&tsadc 6>;
			trips {
				trip-point-0 {
					temperature = <75000>;
					hysteresis = <2000>;
					type = "passive";
				};
				trip-point-1 {
					temperature = <85000>;
					hysteresis = <2000>;
					type = "passive";
				};
				trip-point-2 {
					/* millicelsius */
					temperature = <115000>;
					/* millicelsius */
					hysteresis = <2000>;
					type = "critical";
				};
			};
		};
	};

	timer {
		compatible = "arm,armv8-timer";
		interrupts = <GIC_PPI 13 IRQ_TYPE_LEVEL_HIGH 0>,
			     <GIC_PPI 14 IRQ_TYPE_LEVEL_HIGH 0>,
			     <GIC_PPI 11 IRQ_TYPE_LEVEL_HIGH 0>,
			     <GIC_PPI 10 IRQ_TYPE_LEVEL_HIGH 0>,
			     <GIC_PPI 12 IRQ_TYPE_LEVEL_HIGH 0>;
		interrupt-names = "sec-phys", "phys", "virt", "hyp-phys", "hyp-virt";
	};

	pmu_sram: sram@10f000 {
		compatible = "mmio-sram";
		reg = <0x0 0x0010f000 0x0 0x100>;
		ranges = <0 0x0 0x0010f000 0x100>;
		#address-cells = <1>;
		#size-cells = <1>;

		scmi_shmem: sram@0 {
			compatible = "arm,scmi-shmem";
			reg = <0x0 0x100>;
		};
	};

	gpu: gpu@fb000000 {
		compatible = "arm,mali-bifrost";
		reg = <0x0 0xfb000000 0x0 0x200000>;
		interrupts = <GIC_SPI 94 IRQ_TYPE_LEVEL_HIGH 0>,
			     <GIC_SPI 93 IRQ_TYPE_LEVEL_HIGH 0>,
			     <GIC_SPI 92 IRQ_TYPE_LEVEL_HIGH 0>;
		interrupt-names = "GPU", "MMU", "JOB";

		clocks = <&scmi_clk SCMI_CLK_GPU>, <&cru CLK_GPU_COREGROUP>,
			 <&cru CLK_GPU_STACKS>, <&cru CLK_GPU>;
		clock-names = "clk_mali", "clk_gpu_coregroup",
			      "clk_gpu_stacks", "clk_gpu";
		assigned-clocks = <&scmi_clk SCMI_CLK_GPU>;
		assigned-clock-rates = <200000000>;
		power-domains = <&power RK3588_PD_GPU>;
		operating-points-v2 = <&gpu_opp_table>;
		#cooling-cells = <2>;
		dynamic-power-coefficient = <2982>;

		upthreshold = <30>;
		downdifferential = <10>;

		status = "disabled";
	};

	gpu_opp_table: gpu-opp-table {
		compatible = "operating-points-v2";

		nvmem-cells = <&gpu_leakage>;
		nvmem-cell-names = "leakage";

		rockchip,pvtm-voltage-sel = <
			0       815     0
			816     835     1
			836     860     2
			861     885     3
			886     910     4
			911     9999    5
		>;
		rockchip,pvtm-pvtpll;
		rockchip,pvtm-offset = <0x1c>;
		rockchip,pvtm-sample-time = <1100>;
		rockchip,pvtm-freq = <800000>;
		rockchip,pvtm-volt = <750000>;
		rockchip,pvtm-ref-temp = <25>;
		rockchip,pvtm-temp-prop = <(-135) (-135)>;
		rockchip,pvtm-thermal-zone = "gpu-thermal";

		clocks = <&cru CLK_GPU>;
		clock-names = "clk";
		rockchip,grf = <&gpu_grf>;
		volt-mem-read-margin = <
			855000  1
			765000  2
			675000  3
			495000  4
		>;
		low-volt-mem-read-margin = <4>;
		intermediate-threshold-freq = <400000>; /* KHz */

		rockchip,temp-hysteresis = <5000>;
		rockchip,low-temp = <10000>;
		rockchip,low-temp-min-volt = <750000>;
		rockchip,high-temp = <85000>;
		rockchip,high-temp-max-freq = <800000>;

		opp-300000000 {
			opp-hz = /bits/ 64 <300000000>;
			opp-microvolt = <675000 675000 850000>,
					<675000 675000 850000>;
		};
		opp-400000000 {
			opp-hz = /bits/ 64 <400000000>;
			opp-microvolt = <675000 675000 850000>,
					<675000 675000 850000>;
		};
		opp-500000000 {
			opp-hz = /bits/ 64 <500000000>;
			opp-microvolt = <675000 675000 850000>,
					<675000 675000 850000>;
		};
		opp-600000000 {
			opp-hz = /bits/ 64 <600000000>;
			opp-microvolt = <675000 675000 850000>,
					<675000 675000 850000>;
		};
		opp-700000000 {
			opp-hz = /bits/ 64 <700000000>;
			opp-microvolt = <700000 700000 850000>,
					<700000 700000 850000>;
			opp-microvolt-L2 = <687500 687500 850000>,
					   <687500 687500 850000>;
			opp-microvolt-L3 = <675000 675000 850000>,
					   <675000 675000 850000>;
			opp-microvolt-L4 = <675000 675000 850000>,
					   <675000 675000 850000>;
			opp-microvolt-L5 = <675000 675000 850000>,
					   <675000 675000 850000>;
		};
		opp-800000000 {
			opp-hz = /bits/ 64 <800000000>;
			opp-microvolt = <750000 750000 850000>,
					<750000 750000 850000>;
			opp-microvolt-L1 = <737500 737500 850000>,
					   <737500 737500 850000>;
			opp-microvolt-L2 = <725000 725000 850000>,
					   <725000 725000 850000>;
			opp-microvolt-L3 = <712500 712500 850000>,
					   <712500 712500 850000>;
			opp-microvolt-L4 = <700000 700000 850000>,
					   <700000 700000 850000>;
			opp-microvolt-L5 = <700000 700000 850000>,
					   <700000 700000 850000>;
		};
		opp-900000000 {
			opp-hz = /bits/ 64 <900000000>;
			opp-microvolt = <800000 800000 850000>,
					<800000 800000 850000>;
			opp-microvolt-L1 = <787500 787500 850000>,
					   <787500 787500 850000>;
			opp-microvolt-L2 = <775000 775000 850000>,
					   <775000 775000 850000>;
			opp-microvolt-L3 = <762500 762500 850000>,
					   <762500 762500 850000>;
			opp-microvolt-L4 = <750000 750000 850000>,
					   <750000 750000 850000>;
			opp-microvolt-L5 = <737500 737500 850000>,
					   <737500 737500 850000>;
		};
		opp-1000000000 {
			opp-hz = /bits/ 64 <1000000000>;
			opp-microvolt = <850000 850000 850000>,
					<850000 850000 850000>;
			opp-microvolt-L1 = <837500 837500 850000>,
					   <837500 837500 850000>;
			opp-microvolt-L2 = <825000 825000 850000>,
					   <825000 825000 850000>;
			opp-microvolt-L3 = <812500 812500 850000>,
					   <812500 812500 850000>;
			opp-microvolt-L4 = <800000 800000 850000>,
					   <800000 800000 850000>;
			opp-microvolt-L5 = <787500 787500 850000>,
					   <787500 787500 850000>;
		};
	};

	usbdrd3_0: usb@fc000000 {
		compatible = "rockchip,rk3588-dwc3-otg", "rockchip,rk3399-dwc3";
		clocks = <&cru REF_CLK_USB3OTG0>, <&cru SUSPEND_CLK_USB3OTG0>,
			 <&cru ACLK_USB3OTG0>;
		clock-names = "ref", "suspend", "bus";
		ranges;
		resets = <&cru SRST_A_USB3OTG0>;
		reset-names = "usb3-otg";
		#address-cells = <2>;
		#size-cells = <2>;
		status = "disabled";

		usbdrd_dwc3_0: usb@fc000000 {
			compatible = "snps,dwc3";
			reg = <0x0 0xfc000000 0x0 0x400000>;
			interrupts = <GIC_SPI 220 IRQ_TYPE_LEVEL_HIGH 0>;
			power-domains = <&power RK3588_PD_USB>;
			dr_mode = "otg";
			phys = <&u2phy0_otg>, <&usbdp_phy0_u3>;
			phy-names = "usb2-phy", "usb3-phy";
			phy_type = "utmi_wide";
			snps,dis_enblslpm_quirk;
			snps,dis-u1-entry-quirk;
			snps,dis-u2-entry-quirk;
			snps,dis-u2-freeclk-exists-quirk;
			snps,dis-del-phy-power-chg-quirk;
			snps,dis-tx-ipgap-linecheck-quirk;
		};
	};

	usb_host0_ehci: usb@fc800000 {
		compatible = "rockchip,rk3588-ehci", "generic-ehci";
		reg = <0x0 0xfc800000 0x0 0x40000>;
		interrupts = <GIC_SPI 215 IRQ_TYPE_LEVEL_HIGH 0>;
		clocks = <&cru HCLK_HOST0>, <&cru HCLK_HOST_ARB0>, <&cru ACLK_USB>, <&u2phy2>;
		clock-names = "usbhost", "arbiter", "aclk-usb", "utmi";
		companion = <&usb_host0_ohci>;
		phys = <&u2phy2_host>;
		phy-names = "usb2-phy";
		power-domains = <&power RK3588_PD_USB>;
		status = "disabled";
	};

	usb_host0_ohci: usb@fc840000 {
		compatible = "rockchip,rk3588-ohci", "generic-ohci";
		reg = <0x0 0xfc840000 0x0 0x40000>;
		interrupts = <GIC_SPI 216 IRQ_TYPE_LEVEL_HIGH 0>;
		clocks = <&cru HCLK_HOST0>, <&cru HCLK_HOST_ARB0>, <&cru ACLK_USB>, <&u2phy2>;
		clock-names = "usbhost", "arbiter", "aclk-usb", "utmi";
		phys = <&u2phy2_host>;
		phy-names = "usb2-phy";
		power-domains = <&power RK3588_PD_USB>;
		status = "disabled";
	};

	usb_host1_ehci: usb@fc880000 {
		compatible = "rockchip,rk3588-ehci", "generic-ehci";
		reg = <0x0 0xfc880000 0x0 0x40000>;
		interrupts = <GIC_SPI 218 IRQ_TYPE_LEVEL_HIGH 0>;
		clocks = <&cru HCLK_HOST1>, <&cru HCLK_HOST_ARB1>, <&cru ACLK_USB>, <&u2phy3>;
		clock-names = "usbhost", "arbiter", "aclk-usb", "utmi";
		companion = <&usb_host1_ohci>;
		phys = <&u2phy3_host>;
		phy-names = "usb2-phy";
		power-domains = <&power RK3588_PD_USB>;
		status = "disabled";
	};

	usb_host1_ohci: usb@fc8c0000 {
		compatible = "rockchip,rk3588-ohci", "generic-ohci";
		reg = <0x0 0xfc8c0000 0x0 0x40000>;
		interrupts = <GIC_SPI 219 IRQ_TYPE_LEVEL_HIGH 0>;
		clocks = <&cru HCLK_HOST1>, <&cru HCLK_HOST_ARB1>, <&cru ACLK_USB>, <&u2phy3>;
		clock-names = "usbhost", "arbiter", "aclk-usb", "utmi";
		phys = <&u2phy3_host>;
		phy-names = "usb2-phy";
		power-domains = <&power RK3588_PD_USB>;
		status = "disabled";
	};

	mmu600_pcie: iommu@fc900000 {
		compatible = "arm,smmu-v3";
		reg = <0x0 0xfc900000 0x0 0x200000>;
		interrupts = <GIC_SPI 369 IRQ_TYPE_LEVEL_HIGH 0>,
			     <GIC_SPI 371 IRQ_TYPE_LEVEL_HIGH 0>,
			     <GIC_SPI 374 IRQ_TYPE_LEVEL_HIGH 0>,
			     <GIC_SPI 367 IRQ_TYPE_LEVEL_HIGH 0>;
		interrupt-names = "eventq", "gerror", "priq", "cmdq-sync";
		#iommu-cells = <1>;
		status = "disabled";
	};

	mmu600_php: iommu@fcb00000 {
		compatible = "arm,smmu-v3";
		reg = <0x0 0xfcb00000 0x0 0x200000>;
		interrupts = <GIC_SPI 381 IRQ_TYPE_LEVEL_HIGH 0>,
			     <GIC_SPI 383 IRQ_TYPE_LEVEL_HIGH 0>,
			     <GIC_SPI 386 IRQ_TYPE_LEVEL_HIGH 0>,
			     <GIC_SPI 379 IRQ_TYPE_LEVEL_HIGH 0>;
		interrupt-names = "eventq", "gerror", "priq", "cmdq-sync";
		#iommu-cells = <1>;
		status = "disabled";
	};

	usbhost3_0: usb@fcd00000 {
		compatible = "rockchip,rk3588-dwc3-host", "rockchip,rk3399-dwc3";
		clocks = <&cru REF_CLK_USB3OTG2>, <&cru SUSPEND_CLK_USB3OTG2>,
			 <&cru ACLK_USB3OTG2>, <&cru CLK_UTMI_OTG2>,
			 <&cru PCLK_PHP_ROOT>, <&cru CLK_PIPEPHY2_PIPE_U3_G>;
		clock-names = "ref", "suspend", "bus", "utmi", "php", "pipe";
		ranges;
		resets = <&cru SRST_A_USB3OTG2>;
		reset-names = "usb3-host";
		#address-cells = <2>;
		#size-cells = <2>;
		status = "disabled";

		usbhost_dwc3_0: usb@fcd00000 {
			compatible = "snps,dwc3";
			reg = <0x0 0xfcd00000 0x0 0x400000>;
			interrupts = <GIC_SPI 222 IRQ_TYPE_LEVEL_HIGH 0>;
			dr_mode = "host";
			phys = <&combphy2_psu PHY_TYPE_USB3>;
			phy-names = "usb3-phy";
			phy_type = "utmi_wide";
			snps,dis_enblslpm_quirk;
			snps,dis-u2-freeclk-exists-quirk;
			snps,dis-del-phy-power-chg-quirk;
			snps,dis-tx-ipgap-linecheck-quirk;
			snps,dis_rxdet_inp3_quirk;
		};
	};

	pmu0_grf: syscon@fd588000 {
		compatible = "rockchip,rk3588-pmu0-grf", "syscon", "simple-mfd";
		reg = <0x0 0xfd588000 0x0 0x2000>;
	};

	pmu1_grf: syscon@fd58a000 {
		compatible = "rockchip,rk3588-pmu1-grf", "syscon";
		reg = <0x0 0xfd58a000 0x0 0x2000>;
	};

	sys_grf: syscon@fd58c000 {
		compatible = "rockchip,rk3588-sys-grf", "syscon";
		reg = <0x0 0xfd58c000 0x0 0x1000>;

		rgb: rgb {
			compatible = "rockchip,rk3588-rgb";
			pinctrl-names = "default";
			pinctrl-0 = <&bt1120_pins>;
			status = "disabled";

			ports {
				#address-cells = <1>;
				#size-cells = <0>;

				port@0 {
					reg = <0>;
					#address-cells = <1>;
					#size-cells = <0>;

					rgb_in_vp3: endpoint@2 {
						reg = <2>;
						remote-endpoint = <&vp3_out_rgb>;
						status = "disabled";
					};
				};
			};
		};
	};

	bigcore0_grf: syscon@fd590000 {
		compatible = "rockchip,rk3588-bigcore0-grf", "syscon";
		reg = <0x0 0xfd590000 0x0 0x100>;
	};

	bigcore1_grf: syscon@fd592000 {
		compatible = "rockchip,rk3588-bigcore1-grf", "syscon";
		reg = <0x0 0xfd592000 0x0 0x100>;
	};

	litcore_grf: syscon@fd594000 {
		compatible = "rockchip,rk3588-litcore-grf", "syscon";
		reg = <0x0 0xfd594000 0x0 0x100>;
	};

	dsu_grf: syscon@fd598000 {
		compatible = "rockchip,rk3588-dsu-grf", "syscon";
		reg = <0x0 0xfd598000 0x0 0x100>;
	};

	gpu_grf: syscon@fd5a0000 {
		compatible = "rockchip,rk3588-gpu-grf", "syscon";
		reg = <0x0 0xfd5a0000 0x0 0x100>;
	};

	npu_grf: syscon@fd5a2000 {
		compatible = "rockchip,rk3588-npu-grf", "syscon";
		reg = <0x0 0xfd5a2000 0x0 0x100>;
	};

	vop_grf: syscon@fd5a4000 {
		compatible = "rockchip,rk3588-vop-grf", "syscon";
		reg = <0x0 0xfd5a4000 0x0 0x2000>;
	};

	vo0_grf: syscon@fd5a6000 {
		compatible = "rockchip,rk3588-vo-grf", "syscon";
		reg = <0x0 0xfd5a6000 0x0 0x2000>;
		clocks = <&cru PCLK_VO0GRF>;
	};

	vo1_grf: syscon@fd5a8000 {
		compatible = "rockchip,rk3588-vo-grf", "syscon";
		reg = <0x0 0xfd5a8000 0x0 0x100>;
		clocks = <&pclk_vo1_grf>;
	};

	usb_grf: syscon@fd5ac000 {
		compatible = "rockchip,rk3588-usb-grf", "syscon";
		reg = <0x0 0xfd5ac000 0x0 0x4000>;
	};

	php_grf: syscon@fd5b0000 {
		compatible = "rockchip,rk3588-php-grf", "syscon";
		reg = <0x0 0xfd5b0000 0x0 0x1000>;
	};

	mipidphy0_grf: syscon@fd5b4000 {
		compatible = "rockchip,mipi-dphy-grf", "syscon";
		reg = <0x0 0xfd5b4000 0x0 0x1000>;
	};

	mipidphy1_grf: syscon@fd5b5000 {
		compatible = "rockchip,mipi-dphy-grf", "syscon";
		reg = <0x0 0xfd5b5000 0x0 0x1000>;
	};

	pipe_phy0_grf: syscon@fd5bc000 {
		compatible = "rockchip,pipe-phy-grf", "syscon";
		reg = <0x0 0xfd5bc000 0x0 0x100>;
	};

	pipe_phy2_grf: syscon@fd5c4000 {
		compatible = "rockchip,pipe-phy-grf", "syscon";
		reg = <0x0 0xfd5c4000 0x0 0x100>;
	};

	usbdpphy0_grf: syscon@fd5c8000 {
		compatible = "rockchip,rk3588-usbdpphy-grf", "syscon";
		reg = <0x0 0xfd5c8000 0x0 0x4000>;
	};

	usb2phy0_grf: syscon@fd5d0000 {
		compatible = "rockchip,rk3588-usb2phy-grf", "syscon",
			     "simple-mfd";
		reg = <0x0 0xfd5d0000 0x0 0x4000>;
		#address-cells = <1>;
		#size-cells = <1>;

		u2phy0: usb2-phy@0 {
			compatible = "rockchip,rk3588-usb2phy";
			reg = <0x0 0x10>;
			interrupts = <GIC_SPI 393 IRQ_TYPE_LEVEL_HIGH 0>;
			resets = <&cru SRST_OTGPHY_U3_0>, <&cru SRST_P_USB2PHY_U3_0_GRF0>;
			reset-names = "phy", "apb";
			clocks = <&cru CLK_USB2PHY_HDPTXRXPHY_REF>;
			clock-names = "phyclk";
			clock-output-names = "usb480m_phy0";
			#clock-cells = <0>;
			status = "disabled";

			u2phy0_otg: otg-port {
				#phy-cells = <0>;
				status = "disabled";
			};
		};
	};

	usb2phy2_grf: syscon@fd5d8000 {
		compatible = "rockchip,rk3588-usb2phy-grf", "syscon",
			     "simple-mfd";
		reg = <0x0 0xfd5d8000 0x0 0x4000>;
		#address-cells = <1>;
		#size-cells = <1>;

		u2phy2: usb2-phy@8000 {
			compatible = "rockchip,rk3588-usb2phy";
			reg = <0x8000 0x10>;
			interrupts = <GIC_SPI 391 IRQ_TYPE_LEVEL_HIGH 0>;
			resets = <&cru SRST_OTGPHY_U2_0>, <&cru SRST_P_USB2PHY_U2_0_GRF0>;
			reset-names = "phy", "apb";
			clocks = <&cru CLK_USB2PHY_HDPTXRXPHY_REF>;
			clock-names = "phyclk";
			clock-output-names = "usb480m_phy2";
			#clock-cells = <0>;
			status = "disabled";

			u2phy2_host: host-port {
				#phy-cells = <0>;
				status = "disabled";
			};
		};
	};

	usb2phy3_grf: syscon@fd5dc000 {
		compatible = "rockchip,rk3588-usb2phy-grf", "syscon",
			     "simple-mfd";
		reg = <0x0 0xfd5dc000 0x0 0x4000>;
		#address-cells = <1>;
		#size-cells = <1>;

		u2phy3: usb2-phy@c000 {
			compatible = "rockchip,rk3588-usb2phy";
			reg = <0xc000 0x10>;
			interrupts = <GIC_SPI 392 IRQ_TYPE_LEVEL_HIGH 0>;
			resets = <&cru SRST_OTGPHY_U2_1>, <&cru SRST_P_USB2PHY_U2_1_GRF0>;
			reset-names = "phy", "apb";
			clocks = <&cru CLK_USB2PHY_HDPTXRXPHY_REF>;
			clock-names = "phyclk";
			clock-output-names = "usb480m_phy3";
			#clock-cells = <0>;
			status = "disabled";

			u2phy3_host: host-port {
				#phy-cells = <0>;
				status = "disabled";
			};
		};
	};

	hdptxphy0_grf: syscon@fd5e0000 {
		compatible = "rockchip,rk3588-hdptxphy-grf", "syscon";
		reg = <0x0 0xfd5e0000 0x0 0x100>;
	};

	mipidcphy0_grf: syscon@fd5e8000 {
		compatible = "rockchip,mipi-dcphy-grf", "syscon";
		reg = <0x0 0xfd5e8000 0x0 0x4000>;
	};

	mipidcphy1_grf: syscon@fd5ec000 {
		compatible = "rockchip,mipi-dcphy-grf", "syscon";
		reg = <0x0 0xfd5ec000 0x0 0x4000>;
	};

	ioc: syscon@fd5f0000 {
		compatible = "rockchip,rk3588-ioc", "syscon";
		reg = <0x0 0xfd5f0000 0x0 0x10000>;
	};

	system_sram1: sram@fd600000 {
		compatible = "mmio-sram";
		reg = <0x0 0xfd600000 0x0 0x100000>;
		ranges = <0x0 0x0 0xfd600000 0x100000>;
		#address-cells = <1>;
		#size-cells = <1>;
	};

	cru: clock-controller@fd7c0000 {
		compatible = "rockchip,rk3588-cru";
		rockchip,grf = <&php_grf>;
		reg = <0x0 0xfd7c0000 0x0 0x5c000>;
		#clock-cells = <1>;
		#reset-cells = <1>;

		assigned-clocks =
			<&cru PLL_PPLL>, <&cru PLL_AUPLL>,
			<&cru PLL_NPLL>, <&cru PLL_GPLL>,
			<&cru ACLK_CENTER_ROOT>,
			<&cru HCLK_CENTER_ROOT>, <&cru ACLK_CENTER_LOW_ROOT>,
			<&cru ACLK_TOP_ROOT>, <&cru PCLK_TOP_ROOT>,
			<&cru ACLK_LOW_TOP_ROOT>, <&cru PCLK_PMU0_ROOT>,
			<&cru HCLK_PMU_CM0_ROOT>, <&cru ACLK_VOP>,
			<&cru ACLK_BUS_ROOT>, <&cru CLK_150M_SRC>,
			<&cru CLK_GPU>;
		assigned-clock-rates =
			<1100000000>, <786432000>,
			<850000000>, <1188000000>,
			<702000000>,
			<400000000>, <500000000>,
			<800000000>, <100000000>,
			<400000000>, <100000000>,
			<200000000>, <500000000>,
			<375000000>, <150000000>,
			<200000000>;
	};

	i2c0: i2c@fd880000 {
		compatible = "rockchip,rk3588-i2c", "rockchip,rk3399-i2c";
		reg = <0x0 0xfd880000 0x0 0x1000>;
		interrupts = <GIC_SPI 317 IRQ_TYPE_LEVEL_HIGH 0>;
		clocks = <&cru CLK_I2C0>, <&cru PCLK_I2C0>;
		clock-names = "i2c", "pclk";
		pinctrl-0 = <&i2c0m0_xfer>;
		pinctrl-names = "default";
		#address-cells = <1>;
		#size-cells = <0>;
		status = "disabled";
	};

	uart0: serial@fd890000 {
		compatible = "rockchip,rk3588-uart", "snps,dw-apb-uart";
		reg = <0x0 0xfd890000 0x0 0x100>;
		interrupts = <GIC_SPI 331 IRQ_TYPE_LEVEL_HIGH 0>;
		clocks = <&cru SCLK_UART0>, <&cru PCLK_UART0>;
		clock-names = "baudclk", "apb_pclk";
		reg-shift = <2>;
		reg-io-width = <4>;
		dmas = <&dmac0 6>, <&dmac0 7>;
		dma-names = "tx", "rx";
		pinctrl-0 = <&uart0m1_xfer>;
		pinctrl-names = "default";
		status = "disabled";
	};

	pwm0: pwm@fd8b0000 {
		compatible = "rockchip,rk3588-pwm", "rockchip,rk3328-pwm";
		reg = <0x0 0xfd8b0000 0x0 0x10>;
		#pwm-cells = <3>;
		clocks = <&cru CLK_PMU1PWM>, <&cru PCLK_PMU1PWM>;
		clock-names = "pwm", "pclk";
		pinctrl-0 = <&pwm0m0_pins>;
		pinctrl-names = "active";
		status = "disabled";
	};

	pwm1: pwm@fd8b0010 {
		compatible = "rockchip,rk3588-pwm", "rockchip,rk3328-pwm";
		reg = <0x0 0xfd8b0010 0x0 0x10>;
		clocks = <&cru CLK_PMU1PWM>, <&cru PCLK_PMU1PWM>;
		clock-names = "pwm", "pclk";
		pinctrl-0 = <&pwm1m0_pins>;
		pinctrl-names = "active";
		#pwm-cells = <3>;
		status = "disabled";
	};

	pwm2: pwm@fd8b0020 {
		compatible = "rockchip,rk3588-pwm", "rockchip,rk3328-pwm";
		reg = <0x0 0xfd8b0020 0x0 0x10>;
		clocks = <&cru CLK_PMU1PWM>, <&cru PCLK_PMU1PWM>;
		clock-names = "pwm", "pclk";
		pinctrl-0 = <&pwm2m0_pins>;
		pinctrl-names = "active";
		#pwm-cells = <3>;
		status = "disabled";
	};

	pwm3: pwm@fd8b0030 {
		compatible = "rockchip,rk3588-pwm", "rockchip,rk3328-pwm";
		reg = <0x0 0xfd8b0030 0x0 0x10>;
		interrupts = <GIC_SPI 344 IRQ_TYPE_LEVEL_HIGH 0>,
			     <GIC_SPI 345 IRQ_TYPE_LEVEL_HIGH 0>;
		#pwm-cells = <3>;
		pinctrl-names = "active";
		pinctrl-0 = <&pwm3m0_pins>;
		clocks = <&cru CLK_PMU1PWM>, <&cru PCLK_PMU1PWM>;
		clock-names = "pwm", "pclk";
		status = "disabled";
	};

	pmu: power-management@fd8d8000 {
		compatible = "rockchip,rk3588-pmu", "syscon", "simple-mfd";
		reg = <0x0 0xfd8d8000 0x0 0x400>;

		power: power-controller {
			compatible = "rockchip,rk3588-power-controller";
			#address-cells = <1>;
			#power-domain-cells = <1>;
			#size-cells = <0>;
			status = "okay";

			/* These power domains are grouped by VD_NPU */
			power-domain@RK3588_PD_NPU {
				reg = <RK3588_PD_NPU>;
				#power-domain-cells = <0>;
				#address-cells = <1>;
				#size-cells = <0>;

				power-domain@RK3588_PD_NPUTOP {
					reg = <RK3588_PD_NPUTOP>;
					#address-cells = <1>;
					#size-cells = <0>;
					clocks = <&cru HCLK_NPU_ROOT>,
						 <&cru PCLK_NPU_ROOT>,
						 <&cru CLK_NPU_DSU0>,
						 <&cru HCLK_NPU_CM0_ROOT>;
					pm_qos = <&qos_npu0_mwr>,
						 <&qos_npu0_mro>,
						 <&qos_mcu_npu>;
					#power-domain-cells = <0>;

					power-domain@RK3588_PD_NPU1 {
						reg = <RK3588_PD_NPU1>;
						clocks = <&cru HCLK_NPU_ROOT>,
							 <&cru PCLK_NPU_ROOT>,
							 <&cru CLK_NPU_DSU0>;
						pm_qos = <&qos_npu1>;
						#power-domain-cells = <0>;
					};
					power-domain@RK3588_PD_NPU2 {
						reg = <RK3588_PD_NPU2>;
						clocks = <&cru HCLK_NPU_ROOT>,
							 <&cru PCLK_NPU_ROOT>,
							 <&cru CLK_NPU_DSU0>;
						pm_qos = <&qos_npu2>;
						#power-domain-cells = <0>;
					};
				};
			};
			/* These power domains are grouped by VD_GPU */
			power-domain@RK3588_PD_GPU {
				reg = <RK3588_PD_GPU>;
				clocks = <&cru CLK_GPU>,
					 <&cru CLK_GPU_COREGROUP>,
					 <&cru CLK_GPU_STACKS>;
				pm_qos = <&qos_gpu_m0>,
					 <&qos_gpu_m1>,
					 <&qos_gpu_m2>,
					 <&qos_gpu_m3>;
				#power-domain-cells = <0>;
			};
			/* These power domains are grouped by VD_VCODEC */
			power-domain@RK3588_PD_VCODEC {
				reg = <RK3588_PD_VCODEC>;
				#address-cells = <1>;
				#size-cells = <0>;
				#power-domain-cells = <0>;

				power-domain@RK3588_PD_RKVDEC0 {
					reg = <RK3588_PD_RKVDEC0>;
					clocks = <&cru HCLK_RKVDEC0>,
						 <&cru HCLK_VDPU_ROOT>,
						 <&cru ACLK_VDPU_ROOT>,
						 <&cru ACLK_RKVDEC0>,
						 <&cru ACLK_RKVDEC_CCU>;
					pm_qos = <&qos_rkvdec0>;
					#power-domain-cells = <0>;
				};
				power-domain@RK3588_PD_RKVDEC1 {
					reg = <RK3588_PD_RKVDEC1>;
					clocks = <&cru HCLK_RKVDEC1>,
						 <&cru HCLK_VDPU_ROOT>,
						 <&cru ACLK_VDPU_ROOT>,
						 <&cru ACLK_RKVDEC1>;
					pm_qos = <&qos_rkvdec1>;
					#power-domain-cells = <0>;
				};
				power-domain@RK3588_PD_VENC0 {
					reg = <RK3588_PD_VENC0>;
					clocks = <&cru HCLK_RKVENC0>,
						 <&cru ACLK_RKVENC0>;
					pm_qos = <&qos_rkvenc0_m0ro>,
						 <&qos_rkvenc0_m1ro>,
						 <&qos_rkvenc0_m2wo>;
					#address-cells = <1>;
					#size-cells = <0>;
					#power-domain-cells = <0>;

					power-domain@RK3588_PD_VENC1 {
						reg = <RK3588_PD_VENC1>;
						clocks = <&cru HCLK_RKVENC1>,
							 <&cru HCLK_RKVENC0>,
							 <&cru ACLK_RKVENC0>,
							 <&cru ACLK_RKVENC1>;
						pm_qos = <&qos_rkvenc1_m0ro>,
							 <&qos_rkvenc1_m1ro>,
							 <&qos_rkvenc1_m2wo>;
						#power-domain-cells = <0>;
					};
				};
			};
			/* These power domains are grouped by VD_LOGIC */
			power-domain@RK3588_PD_VDPU {
				reg = <RK3588_PD_VDPU>;
				clocks = <&cru HCLK_VDPU_ROOT>,
					 <&cru ACLK_VDPU_LOW_ROOT>,
					 <&cru ACLK_VDPU_ROOT>,
					 <&cru ACLK_JPEG_DECODER_ROOT>,
					 <&cru ACLK_IEP2P0>,
					 <&cru HCLK_IEP2P0>,
					 <&cru ACLK_JPEG_ENCODER0>,
					 <&cru HCLK_JPEG_ENCODER0>,
					 <&cru ACLK_JPEG_ENCODER1>,
					 <&cru HCLK_JPEG_ENCODER1>,
					 <&cru ACLK_JPEG_ENCODER2>,
					 <&cru HCLK_JPEG_ENCODER2>,
					 <&cru ACLK_JPEG_ENCODER3>,
					 <&cru HCLK_JPEG_ENCODER3>,
					 <&cru ACLK_JPEG_DECODER>,
					 <&cru HCLK_JPEG_DECODER>,
					 <&cru ACLK_RGA2>,
					 <&cru HCLK_RGA2>;
				pm_qos = <&qos_iep>,
					 <&qos_jpeg_dec>,
					 <&qos_jpeg_enc0>,
					 <&qos_jpeg_enc1>,
					 <&qos_jpeg_enc2>,
					 <&qos_jpeg_enc3>,
					 <&qos_rga2_mro>,
					 <&qos_rga2_mwo>;
				#address-cells = <1>;
				#size-cells = <0>;
				#power-domain-cells = <0>;


				power-domain@RK3588_PD_AV1 {
					reg = <RK3588_PD_AV1>;
					clocks = <&cru PCLK_AV1>,
						 <&cru ACLK_AV1>,
						 <&cru HCLK_VDPU_ROOT>;
					pm_qos = <&qos_av1>;
					#power-domain-cells = <0>;
				};
				power-domain@RK3588_PD_RKVDEC0 {
					reg = <RK3588_PD_RKVDEC0>;
					clocks = <&cru HCLK_RKVDEC0>,
						 <&cru HCLK_VDPU_ROOT>,
						 <&cru ACLK_VDPU_ROOT>,
						 <&cru ACLK_RKVDEC0>;
					pm_qos = <&qos_rkvdec0>;
					#power-domain-cells = <0>;
				};
				power-domain@RK3588_PD_RKVDEC1 {
					reg = <RK3588_PD_RKVDEC1>;
					clocks = <&cru HCLK_RKVDEC1>,
						 <&cru HCLK_VDPU_ROOT>,
						 <&cru ACLK_VDPU_ROOT>;
					pm_qos = <&qos_rkvdec1>;
					#power-domain-cells = <0>;
				};
				power-domain@RK3588_PD_RGA30 {
					reg = <RK3588_PD_RGA30>;
					clocks = <&cru ACLK_RGA3_0>,
						 <&cru HCLK_RGA3_0>;
					pm_qos = <&qos_rga3_0>;
					#power-domain-cells = <0>;
				};
			};
			power-domain@RK3588_PD_VOP {
				reg = <RK3588_PD_VOP>;
				clocks = <&cru PCLK_VOP_ROOT>,
					 <&cru HCLK_VOP_ROOT>,
					 <&cru ACLK_VOP>;
				pm_qos = <&qos_vop_m0>,
					 <&qos_vop_m1>;
				#address-cells = <1>;
				#size-cells = <0>;
				#power-domain-cells = <0>;

				power-domain@RK3588_PD_VO0 {
					reg = <RK3588_PD_VO0>;
					clocks = <&cru PCLK_VO0_ROOT>,
						 <&cru PCLK_VO0_S_ROOT>,
						 <&cru HCLK_VO0_S_ROOT>,
						 <&cru ACLK_VO0_ROOT>,
						 <&cru HCLK_HDCP0>,
						 <&cru ACLK_HDCP0>,
						 <&cru HCLK_VOP_ROOT>;
					pm_qos = <&qos_hdcp0>;
					#power-domain-cells = <0>;
				};
			};
			power-domain@RK3588_PD_VO1 {
				reg = <RK3588_PD_VO1>;
				clocks = <&cru PCLK_VO1_ROOT>,
					 <&cru PCLK_VO1_S_ROOT>,
					 <&cru HCLK_VO1_S_ROOT>,
					 <&cru HCLK_HDCP1>,
					 <&cru ACLK_HDCP1>,
					 <&cru ACLK_HDMIRX_ROOT>,
					 <&cru HCLK_VO1USB_TOP_ROOT>;
				pm_qos = <&qos_hdcp1>,
					 <&qos_hdmirx>;
				#power-domain-cells = <0>;
			};
			power-domain@RK3588_PD_VI {
				reg = <RK3588_PD_VI>;
				clocks = <&cru HCLK_VI_ROOT>,
					 <&cru PCLK_VI_ROOT>,
					 <&cru HCLK_ISP0>,
					 <&cru ACLK_ISP0>,
					 <&cru HCLK_VICAP>,
					 <&cru ACLK_VICAP>;
				pm_qos = <&qos_isp0_mro>,
					 <&qos_isp0_mwo>,
					 <&qos_vicap_m0>,
					 <&qos_vicap_m1>;
				#address-cells = <1>;
				#size-cells = <0>;
				#power-domain-cells = <0>;

				power-domain@RK3588_PD_ISP1 {
					reg = <RK3588_PD_ISP1>;
					clocks = <&cru HCLK_ISP1>,
						 <&cru ACLK_ISP1>,
						 <&cru HCLK_VI_ROOT>,
						 <&cru PCLK_VI_ROOT>;
					pm_qos = <&qos_isp1_mwo>,
						 <&qos_isp1_mro>;
					#power-domain-cells = <0>;
				};
				power-domain@RK3588_PD_FEC {
					reg = <RK3588_PD_FEC>;
					clocks = <&cru HCLK_FISHEYE0>,
						 <&cru ACLK_FISHEYE0>,
						 <&cru HCLK_FISHEYE1>,
						 <&cru ACLK_FISHEYE1>,
						 <&cru PCLK_VI_ROOT>;
					pm_qos = <&qos_fisheye0>,
						 <&qos_fisheye1>;
					#power-domain-cells = <0>;
				};
			};
			power-domain@RK3588_PD_RGA31 {
				reg = <RK3588_PD_RGA31>;
				clocks = <&cru HCLK_RGA3_1>,
					 <&cru ACLK_RGA3_1>;
				pm_qos = <&qos_rga3_1>;
				#power-domain-cells = <0>;
			};
			power-domain@RK3588_PD_USB {
				reg = <RK3588_PD_USB>;
				clocks = <&cru PCLK_PHP_ROOT>,
					 <&cru ACLK_USB_ROOT>,
					 <&cru HCLK_USB_ROOT>,
					 <&cru HCLK_HOST0>,
					 <&cru HCLK_HOST_ARB0>,
					 <&cru HCLK_HOST1>,
					 <&cru HCLK_HOST_ARB1>;
				pm_qos = <&qos_usb3_0>,
					 <&qos_usb3_1>,
					 <&qos_usb2host_0>,
					 <&qos_usb2host_1>;
				#power-domain-cells = <0>;
			};
			power-domain@RK3588_PD_GMAC {
				reg = <RK3588_PD_GMAC>;
				clocks = <&cru PCLK_PHP_ROOT>,
					 <&cru ACLK_PCIE_ROOT>,
					 <&cru ACLK_PHP_ROOT>;
				#power-domain-cells = <0>;
			};
			power-domain@RK3588_PD_PCIE {
				reg = <RK3588_PD_PCIE>;
				clocks = <&cru PCLK_PHP_ROOT>,
					 <&cru ACLK_PCIE_ROOT>,
					 <&cru ACLK_PHP_ROOT>;
				#power-domain-cells = <0>;
			};
			power-domain@RK3588_PD_SDIO {
				reg = <RK3588_PD_SDIO>;
				clocks = <&cru HCLK_SDIO>,
					 <&cru HCLK_NVM_ROOT>;
				pm_qos = <&qos_sdio>;
				#power-domain-cells = <0>;
			};
			power-domain@RK3588_PD_AUDIO {
				reg = <RK3588_PD_AUDIO>;
				clocks = <&cru HCLK_AUDIO_ROOT>,
					 <&cru PCLK_AUDIO_ROOT>;
				#power-domain-cells = <0>;
			};
			power-domain@RK3588_PD_SDMMC {
				reg = <RK3588_PD_SDMMC>;
				pm_qos = <&qos_sdmmc>;
				#power-domain-cells = <0>;
			};
		};
	};

	pvtm@fda40000 {
		compatible = "rockchip,rk3588-bigcore0-pvtm";
		reg = <0x0 0xfda40000 0x0 0x100>;
		#address-cells = <1>;
		#size-cells = <0>;
		pvtm@0 {
			reg = <0>;
			clocks = <&cru CLK_BIGCORE0_PVTM>, <&cru PCLK_BIGCORE0_PVTM>;
			clock-names = "clk", "pclk";
		};
	};

	pvtm@fda50000 {
		compatible = "rockchip,rk3588-bigcore1-pvtm";
		reg = <0x0 0xfda50000 0x0 0x100>;
		#address-cells = <1>;
		#size-cells = <0>;
		pvtm@1 {
			reg = <1>;
			clocks = <&cru CLK_BIGCORE1_PVTM>, <&cru PCLK_BIGCORE1_PVTM>;
			clock-names = "clk", "pclk";
		};
	};

	pvtm@fda60000 {
		compatible = "rockchip,rk3588-litcore-pvtm";
		reg = <0x0 0xfda60000 0x0 0x100>;
		#address-cells = <1>;
		#size-cells = <0>;
		pvtm@2 {
			reg = <2>;
			clocks = <&cru CLK_LITCORE_PVTM>, <&cru PCLK_LITCORE_PVTM>;
			clock-names = "clk", "pclk";
		};
	};

	pvtm@fdaf0000 {
		compatible = "rockchip,rk3588-npu-pvtm";
		reg = <0x0 0xfdaf0000 0x0 0x100>;
		#address-cells = <1>;
		#size-cells = <0>;
		pvtm@3 {
			reg = <3>;
			clocks = <&cru CLK_NPU_PVTM>, <&cru PCLK_NPU_PVTM>;
			clock-names = "clk", "pclk";
			resets = <&cru SRST_NPU_PVTM>, <&cru SRST_P_NPU_PVTM>;
			reset-names = "rts", "rst-p";
		};
	};

	pvtm@fdb30000 {
		compatible = "rockchip,rk3588-gpu-pvtm";
		reg = <0x0 0xfdb30000 0x0 0x100>;
		#address-cells = <1>;
		#size-cells = <0>;
		pvtm@4 {
			reg = <4>;
			clocks = <&cru CLK_GPU_PVTM>;
			clock-names = "clk";
			resets = <&cru SRST_GPU_PVTM>, <&cru SRST_P_GPU_PVTM>;
			reset-names = "rts", "rst-p";
		};
	};

	rknpu: npu@fdab0000 {
		compatible = "rockchip,rk3588-rknpu";
		reg = <0x0 0xfdab0000 0x0 0x10000>,
		      <0x0 0xfdac0000 0x0 0x10000>,
		      <0x0 0xfdad0000 0x0 0x10000>;
		interrupts = <GIC_SPI 110 IRQ_TYPE_LEVEL_HIGH 0>,
			     <GIC_SPI 111 IRQ_TYPE_LEVEL_HIGH 0>,
			     <GIC_SPI 112 IRQ_TYPE_LEVEL_HIGH 0>;
		interrupt-names = "npu0_irq", "npu1_irq", "npu2_irq";
		clocks = <&scmi_clk SCMI_CLK_NPU>, <&cru ACLK_NPU0>,
			 <&cru ACLK_NPU1>, <&cru ACLK_NPU2>,
			 <&cru HCLK_NPU0>, <&cru HCLK_NPU1>,
			 <&cru HCLK_NPU2>, <&cru PCLK_NPU_ROOT>;
		clock-names = "clk_npu", "aclk0",
			      "aclk1", "aclk2",
			      "hclk0", "hclk1",
			      "hclk2", "pclk";
		assigned-clocks = <&scmi_clk SCMI_CLK_NPU>;
		assigned-clock-rates = <200000000>;
		resets = <&cru SRST_A_RKNN0>, <&cru SRST_A_RKNN1>, <&cru SRST_A_RKNN2>,
			 <&cru SRST_H_RKNN0>, <&cru SRST_H_RKNN1>, <&cru SRST_H_RKNN2>;
		reset-names = "srst_a0", "srst_a1", "srst_a2",
			      "srst_h0", "srst_h1", "srst_h2";
		power-domains = <&power RK3588_PD_NPUTOP>,
				<&power RK3588_PD_NPU1>,
				<&power RK3588_PD_NPU2>;
		power-domain-names = "npu0", "npu1", "npu2";
		operating-points-v2 = <&npu_opp_table>;
		iommus = <&rknpu_mmu>;
		status = "disabled";
	};

	npu_opp_table: npu-opp-table {
		compatible = "operating-points-v2";

		nvmem-cells = <&npu_leakage>;
		nvmem-cell-names = "leakage";

		rockchip,pvtm-voltage-sel = <
			0       815     0
			816     835     1
			836     860     2
			861     885     3
			886     910     4
			911     9999    5
		>;
		rockchip,pvtm-pvtpll;
		rockchip,pvtm-offset = <0x50>;
		rockchip,pvtm-sample-time = <1100>;
		rockchip,pvtm-freq = <800000>;
		rockchip,pvtm-volt = <750000>;
		rockchip,pvtm-ref-temp = <25>;
		rockchip,pvtm-temp-prop = <(-113) (-113)>;
		rockchip,pvtm-thermal-zone = "npu-thermal";

		clocks = <&cru PCLK_NPU_GRF>;
		clock-names = "pclk";
		rockchip,grf = <&npu_grf>;
		volt-mem-read-margin = <
			855000  1
			765000  2
			675000  3
			495000  4
		>;
		low-volt-read-margin = <4>;
		intermediate-threshold-freq = <500000>; /* KHz*/
		rockchip,init-freq = <1000000>;	 	/* KHz */

		rockchip,temp-hysteresis = <5000>;
		rockchip,low-temp = <10000>;
		rockchip,low-temp-min-volt = <750000>;
		rockchip,high-temp = <85000>;
		rockchip,high-temp-max-freq = <800000>;


		opp-300000000 {
			opp-hz = /bits/ 64 <300000000>;
			opp-microvolt = <700000 700000 850000>,
					<700000 700000 850000>;
			opp-microvolt-L1 = <687500 687500 850000>,
					   <687500 687500 850000>;
			opp-microvolt-L2 = <675000 675000 850000>,
					   <675000 675000 850000>;
			opp-microvolt-L3 = <675000 675000 850000>,
					   <675000 675000 850000>;
			opp-microvolt-L4 = <675000 675000 850000>,
					   <675000 675000 850000>;
			opp-microvolt-L5 = <675000 675000 850000>,
					   <675000 675000 850000>;
		};
		opp-400000000 {
			opp-hz = /bits/ 64 <400000000>;
			opp-microvolt = <700000 700000 850000>,
					<700000 700000 850000>;
			opp-microvolt-L1 = <687500 687500 850000>,
					   <687500 687500 850000>;
			opp-microvolt-L2 = <675000 675000 850000>,
					   <675000 675000 850000>;
			opp-microvolt-L3 = <675000 675000 850000>,
					   <675000 675000 850000>;
			opp-microvolt-L4 = <675000 675000 850000>,
					   <675000 675000 850000>;
			opp-microvolt-L5 = <675000 675000 850000>,
					   <675000 675000 850000>;
		};
		opp-500000000 {
			opp-hz = /bits/ 64 <500000000>;
			opp-microvolt = <700000 700000 850000>,
					<700000 700000 850000>;
			opp-microvolt-L1 = <687500 687500 850000>,
					   <687500 687500 850000>;
			opp-microvolt-L2 = <675000 675000 850000>,
					   <675000 675000 850000>;
			opp-microvolt-L3 = <675000 675000 850000>,
					   <675000 675000 850000>;
			opp-microvolt-L4 = <675000 675000 850000>,
					   <675000 675000 850000>;
			opp-microvolt-L5 = <675000 675000 850000>,
					   <675000 675000 850000>;
		};
		opp-600000000 {
			opp-hz = /bits/ 64 <600000000>;
			opp-microvolt = <700000 700000 850000>,
					<700000 700000 850000>;
			opp-microvolt-L1 = <687500 687500 850000>,
					   <687500 687500 850000>;
			opp-microvolt-L2 = <675000 675000 850000>,
					   <675000 675000 850000>;
			opp-microvolt-L3 = <675000 675000 850000>,
					   <675000 675000 850000>;
			opp-microvolt-L4 = <675000 675000 850000>,
					   <675000 675000 850000>;
			opp-microvolt-L5 = <675000 675000 850000>,
					   <675000 675000 850000>;
		};
		opp-700000000 {
			opp-hz = /bits/ 64 <700000000>;
			opp-microvolt = <700000 700000 850000>,
					<700000 700000 850000>;
			opp-microvolt-L3 = <687500 687500 850000>,
					   <687500 687500 850000>;
			opp-microvolt-L4 = <675000 675000 850000>,
					   <675000 675000 850000>;
			opp-microvolt-L5 = <675000 675000 850000>,
					   <675000 675000 850000>;
		};
		opp-800000000 {
			opp-hz = /bits/ 64 <800000000>;
			opp-microvolt = <750000 750000 850000>,
					<750000 750000 850000>;
			opp-microvolt-L2 = <737500 737500 850000>,
					   <737500 737500 850000>;
			opp-microvolt-L3 = <725000 725000 850000>,
					   <725000 725000 850000>;
			opp-microvolt-L4 = <712500 712500 850000>,
					   <712500 712500 850000>;
			opp-microvolt-L5 = <700000 700000 850000>,
					   <700000 700000 850000>;
		};
		opp-900000000 {
			opp-hz = /bits/ 64 <900000000>;
			opp-microvolt = <800000 800000 850000>,
					<800000 800000 850000>;
			opp-microvolt-L1 = <787500 787500 850000>,
					   <787500 787500 850000>;
			opp-microvolt-L2 = <775000 775000 850000>,
					   <775000 775000 850000>;
			opp-microvolt-L3 = <762500 762500 850000>,
					   <762500 762500 850000>;
			opp-microvolt-L4 = <750000 750000 850000>,
					   <750000 750000 850000>;
			opp-microvolt-L5 = <737500 737500 850000>,
					   <737500 737500 850000>;
		};
		opp-1000000000 {
			opp-hz = /bits/ 64 <1000000000>;
			opp-microvolt = <850000 850000 850000>,
					<850000 850000 850000>;
			opp-microvolt-L1 = <837500 837500 850000>,
					   <837500 837500 850000>;
			opp-microvolt-L2 = <825000 825000 850000>,
					   <825000 825000 850000>;
			opp-microvolt-L3 = <812500 812500 850000>,
					   <812500 812500 850000>;
			opp-microvolt-L4 = <800000 800000 850000>,
					   <800000 800000 850000>;
			opp-microvolt-L5 = <787500 787500 850000>,
					   <787500 787500 850000>;
		};
	};

	rknpu_mmu: iommu@fdab9000 {
		compatible = "rockchip,iommu-v2";
		reg = <0x0 0xfdab9000 0x0 0x100>,
		      <0x0 0xfdaba000 0x0 0x100>,
		      <0x0 0xfdaca000 0x0 0x100>,
		      <0x0 0xfdada000 0x0 0x100>;
		interrupts = <GIC_SPI 110 IRQ_TYPE_LEVEL_HIGH 0>,
			     <GIC_SPI 111 IRQ_TYPE_LEVEL_HIGH 0>,
			     <GIC_SPI 112 IRQ_TYPE_LEVEL_HIGH 0>;
		interrupt-names = "npu0_mmu", "npu1_mmu", "npu2_mmu";
		clocks = <&cru ACLK_NPU0>, <&cru ACLK_NPU1>, <&cru ACLK_NPU2>,
			 <&cru HCLK_NPU0>, <&cru HCLK_NPU1>, <&cru HCLK_NPU2>;
		clock-names = "aclk0", "aclk1", "aclk2",
			      "iface0", "iface1", "iface2";
		#iommu-cells = <0>;
		status = "disabled";
	};

	vepu: vepu@fdb50000 {
		compatible = "rockchip,vpu-encoder-v2";
		reg = <0x0 0xfdb50000 0x0 0x400>;
		interrupts = <GIC_SPI 120 IRQ_TYPE_LEVEL_HIGH 0>;
		interrupt-names = "irq_vepu";
		clocks = <&cru ACLK_VPU>, <&cru HCLK_VPU>;
		clock-names = "aclk_vcodec", "hclk_vcodec";
		rockchip,normal-rates = <594000000>, <0>;
		assigned-clocks = <&cru ACLK_VPU>;
		assigned-clock-rates = <594000000>;
		resets = <&cru SRST_A_VPU>, <&cru SRST_H_VPU>;
		reset-names = "shared_video_a", "shared_video_h";
		rockchip,skip-pmu-idle-request;
		iommus = <&vdpu_mmu>;
		rockchip,srv = <&mpp_srv>;
		rockchip,taskqueue-node = <0>;
		rockchip,resetgroup-node = <0>;
		power-domains = <&power RK3588_PD_VDPU>;
		status = "disabled";
	};

	vdpu: vdpu@fdb50400 {
		compatible = "rockchip,vpu-decoder-v2";
		reg = <0x0 0xfdb50400 0x0 0x400>;
		interrupts = <GIC_SPI 119 IRQ_TYPE_LEVEL_HIGH 0>;
		interrupt-names = "irq_vdpu";
		clocks = <&cru ACLK_VPU>, <&cru HCLK_VPU>;
		clock-names = "aclk_vcodec", "hclk_vcodec";
		rockchip,normal-rates = <594000000>, <0>;
		assigned-clocks = <&cru ACLK_VPU>;
		assigned-clock-rates = <594000000>;
		resets = <&cru SRST_A_VPU>, <&cru SRST_H_VPU>;
		reset-names = "shared_video_a", "shared_video_h";
		rockchip,skip-pmu-idle-request;
		iommus = <&vdpu_mmu>;
		rockchip,srv = <&mpp_srv>;
		rockchip,taskqueue-node = <0>;
		rockchip,resetgroup-node = <0>;
		power-domains = <&power RK3588_PD_VDPU>;
		status = "disabled";
	};

	vdpu_mmu: iommu@fdb50800 {
		compatible = "rockchip,iommu-v2";
		reg = <0x0 0xfdb50800 0x0 0x40>;
		interrupts = <GIC_SPI 118 IRQ_TYPE_LEVEL_HIGH 0>;
		interrupt-names = "irq_vdpu_mmu";
		clocks = <&cru ACLK_VPU>, <&cru HCLK_VPU>;
		clock-names = "aclk", "iface";
		power-domains = <&power RK3588_PD_VDPU>;
		#iommu-cells = <0>;
		status = "disabled";
	};

	avsd: avsd-plus@fdb51000 {
		compatible = "rockchip,avs-plus-decoder";
		reg = <0x0 0xfdb51000 0x0 0x200>;
		interrupts = <GIC_SPI 119 IRQ_TYPE_LEVEL_HIGH 0>;
		interrupt-names = "irq_avsd";
		clocks = <&cru ACLK_VPU>, <&cru HCLK_VPU>;
		clock-names = "aclk_vcodec", "hclk_vcodec";
		resets = <&cru SRST_A_VPU>, <&cru SRST_H_VPU>;
		reset-names = "shared_video_a", "shared_video_h";
		iommus = <&vdpu_mmu>;
		power-domains = <&power RK3588_PD_VDPU>;
		rockchip,srv = <&mpp_srv>;
		rockchip,taskqueue-node = <0>;
		rockchip,resetgroup-node = <0>;
		status = "disabled";
	};

	rga3_core0: rga@fdb60000 {
		compatible = "rockchip,rga3_core0";
		reg = <0x0 0xfdb60000 0x0 0x1000>;
		interrupts = <GIC_SPI 114 IRQ_TYPE_LEVEL_HIGH 0>;
		interrupt-names = "rga3_core0_irq";
		clocks = <&cru ACLK_RGA3_0>, <&cru HCLK_RGA3_0>, <&cru CLK_RGA3_0_CORE>;
		clock-names = "aclk_rga3_0", "hclk_rga3_0", "clk_rga3_0";
		power-domains = <&power RK3588_PD_RGA30>;
		iommus = <&rga3_0_mmu>;
		status = "disabled";
	};

	rga3_0_mmu: iommu@fdb60f00 {
		compatible = "rockchip,iommu-v2";
		reg = <0x0 0xfdb60f00 0x0 0x100>;
		interrupts = <GIC_SPI 114 IRQ_TYPE_LEVEL_HIGH 0>;
		interrupt-names = "rga3_0_mmu";
		clocks = <&cru ACLK_RGA3_0>, <&cru HCLK_RGA3_0>;
		clock-names = "aclk", "iface";
		power-domains = <&power RK3588_PD_RGA30>;
		#iommu-cells = <0>;
		status = "disabled";
	};

	rga3_core1: rga@fdb70000 {
		compatible = "rockchip,rga3_core1";
		reg = <0x0 0xfdb70000 0x0 0x1000>;
		interrupts = <GIC_SPI 115 IRQ_TYPE_LEVEL_HIGH 0>;
		interrupt-names = "rga3_core1_irq";
		clocks = <&cru ACLK_RGA3_1>, <&cru HCLK_RGA3_1>, <&cru CLK_RGA3_1_CORE>;
		clock-names = "aclk_rga3_1", "hclk_rga3_1", "clk_rga3_1";
		power-domains = <&power RK3588_PD_RGA31>;
		iommus = <&rga3_1_mmu>;
		status = "disabled";
	};

	rga3_1_mmu: iommu@fdb70f00 {
		compatible = "rockchip,iommu-v2";
		reg = <0x0 0xfdb70f00 0x0 0x100>;
		interrupts = <GIC_SPI 115 IRQ_TYPE_LEVEL_HIGH 0>;
		interrupt-names = "rga3_1_mmu";
		clocks = <&cru ACLK_RGA3_1>, <&cru HCLK_RGA3_1>;
		clock-names = "aclk", "iface";
		power-domains = <&power RK3588_PD_RGA31>;
		#iommu-cells = <0>;
		status = "disabled";
	};

	rga2: rga@fdb80000 {
		compatible = "rockchip,rga2_core0";
		reg = <0x0 0xfdb80000 0x0 0x1000>;
		interrupts = <GIC_SPI 116 IRQ_TYPE_LEVEL_HIGH 0>;
		interrupt-names = "rga2_irq";
		clocks = <&cru ACLK_RGA2>, <&cru HCLK_RGA2>, <&cru CLK_RGA2_CORE>;
		clock-names = "aclk_rga2", "hclk_rga2", "clk_rga2";
		power-domains = <&power RK3588_PD_VDPU>;
		status = "disabled";
	};

	jpegd: jpegd@fdb90000 {
		compatible = "rockchip,rkv-jpeg-decoder-v1";
		reg = <0x0 0xfdb90000 0x0 0x400>;
		interrupts = <GIC_SPI 129 IRQ_TYPE_LEVEL_HIGH 0>;
		interrupt-names = "irq_jpegd";
		clocks = <&cru ACLK_JPEG_DECODER>, <&cru HCLK_JPEG_DECODER>;
		clock-names = "aclk_vcodec", "hclk_vcodec";
		rockchip,normal-rates = <600000000>, <0>;
		assigned-clocks = <&cru ACLK_JPEG_DECODER>;
		assigned-clock-rates = <600000000>;
		resets = <&cru SRST_A_JPEG_DECODER>, <&cru SRST_H_JPEG_DECODER>;
		reset-names = "video_a", "video_h";
		rockchip,skip-pmu-idle-request;
		iommus = <&jpegd_mmu>;
		rockchip,srv = <&mpp_srv>;
		rockchip,taskqueue-node = <1>;
		power-domains = <&power RK3588_PD_VDPU>;
		status = "disabled";
	};

	jpegd_mmu: iommu@fdb90480 {
		compatible = "rockchip,iommu-v2";
		reg = <0x0 0xfdb90480 0x0 0x40>;
		interrupts = <GIC_SPI 130 IRQ_TYPE_LEVEL_HIGH 0>;
		interrupt-names = "irq_jpegd_mmu";
		clocks = <&cru ACLK_JPEG_DECODER>, <&cru HCLK_JPEG_DECODER>;
		clock-names = "aclk", "iface";
		power-domains = <&power RK3588_PD_VDPU>;
		#iommu-cells = <0>;
		status = "disabled";
	};

	jpege0: jpege-core@fdba0000 {
		compatible = "rockchip,vpu-jpege-core";
		reg = <0x0 0xfdba0000 0x0 0x400>;
		interrupts = <GIC_SPI 122 IRQ_TYPE_LEVEL_HIGH 0>;
		interrupt-names = "irq_jpege0";
		clocks = <&cru ACLK_JPEG_ENCODER0>, <&cru HCLK_JPEG_ENCODER0>;
		clock-names = "aclk_vcodec", "hclk_vcodec";
		rockchip,normal-rates = <594000000>, <0>;
		assigned-clocks = <&cru ACLK_JPEG_ENCODER0>;
		assigned-clock-rates = <594000000>;
		resets = <&cru SRST_A_JPEG_ENCODER0>, <&cru SRST_H_JPEG_ENCODER0>;
		reset-names = "video_a", "video_h";
		rockchip,skip-pmu-idle-request;
		iommus = <&jpege0_mmu>;
		rockchip,srv = <&mpp_srv>;
		rockchip,taskqueue-node = <2>;
		rockchip,ccu = <&jpege_ccu>;
		power-domains = <&power RK3588_PD_VDPU>;
		status = "disabled";
	};

	jpege0_mmu: iommu@fdba0800 {
		compatible = "rockchip,iommu-v2";
		reg = <0x0 0xfdba0800 0x0 0x40>;
		interrupts = <GIC_SPI 121 IRQ_TYPE_LEVEL_HIGH 0>;
		interrupt-names = "irq_jpege0_mmu";
		clocks = <&cru ACLK_JPEG_ENCODER0>, <&cru HCLK_JPEG_ENCODER0>;
		clock-names = "aclk", "iface";
		power-domains = <&power RK3588_PD_VDPU>;
		#iommu-cells = <0>;
		status = "disabled";
	};

	jpege1: jpege-core@fdba4000 {
		compatible = "rockchip,vpu-jpege-core";
		reg = <0x0 0xfdba4000 0x0 0x400>;
		interrupts = <GIC_SPI 124 IRQ_TYPE_LEVEL_HIGH 0>;
		interrupt-names = "irq_jpege1";
		clocks = <&cru ACLK_JPEG_ENCODER1>, <&cru HCLK_JPEG_ENCODER1>;
		clock-names = "aclk_vcodec", "hclk_vcodec";
		rockchip,normal-rates = <594000000>, <0>;
		assigned-clocks = <&cru ACLK_JPEG_ENCODER1>;
		assigned-clock-rates = <594000000>;
		resets = <&cru SRST_A_JPEG_ENCODER1>, <&cru SRST_H_JPEG_ENCODER1>;
		reset-names = "video_a", "video_h";
		rockchip,skip-pmu-idle-request;
		iommus = <&jpege1_mmu>;
		rockchip,srv = <&mpp_srv>;
		rockchip,taskqueue-node = <2>;
		rockchip,ccu = <&jpege_ccu>;
		power-domains = <&power RK3588_PD_VDPU>;
		status = "disabled";
	};

	jpege1_mmu: iommu@fdba4800 {
		compatible = "rockchip,iommu-v2";
		reg = <0x0 0xfdba4800 0x0 0x40>;
		interrupts = <GIC_SPI 123 IRQ_TYPE_LEVEL_HIGH 0>;
		interrupt-names = "irq_jpege1_mmu";
		clocks = <&cru ACLK_JPEG_ENCODER1>, <&cru HCLK_JPEG_ENCODER1>;
		clock-names = "aclk", "iface";
		power-domains = <&power RK3588_PD_VDPU>;
		#iommu-cells = <0>;
		status = "disabled";
	};

	jpege2: jpege-core@fdba8000 {
		compatible = "rockchip,vpu-jpege-core";
		reg = <0x0 0xfdba8000 0x0 0x400>;
		interrupts = <GIC_SPI 126 IRQ_TYPE_LEVEL_HIGH 0>;
		interrupt-names = "irq_jpege2";
		clocks = <&cru ACLK_JPEG_ENCODER2>, <&cru HCLK_JPEG_ENCODER2>;
		clock-names = "aclk_vcodec", "hclk_vcodec";
		rockchip,normal-rates = <594000000>, <0>;
		assigned-clocks = <&cru ACLK_JPEG_ENCODER2>;
		assigned-clock-rates = <594000000>;
		resets = <&cru SRST_A_JPEG_ENCODER2>, <&cru SRST_H_JPEG_ENCODER2>;
		reset-names = "video_a", "video_h";
		rockchip,skip-pmu-idle-request;
		iommus = <&jpege2_mmu>;
		rockchip,srv = <&mpp_srv>;
		rockchip,taskqueue-node = <2>;
		rockchip,ccu = <&jpege_ccu>;
		power-domains = <&power RK3588_PD_VDPU>;
		status = "disabled";
	};

	jpege2_mmu: iommu@fdba8800 {
		compatible = "rockchip,iommu-v2";
		reg = <0x0 0xfdba8800 0x0 0x40>;
		interrupts = <GIC_SPI 125 IRQ_TYPE_LEVEL_HIGH 0>;
		interrupt-names = "irq_jpege2_mmu";
		clocks = <&cru ACLK_JPEG_ENCODER2>, <&cru HCLK_JPEG_ENCODER2>;
		clock-names = "aclk", "iface";
		power-domains = <&power RK3588_PD_VDPU>;
		#iommu-cells = <0>;
		status = "disabled";
	};

	jpege3: jpege-core@fdbac000 {
		compatible = "rockchip,vpu-jpege-core";
		reg = <0x0 0xfdbac000 0x0 0x400>;
		interrupts = <GIC_SPI 128 IRQ_TYPE_LEVEL_HIGH 0>;
		interrupt-names = "irq_jpege3";
		clocks = <&cru ACLK_JPEG_ENCODER3>, <&cru HCLK_JPEG_ENCODER3>;
		clock-names = "aclk_vcodec", "hclk_vcodec";
		rockchip,normal-rates = <594000000>, <0>;
		assigned-clocks = <&cru ACLK_JPEG_ENCODER3>;
		assigned-clock-rates = <594000000>;
		resets = <&cru SRST_A_JPEG_ENCODER3>, <&cru SRST_H_JPEG_ENCODER3>;
		reset-names = "video_a", "video_h";
		rockchip,skip-pmu-idle-request;
		iommus = <&jpege3_mmu>;
		rockchip,srv = <&mpp_srv>;
		rockchip,taskqueue-node = <2>;
		rockchip,ccu = <&jpege_ccu>;
		power-domains = <&power RK3588_PD_VDPU>;
		status = "disabled";
	};

	jpege3_mmu: iommu@fdbac800 {
		compatible = "rockchip,iommu-v2";
		reg = <0x0 0xfdbac800 0x0 0x40>;
		interrupts = <GIC_SPI 127 IRQ_TYPE_LEVEL_HIGH 0>;
		interrupt-names = "irq_jpege3_mmu";
		clocks = <&cru ACLK_JPEG_ENCODER3>, <&cru HCLK_JPEG_ENCODER3>;
		clock-names = "aclk", "iface";
		power-domains = <&power RK3588_PD_VDPU>;
		#iommu-cells = <0>;
		status = "disabled";
	};

	iep: iep@fdbb0000 {
		compatible = "rockchip,iep-v2";
		reg = <0x0 0xfdbb0000 0x0 0x500>;
		interrupts = <GIC_SPI 117 IRQ_TYPE_LEVEL_HIGH 0>;
		interrupt-names = "irq_iep";
		clocks = <&cru ACLK_IEP2P0>, <&cru HCLK_IEP2P0>, <&cru CLK_IEP2P0_CORE>;
		clock-names = "aclk", "hclk", "sclk";
		resets = <&cru SRST_A_IEP2P0>, <&cru SRST_H_IEP2P0>, <&cru SRST_IEP2P0_CORE>;
		reset-names = "rst_a", "rst_h", "rst_s";
		rockchip,skip-pmu-idle-request;
		power-domains = <&power RK3588_PD_VDPU>;
		rockchip,srv = <&mpp_srv>;
		rockchip,taskqueue-node = <6>;
		iommus = <&iep_mmu>;
		status = "disabled";
	};

	iep_mmu: iommu@fdbb0800 {
		compatible = "rockchip,iommu-v2";
		reg = <0x0 0xfdbb0800 0x0 0x100>;
		interrupts = <GIC_SPI 117 IRQ_TYPE_LEVEL_HIGH 0>;
		interrupt-names = "irq_iep_mmu";
		clocks = <&cru ACLK_IEP2P0>, <&cru HCLK_IEP2P0>;
		clock-names = "aclk", "iface";
		#iommu-cells = <0>;
		power-domains = <&power RK3588_PD_VDPU>;
		status = "disabled";
	};

	rkvenc0: rkvenc-core@fdbd0000 {
		compatible = "rockchip,rkv-encoder-v2-core";
		reg = <0x0 0xfdbd0000 0x0 0x6000>;
		interrupts = <GIC_SPI 101 IRQ_TYPE_LEVEL_HIGH 0>;
		interrupt-names = "irq_rkvenc0";
		clocks = <&cru ACLK_RKVENC0>, <&cru HCLK_RKVENC0>, <&cru CLK_RKVENC0_CORE>;
		clock-names = "aclk_vcodec", "hclk_vcodec", "clk_core";
		rockchip,normal-rates = <600000000>, <0>, <800000000>;
		assigned-clocks = <&cru ACLK_RKVENC0>, <&cru CLK_RKVENC0_CORE>;
		assigned-clock-rates = <600000000>, <800000000>;
		resets = <&cru SRST_A_RKVENC0>, <&cru SRST_H_RKVENC0>, <&cru SRST_RKVENC0_CORE>;
		reset-names = "video_a", "video_h", "video_core";
		rockchip,skip-pmu-idle-request;
		iommus = <&rkvenc0_mmu>;
		rockchip,srv = <&mpp_srv>;
		rockchip,ccu = <&rkvenc_ccu>;
		rockchip,taskqueue-node = <7>;
		rockchip,task-capacity = <8>;
		power-domains = <&power RK3588_PD_VENC0>;
		status = "disabled";
	};

	rkvenc0_mmu: iommu@fdbdf000 {
		compatible = "rockchip,iommu-v2";
		reg = <0x0 0xfdbdf000 0x0 0x40>, <0x0 0xfdbdf040 0x0 0x40>;
		interrupts = <GIC_SPI 99 IRQ_TYPE_LEVEL_HIGH 0>,
			     <GIC_SPI 100 IRQ_TYPE_LEVEL_HIGH 0>;
		interrupt-names = "irq_rkvenc0_mmu0", "irq_rkvenc0_mmu1";
		clocks = <&cru ACLK_RKVENC0>, <&cru HCLK_RKVENC0>;
		clock-names = "aclk", "iface";
		rockchip,disable-mmu-reset;
		rockchip,enable-cmd-retry;
		rockchip,shootdown-entire;
		#iommu-cells = <0>;
		power-domains = <&power RK3588_PD_VENC0>;
		status = "disabled";
	};

	rkvenc1: rkvenc-core@fdbe0000 {
		compatible = "rockchip,rkv-encoder-v2-core";
		reg = <0x0 0xfdbe0000 0x0 0x6000>;
		interrupts = <GIC_SPI 104 IRQ_TYPE_LEVEL_HIGH 0>;
		interrupt-names = "irq_rkvenc1";
		clocks = <&cru ACLK_RKVENC1>, <&cru HCLK_RKVENC1>, <&cru CLK_RKVENC1_CORE>;
		clock-names = "aclk_vcodec", "hclk_vcodec", "clk_core";
		rockchip,normal-rates = <600000000>, <0>, <800000000>;
		assigned-clocks = <&cru ACLK_RKVENC1>, <&cru CLK_RKVENC1_CORE>;
		assigned-clock-rates = <600000000>, <800000000>;
		resets = <&cru SRST_A_RKVENC1>, <&cru SRST_H_RKVENC1>, <&cru SRST_RKVENC1_CORE>;
		reset-names = "video_a", "video_h", "video_core";
		rockchip,skip-pmu-idle-request;
		iommus = <&rkvenc1_mmu>;
		rockchip,srv = <&mpp_srv>;
		rockchip,ccu = <&rkvenc_ccu>;
		rockchip,taskqueue-node = <7>;
		rockchip,task-capacity = <8>;
		power-domains = <&power RK3588_PD_VENC1>;
		status = "disabled";
	};

	rkvenc1_mmu: iommu@fdbef000 {
		compatible = "rockchip,iommu-v2";
		reg = <0x0 0xfdbef000 0x0 0x40>, <0x0 0xfdbef040 0x0 0x40>;
		interrupts = <GIC_SPI 102 IRQ_TYPE_LEVEL_HIGH 0>,
			     <GIC_SPI 103 IRQ_TYPE_LEVEL_HIGH 0>;
		interrupt-names = "irq_rkvenc1_mmu0", "irq_rkvenc1_mmu1";
		clocks = <&cru ACLK_RKVENC1>, <&cru HCLK_RKVENC1>;
		lock-names = "aclk", "iface";
		rockchip,disable-mmu-reset;
		rockchip,enable-cmd-retry;
		rockchip,shootdown-entire;
		#iommu-cells = <0>;
		power-domains = <&power RK3588_PD_VENC1>;
		status = "disabled";
	};

	rkvdec_ccu: rkvdec-ccu@fdc30000 {
		compatible = "rockchip,rkv-decoder-v2-ccu";
		reg = <0x0 0xfdc30000 0x0 0x100>;
		reg-names = "ccu";
		clocks = <&cru ACLK_RKVDEC_CCU>;
		clock-names = "aclk_ccu";
		assigned-clocks = <&cru ACLK_RKVDEC_CCU>;
		assigned-clock-rates = <600000000>;
		resets = <&cru SRST_A_RKVDEC_CCU>;
		reset-names = "video_ccu";
		rockchip,skip-pmu-idle-request;
		power-domains = <&power RK3588_PD_RKVDEC0>;
		status = "disabled";
	};

	rkvdec0: rkvdec-core@fdc38000 {
		compatible = "rockchip,rkv-decoder-v2";
		reg = <0x0 0xfdc38100 0x0 0x400>, <0x0 0xfdc38000 0x0 0x100>;
		reg-names = "regs", "link";
		interrupts = <GIC_SPI 95 IRQ_TYPE_LEVEL_HIGH 0>;
		interrupt-names = "irq_rkvdec0";
		clocks = <&cru ACLK_RKVDEC0>, <&cru HCLK_RKVDEC0>, <&cru CLK_RKVDEC0_CORE>,
			 <&cru CLK_RKVDEC0_CA>, <&cru CLK_RKVDEC0_HEVC_CA>;
		clock-names = "aclk_vcodec", "hclk_vcodec", "clk_core",
			      "clk_cabac", "clk_hevc_cabac";
		rockchip,normal-rates = <800000000>, <0>, <600000000>,
					<600000000>, <1000000000>;
		assigned-clocks = <&cru ACLK_RKVDEC0>, <&cru CLK_RKVDEC0_CORE>,
				  <&cru CLK_RKVDEC0_CA>, <&cru CLK_RKVDEC0_HEVC_CA>;
		assigned-clock-rates = <800000000>, <600000000>,
				       <600000000>, <1000000000>;
		resets = <&cru SRST_A_RKVDEC0>, <&cru SRST_H_RKVDEC0>, <&cru SRST_RKVDEC0_CORE>,
			 <&cru SRST_RKVDEC0_CA>, <&cru SRST_RKVDEC0_HEVC_CA>;
		reset-names = "video_a", "video_h", "video_core",
			      "video_cabac", "video_hevc_cabac";
		rockchip,skip-pmu-idle-request;
		iommus = <&rkvdec0_mmu>;
		rockchip,srv = <&mpp_srv>;
		rockchip,ccu = <&rkvdec_ccu>;
		rockchip,core-mask = <0x00010001>;
		rockchip,taskqueue-node = <9>;
		rockchip,sram = <&rkvdec0_sram>;
		/* rcb_iova: start and size 1M@4095M */
		rockchip,rcb-iova = <0xFFF00000 0x100000>;
		rockchip,rcb-min-width = <512>;
		power-domains = <&power RK3588_PD_RKVDEC0>;
		status = "disabled";
	};

	rkvdec0_mmu: iommu@fdc38700 {
		compatible = "rockchip,iommu-v2";
		reg = <0x0 0xfdc38700 0x0 0x40>, <0x0 0xfdc38740 0x0 0x40>;
		interrupts = <GIC_SPI 96 IRQ_TYPE_LEVEL_HIGH 0>;
		interrupt-names = "irq_rkvdec0_mmu";
		clocks = <&cru ACLK_RKVDEC0>, <&cru HCLK_RKVDEC0>;
		clock-names = "aclk", "iface";
		rockchip,disable-mmu-reset;
		rockchip,enable-cmd-retry;
		rockchip,shootdown-entire;
		rockchip,master-handle-irq;
		#iommu-cells = <0>;
		power-domains = <&power RK3588_PD_RKVDEC0>;
		status = "disabled";
	};

	rkvdec1: rkvdec-core@fdc48000 {
		compatible = "rockchip,rkv-decoder-v2";
		reg = <0x0 0xfdc48100 0x0 0x400>, <0x0 0xfdc48000 0x0 0x100>;
		reg-names = "regs", "link";
		interrupts = <GIC_SPI 97 IRQ_TYPE_LEVEL_HIGH 0>;
		interrupt-names = "irq_rkvdec1";
		clocks = <&cru ACLK_RKVDEC1>, <&cru HCLK_RKVDEC1>, <&cru CLK_RKVDEC1_CORE>,
			 <&cru CLK_RKVDEC1_CA>, <&cru CLK_RKVDEC1_HEVC_CA>;
		clock-names = "aclk_vcodec", "hclk_vcodec", "clk_core",
			      "clk_cabac", "clk_hevc_cabac";
		rockchip,normal-rates = <800000000>, <0>, <600000000>,
					<600000000>, <1000000000>;
		assigned-clocks = <&cru ACLK_RKVDEC1>, <&cru CLK_RKVDEC1_CORE>,
				  <&cru CLK_RKVDEC1_CA>, <&cru CLK_RKVDEC1_HEVC_CA>;
		assigned-clock-rates = <800000000>, <600000000>,
				       <600000000>, <1000000000>;
		resets = <&cru SRST_A_RKVDEC1>, <&cru SRST_H_RKVDEC1>, <&cru SRST_RKVDEC1_CORE>,
			 <&cru SRST_RKVDEC1_CA>, <&cru SRST_RKVDEC1_HEVC_CA>;
		reset-names = "video_a", "video_h", "video_core",
			      "video_cabac", "video_hevc_cabac";
		rockchip,skip-pmu-idle-request;
		iommus = <&rkvdec1_mmu>;
		rockchip,srv = <&mpp_srv>;
		rockchip,ccu = <&rkvdec_ccu>;
		rockchip,core-mask = <0x00020002>;
		rockchip,taskqueue-node = <9>;
		rockchip,sram = <&rkvdec1_sram>;
		/* rcb_iova: start and size 1M@4094M */
		rockchip,rcb-iova = <0xFFE00000 0x100000>;
		rockchip,rcb-min-width = <512>;
		power-domains = <&power RK3588_PD_RKVDEC1>;
		status = "disabled";
	};

	rkvdec1_mmu: iommu@fdc48700 {
		compatible = "rockchip,iommu-v2";
		reg = <0x0 0xfdc48700 0x0 0x40>, <0x0 0xfdc48740 0x0 0x40>;
		interrupts = <GIC_SPI 98 IRQ_TYPE_LEVEL_HIGH 0>;
		interrupt-names = "irq_rkvdec1_mmu";
		clocks = <&cru ACLK_RKVDEC1>, <&cru HCLK_RKVDEC1>;
		clock-names = "aclk", "iface";
		rockchip,disable-mmu-reset;
		rockchip,enable-cmd-retry;
		rockchip,shootdown-entire;
		rockchip,master-handle-irq;
		#iommu-cells = <0>;
		power-domains = <&power RK3588_PD_RKVDEC1>;
		status = "disabled";
	};

	av1d: av1d@fdc70000 {
		compatible = "rockchip,rk3588-av1-vpu";
		reg = <0x0 0xfdc70000 0x0 0x800>,  <0x0 0xfdc80000 0x0 0x400>,
		      <0x0 0xfdc90000 0x0 0x400>;
		reg-names = "vcd", "cache", "afbc";
		interrupts = <GIC_SPI 108 IRQ_TYPE_LEVEL_HIGH 0>,
			     <GIC_SPI 107 IRQ_TYPE_LEVEL_HIGH 0>,
			     <GIC_SPI 106 IRQ_TYPE_LEVEL_HIGH 0>;
		interrupt-names = "irq_av1d", "irq_cache", "irq_afbc";
		clocks = <&cru ACLK_AV1>, <&cru PCLK_AV1>, <&cru ACLK_VDPU_ROOT>, <&cru HCLK_VDPU_ROOT>;
		clock-names = "aclk_vcodec", "hclk_vcodec", "aclk_vdpu_root", "hclk_vdpu_root";
		rockchip,normal-rates = <400000000>, <400000000>;
		assigned-clocks = <&cru ACLK_AV1>, <&cru PCLK_AV1>;
		assigned-clock-rates = <400000000>, <400000000>;
		resets = <&cru SRST_A_AV1>, <&cru SRST_P_AV1>, <&cru SRST_A_AV1_BIU>, <&cru SRST_P_AV1_BIU>;
		reset-names = "video_a", "video_h", "aav1", "pav1";
		iommus = <&av1d_mmu>;
		rockchip,srv = <&mpp_srv>;
		rockchip,taskqueue-node = <11>;
		power-domains = <&power RK3588_PD_AV1>;
		status = "disabled";
	};

	av1d_mmu: iommu@fdca0000 {
		compatible = "rockchip,iommu-av1";
		reg = <0x0 0xfdca0000 0x0 0x600>;
		interrupts = <GIC_SPI 109 IRQ_TYPE_LEVEL_HIGH 0>;
		interrupt-names = "irq_av1d_mmu";
		clocks = <&cru ACLK_AV1>, <&cru PCLK_AV1>;
		clock-names = "aclk", "iface";
		#iommu-cells = <0>;
		power-domains = <&power RK3588_PD_AV1>;
		status = "disabled";
	};

	rkisp_unite: rkisp-unite@fdcb0000 {
		compatible = "rockchip,rk3588-rkisp-unite";
		reg = <0x0 0xfdcb0000 0x0 0x10000>,
		      <0x0 0xfdcc0000 0x0 0x10000>;
		interrupts = <GIC_SPI 135 IRQ_TYPE_LEVEL_HIGH 0>,
			     <GIC_SPI 137 IRQ_TYPE_LEVEL_HIGH 0>,
			     <GIC_SPI 138 IRQ_TYPE_LEVEL_HIGH 0>;
		interrupt-names = "isp_irq", "mi_irq", "mipi_irq";
		clocks = <&cru ACLK_ISP0>, <&cru HCLK_ISP0>,
			 <&cru CLK_ISP0_CORE>, <&cru CLK_ISP0_CORE_MARVIN>,
			 <&cru CLK_ISP0_CORE_VICAP>, <&cru ACLK_ISP1>,
			 <&cru HCLK_ISP1>, <&cru CLK_ISP1_CORE>,
			 <&cru CLK_ISP1_CORE_MARVIN>, <&cru CLK_ISP1_CORE_VICAP>;
		clock-names = "aclk_isp0", "hclk_isp0", "clk_isp_core0",
			      "clk_isp_core_marvin0", "clk_isp_core_vicap0",
			      "aclk_isp1", "hclk_isp1", "clk_isp_core1",
			      "clk_isp_core_marvin1", "clk_isp_core_vicap1";
		power-domains = <&power RK3588_PD_ISP1>;
		iommus = <&rkisp_unite_mmu>;
		status = "disabled";
	};

	rkisp0: rkisp@fdcb0000 {
		compatible = "rockchip,rk3588-rkisp";
		reg = <0x0 0xfdcb0000 0x0 0x7f00>;
		interrupts = <GIC_SPI 131 IRQ_TYPE_LEVEL_HIGH 0>,
			     <GIC_SPI 133 IRQ_TYPE_LEVEL_HIGH 0>,
			     <GIC_SPI 134 IRQ_TYPE_LEVEL_HIGH 0>;
		interrupt-names = "isp_irq", "mi_irq", "mipi_irq";
		clocks = <&cru ACLK_ISP0>, <&cru HCLK_ISP0>,
			 <&cru CLK_ISP0_CORE>, <&cru CLK_ISP0_CORE_MARVIN>,
			 <&cru CLK_ISP0_CORE_VICAP>;
		clock-names = "aclk_isp", "hclk_isp", "clk_isp_core",
			      "clk_isp_core_marvin", "clk_isp_core_vicap";
		power-domains = <&power RK3588_PD_VI>;
		iommus = <&isp0_mmu>;
		status = "disabled";
	};

	rkisp_unite_mmu: rkisp-unite-mmu@fdcb7f00 {
		compatible = "rockchip,iommu-v2";
		reg = <0x0 0xfdcb7f00 0x0 0x100>, <0x0 0xfdcc7f00 0x0 0x100>;
		interrupts = <GIC_SPI 132 IRQ_TYPE_LEVEL_HIGH 0>,
			     <GIC_SPI 136 IRQ_TYPE_LEVEL_HIGH 0>;
		interrupt-names = "isp0_mmu", "isp1_mmu";
		clocks = <&cru ACLK_ISP0>, <&cru HCLK_ISP0>,
			 <&cru ACLK_ISP1>, <&cru HCLK_ISP1>;
		clock-names = "aclk0", "iface0", "aclk1", "iface1";
		power-domains = <&power RK3588_PD_ISP1>;
		#iommu-cells = <0>;
		rockchip,disable-mmu-reset;
		status = "disabled";
	};

	isp0_mmu: iommu@fdcb7f00 {
		compatible = "rockchip,iommu-v2";
		reg = <0x0 0xfdcb7f00 0x0 0x100>;
		interrupts = <GIC_SPI 132 IRQ_TYPE_LEVEL_HIGH 0>;
		interrupt-names = "isp0_mmu";
		clocks = <&cru ACLK_ISP0>, <&cru HCLK_ISP0>;
		clock-names = "aclk", "iface";
		power-domains = <&power RK3588_PD_VI>;
		#iommu-cells = <0>;
		rockchip,disable-mmu-reset;
		status = "disabled";
	};

	rkisp1: rkisp@fdcc0000 {
		compatible = "rockchip,rk3588-rkisp";
		reg = <0x0 0xfdcc0000 0x0 0x7f00>;
		interrupts = <GIC_SPI 135 IRQ_TYPE_LEVEL_HIGH 0>,
			     <GIC_SPI 137 IRQ_TYPE_LEVEL_HIGH 0>,
			     <GIC_SPI 138 IRQ_TYPE_LEVEL_HIGH 0>;
		interrupt-names = "isp_irq", "mi_irq", "mipi_irq";
		clocks = <&cru ACLK_ISP1>, <&cru HCLK_ISP1>,
			 <&cru CLK_ISP1_CORE>, <&cru CLK_ISP1_CORE_MARVIN>,
			 <&cru CLK_ISP1_CORE_VICAP>;
		clock-names = "aclk_isp", "hclk_isp", "clk_isp_core",
			      "clk_isp_core_marvin", "clk_isp_core_vicap";
		power-domains = <&power RK3588_PD_ISP1>;
		iommus = <&isp1_mmu>;
		status = "disabled";
	};

	isp1_mmu: iommu@fdcc7f00 {
		compatible = "rockchip,iommu-v2";
		reg = <0x0 0xfdcc7f00 0x0 0x100>;
		interrupts = <GIC_SPI 136 IRQ_TYPE_LEVEL_HIGH 0>;
		interrupt-names = "isp1_mmu";
		clocks = <&cru ACLK_ISP1>, <&cru HCLK_ISP1>;
		clock-names = "aclk", "iface";
		power-domains = <&power RK3588_PD_ISP1>;
		#iommu-cells = <0>;
		rockchip,disable-mmu-reset;
		status = "disabled";
	};

	rkispp0: rkispp@fdcd0000 {
		compatible = "rockchip,rk3588-rkispp";
		reg = <0x0 0xfdcd0000 0x0 0x0f00>;
		interrupts = <GIC_SPI 139 IRQ_TYPE_LEVEL_HIGH 0>;
		interrupt-names = "fec_irq";
		clocks = <&cru ACLK_FISHEYE0>, <&cru HCLK_FISHEYE0>,
			 <&cru CLK_FISHEYE0_CORE>;
		clock-names = "aclk_ispp", "hclk_ispp", "clk_ispp";
		power-domains = <&power RK3588_PD_FEC>;
		iommus = <&fec0_mmu>;
		status = "disabled";
	};

	fec0_mmu: iommu@fdcd0f00 {
		compatible = "rockchip,iommu-v2";
		reg = <0x0 0xfdcd0f00 0x0 0x100>;
		interrupts = <GIC_SPI 140 IRQ_TYPE_LEVEL_HIGH 0>;
		interrupt-names = "fec0_mmu";
		clocks = <&cru ACLK_FISHEYE0>, <&cru HCLK_FISHEYE0>, <&cru CLK_FISHEYE0_CORE>;
		clock-names = "aclk", "iface", "pclk";
		power-domains = <&power RK3588_PD_FEC>;
		#iommu-cells = <0>;
		rockchip,disable-mmu-reset;
		status = "disabled";
	};

	rkispp1: rkispp@fdcd8000 {
		compatible = "rockchip,rk3588-rkispp";
		reg = <0x0 0xfdcd8000 0x0 0x0f00>;
		interrupts = <GIC_SPI 141 IRQ_TYPE_LEVEL_HIGH 0>;
		interrupt-names = "fec_irq";
		clocks = <&cru ACLK_FISHEYE1>, <&cru HCLK_FISHEYE1>,
			 <&cru CLK_FISHEYE1_CORE>;
		clock-names = "aclk_ispp", "hclk_ispp", "clk_ispp";
		power-domains = <&power RK3588_PD_FEC>;
		iommus = <&fec1_mmu>;
		status = "disabled";
	};

	fec1_mmu: iommu@fdcd8f00 {
		compatible = "rockchip,iommu-v2";
		reg = <0x0 0xfdcd8f00 0x0 0x100>;
		interrupts = <GIC_SPI 142 IRQ_TYPE_LEVEL_HIGH 0>;
		interrupt-names = "fec1_mmu";
		clocks = <&cru ACLK_FISHEYE1>, <&cru HCLK_FISHEYE1>,  <&cru CLK_FISHEYE1_CORE>;
		clock-names = "aclk", "iface", "pclk";
		power-domains = <&power RK3588_PD_FEC>;
		#iommu-cells = <0>;
		rockchip,disable-mmu-reset;
		status = "disabled";
	};

	rkcif: rkcif@fdce0000 {
		compatible = "rockchip,rk3588-cif";
		reg = <0x0 0xfdce0000 0x0 0x800>;
		reg-names = "cif_regs";
		interrupts = <GIC_SPI 155 IRQ_TYPE_LEVEL_HIGH 0>;
		interrupt-names = "cif-intr";
		clocks = <&cru ACLK_VICAP>, <&cru HCLK_VICAP>, <&cru DCLK_VICAP>;
		clock-names = "aclk_cif", "hclk_cif", "dclk_cif";
		resets = <&cru SRST_A_VICAP>, <&cru SRST_H_VICAP>, <&cru SRST_D_VICAP>;
		reset-names = "rst_cif_a", "rst_cif_h", "rst_cif_d";
		assigned-clocks = <&cru DCLK_VICAP>;
		assigned-clock-rates = <600000000>;
		power-domains = <&power RK3588_PD_VI>;
		rockchip,grf = <&sys_grf>;
		iommus = <&rkcif_mmu>;
		status = "disabled";
	};

	rkcif_mmu: iommu@fdce0800 {
		compatible = "rockchip,iommu-v2";
		reg = <0x0 0xfdce0800 0x0 0x100>,
		      <0x0 0xfdce0900 0x0 0x100>;
		interrupts = <GIC_SPI 113 IRQ_TYPE_LEVEL_HIGH 0>;
		interrupt-names = "cif_mmu";
		clocks = <&cru ACLK_VICAP>, <&cru HCLK_VICAP>;
		clock-names = "aclk", "iface";
		power-domains = <&power RK3588_PD_VI>;
		rockchip,disable-mmu-reset;
		#iommu-cells = <0>;
		status = "disabled";
	};

	mipi0_csi2: mipi0-csi2@fdd10000 {
		compatible = "rockchip,rk3588-mipi-csi2";
		reg = <0x0 0xfdd10000 0x0 0x10000>;
		reg-names = "csihost_regs";
		interrupts = <GIC_SPI 143 IRQ_TYPE_LEVEL_HIGH 0>,
			     <GIC_SPI 144 IRQ_TYPE_LEVEL_HIGH 0>;
		interrupt-names = "csi-intr1", "csi-intr2";
		clocks = <&cru PCLK_CSI_HOST_0>, <&cru ICLK_CSIHOST0>;
		clock-names = "pclk_csi2host", "iclk_csi2host";
		resets = <&cru SRST_P_CSI_HOST_0>, <&cru SRST_CSIHOST0_VICAP>;
		reset-names = "srst_csihost_p", "srst_csihost_vicap";
		status = "disabled";
	};

	mipi1_csi2: mipi1-csi2@fdd20000 {
		compatible = "rockchip,rk3588-mipi-csi2";
		reg = <0x0 0xfdd20000 0x0 0x10000>;
		reg-names = "csihost_regs";
		interrupts = <GIC_SPI 145 IRQ_TYPE_LEVEL_HIGH 0>,
			     <GIC_SPI 146 IRQ_TYPE_LEVEL_HIGH 0>;
		interrupt-names = "csi-intr1", "csi-intr2";
		clocks = <&cru PCLK_CSI_HOST_1>, <&cru ICLK_CSIHOST1>;
		clock-names = "pclk_csi2host", "iclk_csi2host";
		resets = <&cru SRST_P_CSI_HOST_1>, <&cru SRST_CSIHOST1_VICAP>;
		reset-names = "srst_csihost_p", "srst_csihost_vicap";
		status = "disabled";
	};

	mipi2_csi2: mipi2-csi2@fdd30000 {
		compatible = "rockchip,rk3588-mipi-csi2";
		reg = <0x0 0xfdd30000 0x0 0x10000>;
		reg-names = "csihost_regs";
		interrupts = <GIC_SPI 147 IRQ_TYPE_LEVEL_HIGH 0>,
			     <GIC_SPI 148 IRQ_TYPE_LEVEL_HIGH 0>;
		interrupt-names = "csi-intr1", "csi-intr2";
		clocks = <&cru PCLK_CSI_HOST_2>;
		clock-names = "pclk_csi2host";
		resets = <&cru SRST_P_CSI_HOST_2>, <&cru SRST_CSIHOST2_VICAP>;
		reset-names = "srst_csihost_p", "srst_csihost_vicap";
		status = "disabled";
	};

	mipi3_csi2: mipi3-csi2@fdd40000 {
		compatible = "rockchip,rk3588-mipi-csi2";
		reg = <0x0 0xfdd40000 0x0 0x10000>;
		reg-names = "csihost_regs";
		interrupts = <GIC_SPI 149 IRQ_TYPE_LEVEL_HIGH 0>,
			     <GIC_SPI 150 IRQ_TYPE_LEVEL_HIGH 0>;
		interrupt-names = "csi-intr1", "csi-intr2";
		clocks = <&cru PCLK_CSI_HOST_3>;
		clock-names = "pclk_csi2host";
		resets = <&cru SRST_P_CSI_HOST_3>, <&cru SRST_CSIHOST3_VICAP>;
		reset-names = "srst_csihost_p", "srst_csihost_vicap";
		status = "disabled";
	};

	vop: vop@fdd90000 {
		compatible = "rockchip,rk3588-vop";
		reg = <0x0 0xfdd90000 0x0 0x4200>, <0x0 0xfdd95000 0x0 0x1000>;
		reg-names = "regs", "gamma_lut";
		interrupts = <GIC_SPI 156 IRQ_TYPE_LEVEL_HIGH 0>;
		clocks = <&cru ACLK_VOP>,
			 <&cru HCLK_VOP>,
			 <&cru DCLK_VOP0>,
			 <&cru DCLK_VOP1>,
			 <&cru DCLK_VOP2>,
			 <&cru DCLK_VOP3>,
			 <&cru PCLK_VOP_ROOT>,
			 <&cru DCLK_VOP0_SRC>,
			 <&cru DCLK_VOP1_SRC>,
			 <&cru DCLK_VOP2_SRC>;
		clock-names = "aclk_vop",
			      "hclk_vop",
			      "dclk_vp0",
			      "dclk_vp1",
			      "dclk_vp2",
			      "dclk_vp3",
			      "pclk_vop",
			      "dclk_src_vp0",
			      "dclk_src_vp1",
			      "dclk_src_vp2";
		assigned-clocks = <&cru ACLK_VOP>;
		assigned-clock-rates = <500000000>;
		resets = <&cru SRST_A_VOP>,
			 <&cru SRST_H_VOP>,
			 <&cru SRST_D_VOP0>,
			 <&cru SRST_D_VOP1>,
			 <&cru SRST_D_VOP2>,
			 <&cru SRST_D_VOP3>;
		reset-names = "axi",
			      "ahb",
			      "dclk_vp0",
			      "dclk_vp1",
			      "dclk_vp2",
			      "dclk_vp3";
		iommus = <&vop_mmu>;
		power-domains = <&power RK3588_PD_VOP>;
		rockchip,grf = <&sys_grf>;
		rockchip,vop-grf = <&vop_grf>;
		rockchip,vo1-grf = <&vo1_grf>;
		rockchip,pmu = <&pmu>;

		status = "disabled";

		vop_out: ports {
			#address-cells = <1>;
			#size-cells = <0>;

			vp0: port@0 {
				#address-cells = <1>;
				#size-cells = <0>;
				reg = <0>;

				vp0_out_dp0: endpoint@0 {
					reg = <0>;
					remote-endpoint = <&dp0_in_vp0>;
				};

				vp0_out_edp0: endpoint@1 {
					reg = <1>;
					remote-endpoint = <&edp0_in_vp0>;
				};

				vp0_out_hdmi0: endpoint@2 {
					reg = <2>;
					remote-endpoint = <&hdmi0_in_vp0>;
				};
			};

			vp1: port@1 {
				#address-cells = <1>;
				#size-cells = <0>;
				reg = <1>;

				vp1_out_dp0: endpoint@0 {
					reg = <0>;
					remote-endpoint = <&dp0_in_vp1>;
				};

				vp1_out_edp0: endpoint@1 {
					reg = <1>;
					remote-endpoint = <&edp0_in_vp1>;
				};

				vp1_out_hdmi0: endpoint@2 {
					reg = <2>;
					remote-endpoint = <&hdmi0_in_vp1>;
				};
			};

			vp2: port@2 {
				#address-cells = <1>;
				#size-cells = <0>;
				reg = <2>;

				assigned-clocks = <&cru DCLK_VOP2_SRC>;
				assigned-clock-parents = <&cru PLL_V0PLL>;

				vp2_out_dp0: endpoint@0 {
					reg = <0>;
					remote-endpoint = <&dp0_in_vp2>;
				};

				vp2_out_edp0: endpoint@1 {
					reg = <1>;
					remote-endpoint = <&edp0_in_vp2>;
				};

				vp2_out_hdmi0: endpoint@2 {
					reg = <2>;
					remote-endpoint = <&hdmi0_in_vp2>;
				};

				vp2_out_dsi0: endpoint@3 {
					reg = <3>;
					remote-endpoint = <&dsi0_in_vp2>;
				};

				vp2_out_dsi1: endpoint@4 {
					reg = <4>;
					remote-endpoint = <&dsi1_in_vp2>;
				};
			};

			vp3: port@3 {
				#address-cells = <1>;
				#size-cells = <0>;
				reg = <3>;

				vp3_out_dsi0: endpoint@0 {
					reg = <0>;
					remote-endpoint = <&dsi0_in_vp3>;
				};

				vp3_out_dsi1: endpoint@1 {
					reg = <1>;
					remote-endpoint = <&dsi1_in_vp3>;
				};

				vp3_out_rgb: endpoint@2 {
					reg = <2>;
					remote-endpoint = <&rgb_in_vp3>;
				};
			};
		};
	};

	vop_mmu: iommu@fdd97e00 {
		compatible = "rockchip,iommu-v2";
		reg = <0x0 0xfdd97e00 0x0 0x100>, <0x0 0xfdd97f00 0x0 0x100>;
		interrupts = <GIC_SPI 156 IRQ_TYPE_LEVEL_HIGH 0>;
		interrupt-names = "vop_mmu";
		clocks = <&cru ACLK_VOP>, <&cru HCLK_VOP>;
		clock-names = "aclk", "iface";
		#iommu-cells = <0>;
		rockchip,disable-device-link-resume;
		rockchip,shootdown-entire;
		status = "disabled";
	};

	spdif_tx2: spdif-tx@fddb0000 {
		compatible = "rockchip,rk3588-spdif", "rockchip,rk3568-spdif";
		reg = <0x0 0xfddb0000 0x0 0x1000>;
		interrupts = <GIC_SPI 195 IRQ_TYPE_LEVEL_HIGH 0>;
		dmas = <&dmac1 6>;
		dma-names = "tx";
		clock-names = "mclk", "hclk";
		clocks = <&cru MCLK_SPDIF2>, <&cru HCLK_SPDIF2_DP0>;
		assigned-clocks = <&cru CLK_SPDIF2_DP0_SRC>;
		assigned-clock-parents = <&cru PLL_AUPLL>;
		power-domains = <&power RK3588_PD_VO0>;
		#sound-dai-cells = <0>;
		status = "disabled";
	};

	i2s4_8ch: i2s@fddc0000 {
		compatible = "rockchip,rk3588-i2s-tdm";
		reg = <0x0 0xfddc0000 0x0 0x1000>;
		interrupts = <GIC_SPI 184 IRQ_TYPE_LEVEL_HIGH 0>;
		clocks = <&cru MCLK_I2S4_8CH_TX>, <&cru MCLK_I2S4_8CH_TX>, <&cru HCLK_I2S4_8CH>;
		clock-names = "mclk_tx", "mclk_rx", "hclk";
		assigned-clocks = <&cru CLK_I2S4_8CH_TX_SRC>;
		assigned-clock-parents = <&cru PLL_AUPLL>;
		dmas = <&dmac2 0>;
		dma-names = "tx";
		power-domains = <&power RK3588_PD_VO0>;
		resets = <&cru SRST_M_I2S4_8CH_TX>;
		reset-names = "tx-m";
		#sound-dai-cells = <0>;
		status = "disabled";
	};

	spdif_tx3: spdif-tx@fdde0000 {
		compatible = "rockchip,rk3588-spdif", "rockchip,rk3568-spdif";
		reg = <0x0 0xfdde0000 0x0 0x1000>;
		interrupts = <GIC_SPI 196 IRQ_TYPE_LEVEL_HIGH 0>;
		dmas = <&dmac1 7>;
		dma-names = "tx";
		clock-names = "mclk", "hclk";
		clocks = <&cru MCLK_SPDIF3>, <&cru HCLK_SPDIF3>;
		assigned-clocks = <&cru CLK_SPDIF3_SRC>;
		assigned-clock-parents = <&cru PLL_AUPLL>;
		power-domains = <&power RK3588_PD_VO1>;
		#sound-dai-cells = <0>;
		status = "disabled";
	};

	i2s5_8ch: i2s@fddf0000 {
		compatible = "rockchip,rk3588-i2s-tdm";
		reg = <0x0 0xfddf0000 0x0 0x1000>;
		interrupts = <GIC_SPI 185 IRQ_TYPE_LEVEL_HIGH 0>;
		clocks = <&cru MCLK_I2S5_8CH_TX>, <&cru MCLK_I2S5_8CH_TX>, <&cru HCLK_I2S5_8CH>;
		clock-names = "mclk_tx", "mclk_rx", "hclk";
		assigned-clocks = <&cru CLK_I2S5_8CH_TX_SRC>;
		assigned-clock-parents = <&cru PLL_AUPLL>;
		dmas = <&dmac2 2>;
		dma-names = "tx";
		power-domains = <&power RK3588_PD_VO1>;
		resets = <&cru SRST_M_I2S5_8CH_TX>;
		reset-names = "tx-m";
		rockchip,always-on;
		rockchip,hdmi-path;
		rockchip,playback-only;
		#sound-dai-cells = <0>;
		status = "disabled";
	};

	i2s9_8ch: i2s@fddfc000 {
		compatible = "rockchip,rk3588-i2s-tdm";
		reg = <0x0 0xfddfc000 0x0 0x1000>;
		interrupts = <GIC_SPI 189 IRQ_TYPE_LEVEL_HIGH 0>;
		clocks = <&cru MCLK_I2S9_8CH_RX>, <&cru MCLK_I2S9_8CH_RX>, <&cru HCLK_I2S9_8CH>;
		clock-names = "mclk_tx", "mclk_rx", "hclk";
		assigned-clocks = <&cru CLK_I2S9_8CH_RX_SRC>;
		assigned-clock-parents = <&cru PLL_AUPLL>;
		dmas = <&dmac2 23>;
		dma-names = "rx";
		power-domains = <&power RK3588_PD_VO1>;
		resets = <&cru SRST_M_I2S9_8CH_RX>;
		reset-names = "rx-m";
		rockchip,capture-only;
		#sound-dai-cells = <0>;
		status = "disabled";
	};

	spdif_rx0: spdif-rx@fde08000 {
		compatible = "rockchip,rk3588-spdifrx", "rockchip,rk3308-spdifrx";
		reg = <0x0 0xfde08000 0x0 0x1000>;
		interrupts = <GIC_SPI 199 IRQ_TYPE_LEVEL_HIGH 0>;
		clocks = <&cru MCLK_SPDIFRX0>, <&cru HCLK_SPDIFRX0>;
		clock-names = "mclk", "hclk";
		assigned-clocks = <&cru MCLK_SPDIFRX0>;
		assigned-clock-parents = <&cru PLL_AUPLL>;
		dmas = <&dmac0 21>;
		dma-names = "rx";
		power-domains = <&power RK3588_PD_VO1>;
		resets = <&cru SRST_M_SPDIFRX0>;
		reset-names = "spdifrx-m";
		#sound-dai-cells = <0>;
		status = "disabled";
	};

	dsi0: dsi@fde20000 {
		compatible = "rockchip,rk3588-mipi-dsi2";
		reg = <0x0 0xfde20000 0x0 0x10000>;
		interrupts = <GIC_SPI 167 IRQ_TYPE_LEVEL_HIGH 0>;
		clocks = <&cru PCLK_DSIHOST0>, <&cru CLK_DSIHOST0>;
		clock-names = "pclk", "sys_clk";
		resets = <&cru SRST_P_DSIHOST0>;
		reset-names = "apb";
		power-domains = <&power RK3588_PD_VOP>;
		phys = <&mipi_dcphy0>;
		phy-names = "dcphy";
		rockchip,grf = <&vop_grf>;
		#address-cells = <1>;
		#size-cells = <0>;
		status = "disabled";

		ports {
			#address-cells = <1>;
			#size-cells = <0>;

			dsi0_in: port@0 {
				reg = <0>;
				#address-cells = <1>;
				#size-cells = <0>;

				dsi0_in_vp2: endpoint@0 {
					reg = <0>;
					remote-endpoint = <&vp2_out_dsi0>;
					status = "disabled";
				};

				dsi0_in_vp3: endpoint@1 {
					reg = <1>;
					remote-endpoint = <&vp3_out_dsi0>;
					status = "disabled";
				};
			};
		};
	};

	dsi1: dsi@fde30000 {
		compatible = "rockchip,rk3588-mipi-dsi2";
		reg = <0x0 0xfde30000 0x0 0x10000>;
		interrupts = <GIC_SPI 168 IRQ_TYPE_LEVEL_HIGH 0>;
		clocks = <&cru PCLK_DSIHOST1>, <&cru CLK_DSIHOST1>;
		clock-names = "pclk", "sys_clk";
		resets = <&cru SRST_P_DSIHOST1>;
		reset-names = "apb";
		power-domains = <&power RK3588_PD_VOP>;
		phys = <&mipi_dcphy1>;
		phy-names = "dcphy";
		rockchip,grf = <&vop_grf>;
		#address-cells = <1>;
		#size-cells = <0>;
		status = "disabled";

		ports {
			#address-cells = <1>;
			#size-cells = <0>;

			dsi1_in: port@0 {
				reg = <0>;
				#address-cells = <1>;
				#size-cells = <0>;

				dsi1_in_vp2: endpoint@0 {
					reg = <0>;
					remote-endpoint = <&vp2_out_dsi1>;
					status = "disabled";
				};

				dsi1_in_vp3: endpoint@1 {
					reg = <1>;
					remote-endpoint = <&vp3_out_dsi1>;
					status = "disabled";
				};
			};
		};
	};

	hdcp0: hdcp@fde40000 {
		compatible = "rockchip,rk3588-hdcp";
		reg = <0x0 0xfde40000 0x0 0x80>;
		interrupts = <GIC_SPI 159 IRQ_TYPE_LEVEL_HIGH 0>;
		clocks = <&cru ACLK_HDCP0>, <&cru PCLK_HDCP0>,
			 <&cru HCLK_HDCP0>, <&cru HCLK_HDCP_KEY0>,
			 <&cru ACLK_TRNG0>, <&cru PCLK_TRNG0>;
		clock-names = "aclk", "pclk", "hclk", "hclk_key", "aclk_trng", "pclk_trng";
		resets = <&cru SRST_HDCP0>, <&cru SRST_H_HDCP0>,
			 <&cru SRST_A_HDCP0>, <&cru SRST_H_HDCP_KEY0>,
			 <&cru SRST_P_TRNG0>;
		reset-names = "hdcp", "h_hdcp", "a_hdcp", "hdcp_key", "trng";
		power-domains = <&power RK3588_PD_VO0>;
		rockchip,vo-grf = <&vo0_grf>;
		status = "disabled";
	};

	dp0: dp@fde50000 {
		compatible = "rockchip,rk3588-dp";
		reg = <0x0 0xfde50000 0x0 0x4000>;
		interrupts = <GIC_SPI 161 IRQ_TYPE_LEVEL_HIGH 0>;
		clocks = <&cru PCLK_DP0>, <&cru CLK_AUX16M_0>,
			 <&cru MCLK_I2S4_8CH_TX>, <&cru MCLK_SPDIF2_DP0>,
			 <&hclk_vo0>;
		clock-names = "apb", "aux", "i2s", "spdif", "hclk";
		assigned-clocks = <&cru CLK_AUX16M_0>;
		assigned-clock-rates = <16000000>;
		resets = <&cru SRST_DP0>;
		phys = <&usbdp_phy0_dp>;
		power-domains = <&power RK3588_PD_VO0>;
		#sound-dai-cells = <1>;
		status = "disabled";

		ports {
			#address-cells = <1>;
			#size-cells = <0>;

			dp0_in: port@0 {
				reg = <0>;
				#address-cells = <1>;
				#size-cells = <0>;


				dp0_in_vp0: endpoint@0 {
					reg = <0>;
					remote-endpoint = <&vp0_out_dp0>;
					status = "disabled";
				};

				dp0_in_vp1: endpoint@1 {
					reg = <1>;
					remote-endpoint = <&vp1_out_dp0>;
					status = "disabled";
				};

				dp0_in_vp2: endpoint@2 {
					reg = <2>;
					remote-endpoint = <&vp2_out_dp0>;
					status = "disabled";
				};
			};
		};
	};

	hdcp1: hdcp@fde70000 {
		compatible = "rockchip,rk3588-hdcp";
		reg = <0x0 0xfde70000 0x0 0x80>;
		interrupts = <GIC_SPI 160 IRQ_TYPE_LEVEL_HIGH 0>;
		clocks = <&cru ACLK_HDCP1>, <&cru PCLK_HDCP1>,
			 <&cru HCLK_HDCP1>, <&cru HCLK_HDCP_KEY1>,
			 <&cru ACLK_TRNG1>, <&cru PCLK_TRNG1>;
		clock-names = "aclk", "pclk", "hclk", "hclk_key", "aclk_trng", "pclk_trng";
		resets = <&cru SRST_HDCP1>, <&cru SRST_H_HDCP1>,
			 <&cru SRST_A_HDCP1>, <&cru SRST_H_HDCP_KEY1>,
			 <&cru SRST_P_TRNG1>;
		reset-names = "hdcp", "h_hdcp", "a_hdcp", "hdcp_key", "trng";
		power-domains = <&power RK3588_PD_VO1>;
		rockchip,vo-grf = <&vo1_grf>;
		status = "disabled";
	};

	hdmi0: hdmi@fde80000 {
		compatible = "rockchip,rk3588-dw-hdmi";
		reg = <0x0 0xfde80000 0x0 0x20000>;
		interrupts = <GIC_SPI 169 IRQ_TYPE_LEVEL_HIGH 0>,
			     <GIC_SPI 170 IRQ_TYPE_LEVEL_HIGH 0>,
			     <GIC_SPI 171 IRQ_TYPE_LEVEL_HIGH 0>,
			     <GIC_SPI 172 IRQ_TYPE_LEVEL_HIGH 0>,
			     <GIC_SPI 360 IRQ_TYPE_LEVEL_HIGH 0>;
		clocks = <&cru PCLK_HDMITX0>,
			 <&cru CLK_HDMIHDP0>,
			 <&cru CLK_HDMITX0_EARC>,
			 <&cru CLK_HDMITX0_REF>,
			 <&cru MCLK_I2S5_8CH_TX>,
			 <&cru DCLK_VOP0>,
			 <&cru DCLK_VOP1>,
			 <&cru DCLK_VOP2>,
			 <&cru DCLK_VOP3>,
			 <&hclk_vo1>,
			 <&hdptxphy_hdmi_clk0>;
		clock-names = "pclk",
			      "hpd",
			      "earc",
			      "hdmitx_ref",
			      "aud",
			      "dclk_vp0",
			      "dclk_vp1",
			      "dclk_vp2",
			      "dclk_vp3",
			      "hclk_vo1",
			      "link_clk";
		resets = <&cru SRST_HDMITX0_REF>, <&cru SRST_HDMIHDP0>;
		reset-names = "ref", "hdp";
		power-domains = <&power RK3588_PD_VO1>;
		pinctrl-names = "default";
		pinctrl-0 = <&hdmim0_tx0_cec &hdmim0_tx0_hpd &hdmim0_tx0_scl &hdmim0_tx0_sda>;
		reg-io-width = <4>;
		rockchip,grf = <&sys_grf>;
		rockchip,vo1_grf = <&vo1_grf>;
		phys = <&hdptxphy_hdmi0>;
		phy-names = "hdmi";
		#sound-dai-cells = <0>;
		status = "disabled";

		ports {
			#address-cells = <1>;
			#size-cells = <0>;

			hdmi0_in: port@0 {
				reg = <0>;
				#address-cells = <1>;
				#size-cells = <0>;

				hdmi0_in_vp0: endpoint@0 {
					reg = <0>;
					remote-endpoint = <&vp0_out_hdmi0>;
					status = "disabled";
				};

				hdmi0_in_vp1: endpoint@1 {
					reg = <1>;
					remote-endpoint = <&vp1_out_hdmi0>;
					status = "disabled";
				};

				hdmi0_in_vp2: endpoint@2 {
					reg = <2>;
					remote-endpoint = <&vp2_out_hdmi0>;
					status = "disabled";
				};
			};
		};
	};

	edp0: edp@fdec0000 {
		compatible = "rockchip,rk3588-edp";
		reg = <0x0 0xfdec0000 0x0 0x1000>;
		interrupts = <GIC_SPI 163 IRQ_TYPE_LEVEL_HIGH 0>;
		clocks = <&cru CLK_EDP0_24M>, <&cru PCLK_EDP0>,
			 <&cru CLK_EDP0_200M>, <&hclk_vo1>;
		clock-names = "dp", "pclk", "spdif", "hclk";
		resets = <&cru SRST_EDP0_24M>, <&cru SRST_P_EDP0>;
		reset-names = "dp", "apb";
		phys = <&hdptxphy0>;
		phy-names = "dp";
		power-domains = <&power RK3588_PD_VO1>;
		rockchip,grf = <&vo1_grf>;
		status = "disabled";

		ports {
			#address-cells = <1>;
			#size-cells = <0>;

			edp0_in: port@0 {
				reg = <0>;
				#address-cells = <1>;
				#size-cells = <0>;

				edp0_in_vp0: endpoint@0 {
					reg = <0>;
					remote-endpoint = <&vp0_out_edp0>;
					status = "disabled";
				};

				edp0_in_vp1: endpoint@1 {
					reg = <1>;
					remote-endpoint = <&vp1_out_edp0>;
					status = "disabled";
				};

				edp0_in_vp2: endpoint@2 {
					reg = <2>;
					remote-endpoint = <&vp2_out_edp0>;
					status = "disabled";
				};
			};
		};
	};

	qos_gpu_m0: qos@fdf35000 {
		compatible = "rockchip,rk3588-qos", "syscon";
		reg = <0x0 0xfdf35000 0x0 0x20>;
	};

	qos_gpu_m1: qos@fdf35200 {
		compatible = "rockchip,rk3588-qos", "syscon";
		reg = <0x0 0xfdf35200 0x0 0x20>;
	};

	qos_gpu_m2: qos@fdf35400 {
		compatible = "rockchip,rk3588-qos", "syscon";
		reg = <0x0 0xfdf35400 0x0 0x20>;
	};

	qos_gpu_m3: qos@fdf35600 {
		compatible = "rockchip,rk3588-qos", "syscon";
		reg = <0x0 0xfdf35600 0x0 0x20>;
	};

	qos_rga3_1: qos@fdf36000 {
		compatible = "rockchip,rk3588-qos", "syscon";
		reg = <0x0 0xfdf36000 0x0 0x20>;
	};

	qos_sdio: qos@fdf39000 {
		compatible = "rockchip,rk3588-qos", "syscon";
		reg = <0x0 0xfdf39000 0x0 0x20>;
	};

	qos_sdmmc: qos@fdf3d800 {
		compatible = "rockchip,rk3588-qos", "syscon";
		reg = <0x0 0xfdf3d800 0x0 0x20>;
	};

	qos_usb3_1: qos@fdf3e000 {
		compatible = "rockchip,rk3588-qos", "syscon";
		reg = <0x0 0xfdf3e000 0x0 0x20>;
	};

	qos_usb3_0: qos@fdf3e200 {
		compatible = "rockchip,rk3588-qos", "syscon";
		reg = <0x0 0xfdf3e200 0x0 0x20>;
	};

	qos_usb2host_0: qos@fdf3e400 {
		compatible = "rockchip,rk3588-qos", "syscon";
		reg = <0x0 0xfdf3e400 0x0 0x20>;
	};

	qos_usb2host_1: qos@fdf3e600 {
		compatible = "rockchip,rk3588-qos", "syscon";
		reg = <0x0 0xfdf3e600 0x0 0x20>;
	};

	qos_fisheye0: qos@fdf40000 {
		compatible = "rockchip,rk3588-qos", "syscon";
		reg = <0x0 0xfdf40000 0x0 0x20>;
	};

	qos_fisheye1: qos@fdf40200 {
		compatible = "rockchip,rk3588-qos", "syscon";
		reg = <0x0 0xfdf40200 0x0 0x20>;
	};

	qos_isp0_mro: qos@fdf40400 {
		compatible = "rockchip,rk3588-qos", "syscon";
		reg = <0x0 0xfdf40400 0x0 0x20>;
	};

	qos_isp0_mwo: qos@fdf40500 {
		compatible = "rockchip,rk3588-qos", "syscon";
		reg = <0x0 0xfdf40500 0x0 0x20>;
	};

	qos_vicap_m0: qos@fdf40600 {
		compatible = "rockchip,rk3588-qos", "syscon";
		reg = <0x0 0xfdf40600 0x0 0x20>;
	};

	qos_vicap_m1: qos@fdf40800 {
		compatible = "rockchip,rk3588-qos", "syscon";
		reg = <0x0 0xfdf40800 0x0 0x20>;
	};

	qos_isp1_mwo: qos@fdf41000 {
		compatible = "rockchip,rk3588-qos", "syscon";
		reg = <0x0 0xfdf41000 0x0 0x20>;
	};

	qos_isp1_mro: qos@fdf41100 {
		compatible = "rockchip,rk3588-qos", "syscon";
		reg = <0x0 0xfdf41100 0x0 0x20>;
	};

	qos_rkvenc0_m0ro: qos@fdf60000 {
		compatible = "rockchip,rk3588-qos", "syscon";
		reg = <0x0 0xfdf60000 0x0 0x20>;
	};

	qos_rkvenc0_m1ro: qos@fdf60200 {
		compatible = "rockchip,rk3588-qos", "syscon";
		reg = <0x0 0xfdf60200 0x0 0x20>;
	};

	qos_rkvenc0_m2wo: qos@fdf60400 {
		compatible = "rockchip,rk3588-qos", "syscon";
		reg = <0x0 0xfdf60400 0x0 0x20>;
	};

	qos_rkvenc1_m0ro: qos@fdf61000 {
		compatible = "rockchip,rk3588-qos", "syscon";
		reg = <0x0 0xfdf61000 0x0 0x20>;
	};

	qos_rkvenc1_m1ro: qos@fdf61200 {
		compatible = "rockchip,rk3588-qos", "syscon";
		reg = <0x0 0xfdf61200 0x0 0x20>;
	};

	qos_rkvenc1_m2wo: qos@fdf61400 {
		compatible = "rockchip,rk3588-qos", "syscon";
		reg = <0x0 0xfdf61400 0x0 0x20>;
	};

	qos_rkvdec0: qos@fdf62000 {
		compatible = "rockchip,rk3588-qos", "syscon";
		reg = <0x0 0xfdf62000 0x0 0x20>;
	};

	qos_rkvdec1: qos@fdf63000 {
		compatible = "rockchip,rk3588-qos", "syscon";
		reg = <0x0 0xfdf63000 0x0 0x20>;
	};

	qos_av1: qos@fdf64000 {
		compatible = "rockchip,rk3588-qos", "syscon";
		reg = <0x0 0xfdf64000 0x0 0x20>;
	};

	qos_iep: qos@fdf66000 {
		compatible = "rockchip,rk3588-qos", "syscon";
		reg = <0x0 0xfdf66000 0x0 0x20>;
	};

	qos_jpeg_dec: qos@fdf66200 {
		compatible = "rockchip,rk3588-qos", "syscon";
		reg = <0x0 0xfdf66200 0x0 0x20>;
	};

	qos_jpeg_enc0: qos@fdf66400 {
		compatible = "rockchip,rk3588-qos", "syscon";
		reg = <0x0 0xfdf66400 0x0 0x20>;
	};

	qos_jpeg_enc1: qos@fdf66600 {
		compatible = "rockchip,rk3588-qos", "syscon";
		reg = <0x0 0xfdf66600 0x0 0x20>;
	};

	qos_jpeg_enc2: qos@fdf66800 {
		compatible = "rockchip,rk3588-qos", "syscon";
		reg = <0x0 0xfdf66800 0x0 0x20>;
	};

	qos_jpeg_enc3: qos@fdf66a00 {
		compatible = "rockchip,rk3588-qos", "syscon";
		reg = <0x0 0xfdf66a00 0x0 0x20>;
	};

	qos_rga2_mro: qos@fdf66c00 {
		compatible = "rockchip,rk3588-qos", "syscon";
		reg = <0x0 0xfdf66c00 0x0 0x20>;
	};

	qos_rga2_mwo: qos@fdf66e00 {
		compatible = "rockchip,rk3588-qos", "syscon";
		reg = <0x0 0xfdf66e00 0x0 0x20>;
	};

	qos_rga3_0: qos@fdf67000 {
		compatible = "rockchip,rk3588-qos", "syscon";
		reg = <0x0 0xfdf67000 0x0 0x20>;
	};

	qos_vdpu: qos@fdf67200 {
		compatible = "rockchip,rk3588-qos", "syscon";
		reg = <0x0 0xfdf67200 0x0 0x20>;
	};

	qos_npu1: qos@fdf70000 {
		compatible = "rockchip,rk3588-qos", "syscon";
		reg = <0x0 0xfdf70000 0x0 0x20>;
	};

	qos_npu2: qos@fdf71000 {
		compatible = "rockchip,rk3588-qos", "syscon";
		reg = <0x0 0xfdf71000 0x0 0x20>;
	};

	qos_npu0_mwr: qos@fdf72000 {
		compatible = "rockchip,rk3588-qos", "syscon";
		reg = <0x0 0xfdf72000 0x0 0x20>;
	};

	qos_npu0_mro: qos@fdf72200 {
		compatible = "rockchip,rk3588-qos", "syscon";
		reg = <0x0 0xfdf72200 0x0 0x20>;
	};

	qos_mcu_npu: qos@fdf72400 {
		compatible = "rockchip,rk3588-qos", "syscon";
		reg = <0x0 0xfdf72400 0x0 0x20>;
	};

	qos_hdcp0: qos@fdf80000 {
		compatible = "rockchip,rk3588-qos", "syscon";
		reg = <0x0 0xfdf80000 0x0 0x20>;
	};

	qos_hdcp1: qos@fdf81000 {
		compatible = "rockchip,rk3588-qos", "syscon";
		reg = <0x0 0xfdf81000 0x0 0x20>;
	};

	qos_hdmirx: qos@fdf81200 {
		compatible = "rockchip,rk3588-qos", "syscon";
		reg = <0x0 0xfdf81200 0x0 0x20>;
	};

	qos_vop_m0: qos@fdf82000 {
		compatible = "rockchip,rk3588-qos", "syscon";
		reg = <0x0 0xfdf82000 0x0 0x20>;
	};

	qos_vop_m1: qos@fdf82200 {
		compatible = "rockchip,rk3588-qos", "syscon";
		reg = <0x0 0xfdf82200 0x0 0x20>;
	};

	dfi: dfi@fe060000 {
		compatible = "rockchip,rk3588-dfi";
		reg = <0x00 0xfe060000 0x00 0x10000>;
		rockchip,pmu_grf = <&pmu1_grf>;
		status = "disabled";
	};

	pcie2x1l1: pcie@fe180000 {
		compatible = "rockchip,rk3588-pcie", "rockchip,rk3568-pcie";
		#address-cells = <3>;
		#size-cells = <2>;
		bus-range = <0x30 0x3f>;
		clocks = <&cru ACLK_PCIE_1L1_MSTR>, <&cru ACLK_PCIE_1L1_SLV>,
			 <&cru ACLK_PCIE_1L1_DBI>, <&cru PCLK_PCIE_1L1>,
			 <&cru CLK_PCIE_AUX3>, <&cru CLK_PCIE1L1_PIPE>;
		clock-names = "aclk_mst", "aclk_slv",
			      "aclk_dbi", "pclk",
			      "aux", "pipe";
		device_type = "pci";
		interrupts = <GIC_SPI 248 IRQ_TYPE_LEVEL_HIGH 0>,
			     <GIC_SPI 247 IRQ_TYPE_LEVEL_HIGH 0>,
			     <GIC_SPI 246 IRQ_TYPE_LEVEL_HIGH 0>,
			     <GIC_SPI 245 IRQ_TYPE_LEVEL_HIGH 0>,
			     <GIC_SPI 244 IRQ_TYPE_LEVEL_HIGH 0>;
		interrupt-names = "sys", "pmc", "msg", "legacy", "err";
		#interrupt-cells = <1>;
		interrupt-map-mask = <0 0 0 7>;
		interrupt-map = <0 0 0 1 &pcie2x1l1_intc 0>,
				<0 0 0 2 &pcie2x1l1_intc 1>,
				<0 0 0 3 &pcie2x1l1_intc 2>,
				<0 0 0 4 &pcie2x1l1_intc 3>;
		linux,pci-domain = <3>;
		num-ib-windows = <8>;
		num-ob-windows = <8>;
		num-viewport = <4>;
		max-link-speed = <2>;
		msi-map = <0x3000 &its0 0x3000 0x1000>;
		num-lanes = <1>;
		phys = <&combphy2_psu PHY_TYPE_PCIE>;
		phy-names = "pcie-phy";
		power-domains = <&power RK3588_PD_PCIE>;
		ranges = <0x01000000 0x0 0xf3100000 0x0 0xf3100000 0x0 0x00100000>,
			 <0x02000000 0x0 0xf3200000 0x0 0xf3200000 0x0 0x00e00000>,
			 <0x03000000 0x9 0xc0000000 0x9 0xc0000000 0x0 0x40000000>;
		reg = <0x0 0xfe180000 0x0 0x00010000>,
		      <0xa 0x40c00000 0x0 0x00400000>,
		      <0x0 0xf3000000 0x0 0x00100000>;
		reg-names = "apb", "dbi", "config";
		resets = <&cru SRST_PCIE3_POWER_UP>, <&cru SRST_P_PCIE3>;
		reset-names = "pwr", "pipe";
		status = "disabled";

		pcie2x1l1_intc: legacy-interrupt-controller {
			interrupt-controller;
			#address-cells = <0>;
			#interrupt-cells = <1>;
			interrupt-parent = <&gic>;
			interrupts = <GIC_SPI 245 IRQ_TYPE_EDGE_RISING 0>;
		};
	};

	pcie2x1l2: pcie@fe190000 {
		compatible = "rockchip,rk3588-pcie", "rockchip,rk3568-pcie";
		#address-cells = <3>;
		#size-cells = <2>;
		bus-range = <0x40 0x4f>;
		clocks = <&cru ACLK_PCIE_1L2_MSTR>, <&cru ACLK_PCIE_1L2_SLV>,
			 <&cru ACLK_PCIE_1L2_DBI>, <&cru PCLK_PCIE_1L2>,
			 <&cru CLK_PCIE_AUX4>, <&cru CLK_PCIE1L2_PIPE>;
		clock-names = "aclk_mst", "aclk_slv",
			      "aclk_dbi", "pclk",
			      "aux", "pipe";
		device_type = "pci";
		interrupts = <GIC_SPI 253 IRQ_TYPE_LEVEL_HIGH 0>,
			     <GIC_SPI 252 IRQ_TYPE_LEVEL_HIGH 0>,
			     <GIC_SPI 251 IRQ_TYPE_LEVEL_HIGH 0>,
			     <GIC_SPI 250 IRQ_TYPE_LEVEL_HIGH 0>,
			     <GIC_SPI 249 IRQ_TYPE_LEVEL_HIGH 0>;
		interrupt-names = "sys", "pmc", "msg", "legacy", "err";
		#interrupt-cells = <1>;
		interrupt-map-mask = <0 0 0 7>;
		interrupt-map = <0 0 0 1 &pcie2x1l2_intc 0>,
				<0 0 0 2 &pcie2x1l2_intc 1>,
				<0 0 0 3 &pcie2x1l2_intc 2>,
				<0 0 0 4 &pcie2x1l2_intc 3>;
		linux,pci-domain = <4>;
		num-ib-windows = <8>;
		num-ob-windows = <8>;
		num-viewport = <4>;
		max-link-speed = <2>;
		msi-map = <0x4000 &its0 0x4000 0x1000>;
		num-lanes = <1>;
		phys = <&combphy0_ps PHY_TYPE_PCIE>;
		phy-names = "pcie-phy";
		power-domains = <&power RK3588_PD_PCIE>;
		ranges = <0x01000000 0x0 0xf4100000 0x0 0xf4100000 0x0 0x00100000>,
			 <0x02000000 0x0 0xf4200000 0x0 0xf4200000 0x0 0x00e00000>,
			 <0x03000000 0xa 0x00000000 0xa 0x00000000 0x0 0x40000000>;
		reg = <0x0 0xfe190000 0x0 0x00010000>,
		      <0xa 0x41000000 0x0 0x00400000>,
		      <0x0 0xf4000000 0x0 0x00100000>;
		reg-names = "apb", "dbi", "config";
		resets = <&cru SRST_PCIE4_POWER_UP>, <&cru SRST_P_PCIE4>;
		reset-names = "pwr", "pipe";
		status = "disabled";

		pcie2x1l2_intc: legacy-interrupt-controller {
			interrupt-controller;
			#address-cells = <0>;
			#interrupt-cells = <1>;
			interrupt-parent = <&gic>;
			interrupts = <GIC_SPI 250 IRQ_TYPE_EDGE_RISING 0>;
		};
	};

	gmac1: ethernet@fe1c0000 {
		compatible = "rockchip,rk3588-gmac", "snps,dwmac-4.20a";
		reg = <0x0 0xfe1c0000 0x0 0x10000>;
		interrupts = <GIC_SPI 234 IRQ_TYPE_LEVEL_HIGH 0>,
			     <GIC_SPI 233 IRQ_TYPE_LEVEL_HIGH 0>;
		interrupt-names = "macirq", "eth_wake_irq";
		clocks = <&cru CLK_GMAC_125M>, <&cru CLK_GMAC_50M>,
			 <&cru PCLK_GMAC1>, <&cru ACLK_GMAC1>,
			 <&cru CLK_GMAC1_PTP_REF>;
		clock-names = "stmmaceth", "clk_mac_ref",
			      "pclk_mac", "aclk_mac",
			      "ptp_ref";
		power-domains = <&power RK3588_PD_GMAC>;
		resets = <&cru SRST_A_GMAC1>;
		reset-names = "stmmaceth";
		rockchip,grf = <&sys_grf>;
		rockchip,php-grf = <&php_grf>;
		snps,axi-config = <&gmac1_stmmac_axi_setup>;
		snps,mixed-burst;
		snps,mtl-rx-config = <&gmac1_mtl_rx_setup>;
		snps,mtl-tx-config = <&gmac1_mtl_tx_setup>;
		snps,tso;
		status = "disabled";

		mdio1: mdio {
			compatible = "snps,dwmac-mdio";
			#address-cells = <0x1>;
			#size-cells = <0x0>;
		};

		gmac1_stmmac_axi_setup: stmmac-axi-config {
			snps,blen = <0 0 0 0 16 8 4>;
			snps,wr_osr_lmt = <4>;
			snps,rd_osr_lmt = <8>;
		};

		gmac1_mtl_rx_setup: rx-queues-config {
			snps,rx-queues-to-use = <2>;
			queue0 {};
			queue1 {};
		};

		gmac1_mtl_tx_setup: tx-queues-config {
			snps,tx-queues-to-use = <2>;
			queue0 {};
			queue1 {};
		};
	};

	sata0: sata@fe210000 {
		compatible = "rockchip,rk3588-dwc-ahci", "snps,dwc-ahci";
		reg = <0 0xfe210000 0 0x1000>;
		clocks = <&cru ACLK_SATA0>, <&cru CLK_PMALIVE0>,
			 <&cru CLK_RXOOB0>, <&cru CLK_PIPEPHY0_REF>,
			 <&cru CLK_PIPEPHY0_PIPE_ASIC_G>;
		clock-names = "sata", "pmalive", "rxoob", "ref", "asic";
		interrupts = <GIC_SPI 273 IRQ_TYPE_LEVEL_HIGH 0>;
		ports-implemented = <0x1>;
		#address-cells = <1>;
		#size-cells = <0>;
		status = "disabled";

		sata-port@0 {
			reg = <0>;
			hba-port-cap = <HBA_PORT_FBSCP>;
			phys = <&combphy0_ps PHY_TYPE_SATA>;
			phy-names = "sata-phy";
			snps,rx-ts-max = <32>;
			snps,tx-ts-max = <32>;
		};
	};

	sata2: sata@fe230000 {
		compatible = "rockchip,rk3588-dwc-ahci", "snps,dwc-ahci";
		reg = <0 0xfe230000 0 0x1000>;
		clocks = <&cru ACLK_SATA2>, <&cru CLK_PMALIVE2>,
			 <&cru CLK_RXOOB2>, <&cru CLK_PIPEPHY2_REF>,
			 <&cru CLK_PIPEPHY2_PIPE_ASIC_G>;
		clock-names = "sata", "pmalive", "rxoob", "ref", "asic";
		interrupts = <GIC_SPI 275 IRQ_TYPE_LEVEL_HIGH 0>;
		ports-implemented = <0x1>;
		#address-cells = <1>;
		#size-cells = <0>;
		status = "disabled";

		sata-port@0 {
			reg = <0>;
			hba-port-cap = <HBA_PORT_FBSCP>;
			phys = <&combphy2_psu PHY_TYPE_SATA>;
			phy-names = "sata-phy";
			snps,rx-ts-max = <32>;
			snps,tx-ts-max = <32>;
		};
	};

	sfc: spi@fe2b0000 {
		compatible = "rockchip,sfc";
		reg = <0x0 0xfe2b0000 0x0 0x4000>;
		interrupts = <GIC_SPI 206 IRQ_TYPE_LEVEL_HIGH 0>;
		clocks = <&cru SCLK_SFC>, <&cru HCLK_SFC>;
		clock-names = "clk_sfc", "hclk_sfc";
		assigned-clocks = <&cru SCLK_SFC>;
		assigned-clock-rates = <100000000>;
		#address-cells = <1>;
		#size-cells = <0>;
		status = "disabled";
	};

	sdmmc: mmc@fe2c0000 {
		compatible = "rockchip,rk3588-dw-mshc", "rockchip,rk3288-dw-mshc";
		reg = <0x0 0xfe2c0000 0x0 0x4000>;
		interrupts = <GIC_SPI 203 IRQ_TYPE_LEVEL_HIGH 0>;
		clocks = <&scmi_clk SCMI_HCLK_SD>, <&scmi_clk SCMI_CCLK_SD>,
			 <&cru SCLK_SDMMC_DRV>, <&cru SCLK_SDMMC_SAMPLE>;
		clock-names = "biu", "ciu", "ciu-drive", "ciu-sample";
		fifo-depth = <0x100>;
		max-frequency = <200000000>;
		pinctrl-names = "default";
		pinctrl-0 = <&sdmmc_clk &sdmmc_cmd &sdmmc_det &sdmmc_bus4>;
		power-domains = <&power RK3588_PD_SDMMC>;
		status = "disabled";
	};

	sdio: mmc@fe2d0000 {
		compatible = "rockchip,rk3588-dw-mshc", "rockchip,rk3288-dw-mshc";
<<<<<<< HEAD
		reg = <0x0 0xfe2d0000 0x0 0x4000>;
=======
		reg = <0x00 0xfe2d0000 0x00 0x4000>;
>>>>>>> 3766ec12
		interrupts = <GIC_SPI 204 IRQ_TYPE_LEVEL_HIGH 0>;
		clocks = <&cru HCLK_SDIO>, <&cru CCLK_SRC_SDIO>,
			 <&cru SCLK_SDIO_DRV>, <&cru SCLK_SDIO_SAMPLE>;
		clock-names = "biu", "ciu", "ciu-drive", "ciu-sample";
		fifo-depth = <0x100>;
		max-frequency = <200000000>;
		pinctrl-names = "default";
		pinctrl-0 = <&sdiom1_pins>;
		power-domains = <&power RK3588_PD_SDIO>;
		status = "disabled";
	};

	sdhci: mmc@fe2e0000 {
		compatible = "rockchip,rk3588-dwcmshc", "rockchip,dwcmshc-sdhci";
		reg = <0x0 0xfe2e0000 0x0 0x10000>;
		interrupts = <GIC_SPI 205 IRQ_TYPE_LEVEL_HIGH 0>;
		assigned-clocks = <&cru BCLK_EMMC>, <&cru TMCLK_EMMC>, <&cru CCLK_EMMC>;
		assigned-clock-rates = <200000000>, <24000000>, <200000000>;
		clocks = <&cru CCLK_EMMC>, <&cru HCLK_EMMC>,
			 <&cru ACLK_EMMC>, <&cru BCLK_EMMC>,
			 <&cru TMCLK_EMMC>;
		clock-names = "core", "bus", "axi", "block", "timer";
		max-frequency = <200000000>;
		pinctrl-0 = <&emmc_rstnout>, <&emmc_bus8>, <&emmc_clk>,
			    <&emmc_cmd>, <&emmc_data_strobe>;
		pinctrl-names = "default";
		resets = <&cru SRST_C_EMMC>, <&cru SRST_H_EMMC>,
			 <&cru SRST_A_EMMC>, <&cru SRST_B_EMMC>,
			 <&cru SRST_T_EMMC>;
		reset-names = "core", "bus", "axi", "block", "timer";
		status = "disabled";
	};

	crypto: crypto@fe370000 {
		compatible = "rockchip,rk3588-crypto";
		reg = <0x0 0xfe370000 0x0 0x2000>;
		interrupts = <GIC_SPI 209 IRQ_TYPE_LEVEL_HIGH 0>;
		clocks = <&scmi_clk SCMI_ACLK_SECURE_NS>, <&scmi_clk SCMI_HCLK_SECURE_NS>,
			 <&scmi_clk SCMI_CRYPTO_CORE>, <&scmi_clk SCMI_CRYPTO_PKA>;
		clock-names = "aclk", "hclk", "sclk", "pka";
		resets = <&scmi_reset SRST_CRYPTO_CORE>;
		reset-names = "crypto-rst";
		status = "disabled";
	};

	rng: rng@fe378000 {
		compatible = "rockchip,trngv1";
		reg = <0x0 0xfe378000 0x0 0x200>;
		interrupts = <GIC_SPI 400 IRQ_TYPE_LEVEL_HIGH 0>;
		clocks = <&scmi_clk SCMI_HCLK_SECURE_NS>;
		clock-names = "hclk_trng";
		resets = <&scmi_reset SRST_H_TRNG_NS>;
		reset-names = "reset";
		status = "disabled";
	};

	i2s0_8ch: i2s@fe470000 {
		compatible = "rockchip,rk3588-i2s-tdm";
		reg = <0x0 0xfe470000 0x0 0x1000>;
		interrupts = <GIC_SPI 180 IRQ_TYPE_LEVEL_HIGH 0>;
		clocks = <&cru MCLK_I2S0_8CH_TX>, <&cru MCLK_I2S0_8CH_RX>, <&cru HCLK_I2S0_8CH>;
		clock-names = "mclk_tx", "mclk_rx", "hclk";
		assigned-clocks = <&cru CLK_I2S0_8CH_TX_SRC>, <&cru CLK_I2S0_8CH_RX_SRC>;
		assigned-clock-parents = <&cru PLL_AUPLL>, <&cru PLL_AUPLL>;
		dmas = <&dmac0 0>, <&dmac0 1>;
		dma-names = "tx", "rx";
		power-domains = <&power RK3588_PD_AUDIO>;
		resets = <&cru SRST_M_I2S0_8CH_TX>, <&cru SRST_M_I2S0_8CH_RX>;
		reset-names = "tx-m", "rx-m";
		rockchip,trcm-sync-tx-only;
		pinctrl-names = "default";
		pinctrl-0 = <&i2s0_lrck
			     &i2s0_sclk
			     &i2s0_sdi0
			     &i2s0_sdi1
			     &i2s0_sdi2
			     &i2s0_sdi3
			     &i2s0_sdo0
			     &i2s0_sdo1
			     &i2s0_sdo2
			     &i2s0_sdo3>;
		#sound-dai-cells = <0>;
		status = "disabled";
	};

	i2s1_8ch: i2s@fe480000 {
		compatible = "rockchip,rk3588-i2s-tdm";
		reg = <0x0 0xfe480000 0x0 0x1000>;
		interrupts = <GIC_SPI 181 IRQ_TYPE_LEVEL_HIGH 0>;
		clocks = <&cru MCLK_I2S1_8CH_TX>, <&cru MCLK_I2S1_8CH_RX>, <&cru HCLK_I2S1_8CH>;
		clock-names = "mclk_tx", "mclk_rx", "hclk";
		dmas = <&dmac0 2>, <&dmac0 3>;
		dma-names = "tx", "rx";
		resets = <&cru SRST_M_I2S1_8CH_TX>, <&cru SRST_M_I2S1_8CH_RX>;
		reset-names = "tx-m", "rx-m";
		rockchip,trcm-sync-tx-only;
		pinctrl-names = "default";
		pinctrl-0 = <&i2s1m0_lrck
			     &i2s1m0_sclk
			     &i2s1m0_sdi0
			     &i2s1m0_sdi1
			     &i2s1m0_sdi2
			     &i2s1m0_sdi3
			     &i2s1m0_sdo0
			     &i2s1m0_sdo1
			     &i2s1m0_sdo2
			     &i2s1m0_sdo3>;
		#sound-dai-cells = <0>;
		status = "disabled";
	};

	i2s2_2ch: i2s@fe490000 {
		compatible = "rockchip,rk3588-i2s", "rockchip,rk3066-i2s";
		reg = <0x0 0xfe490000 0x0 0x1000>;
		interrupts = <GIC_SPI 182 IRQ_TYPE_LEVEL_HIGH 0>;
		clocks = <&cru MCLK_I2S2_2CH>, <&cru HCLK_I2S2_2CH>;
		clock-names = "i2s_clk", "i2s_hclk";
		assigned-clocks = <&cru CLK_I2S2_2CH_SRC>;
		assigned-clock-parents = <&cru PLL_AUPLL>;
		dmas = <&dmac1 0>, <&dmac1 1>;
		dma-names = "tx", "rx";
		power-domains = <&power RK3588_PD_AUDIO>;
		rockchip,trcm-sync-tx-only;
		pinctrl-names = "default";
		pinctrl-0 = <&i2s2m1_lrck
			     &i2s2m1_sclk
			     &i2s2m1_sdi
			     &i2s2m1_sdo>;
		#sound-dai-cells = <0>;
		status = "disabled";
	};

	i2s3_2ch: i2s@fe4a0000 {
		compatible = "rockchip,rk3588-i2s", "rockchip,rk3066-i2s";
		reg = <0x0 0xfe4a0000 0x0 0x1000>;
		interrupts = <GIC_SPI 183 IRQ_TYPE_LEVEL_HIGH 0>;
		clocks = <&cru MCLK_I2S3_2CH>, <&cru HCLK_I2S3_2CH>;
		clock-names = "i2s_clk", "i2s_hclk";
		assigned-clocks = <&cru CLK_I2S3_2CH_SRC>;
		assigned-clock-parents = <&cru PLL_AUPLL>;
		dmas = <&dmac1 2>, <&dmac1 3>;
		dma-names = "tx", "rx";
		power-domains = <&power RK3588_PD_AUDIO>;
		rockchip,trcm-sync-tx-only;
		pinctrl-names = "default";
		pinctrl-0 = <&i2s3_lrck
			     &i2s3_sclk
			     &i2s3_sdi
			     &i2s3_sdo>;
		#sound-dai-cells = <0>;
		status = "disabled";
	};

	pdm0: pdm@fe4b0000 {
		compatible = "rockchip,rk3588-pdm";
		reg = <0x0 0xfe4b0000 0x0 0x1000>;
		clocks = <&cru MCLK_PDM0>, <&cru HCLK_PDM0>;
		clock-names = "pdm_clk", "pdm_hclk";
		dmas = <&dmac0 4>;
		dma-names = "rx";
		pinctrl-names = "default";
		pinctrl-0 = <&pdm0m0_clk
			     &pdm0m0_clk1
			     &pdm0m0_sdi0
			     &pdm0m0_sdi1
			     &pdm0m0_sdi2
			     &pdm0m0_sdi3>;
		#sound-dai-cells = <0>;
		status = "disabled";
	};

	pdm1: pdm@fe4c0000 {
		compatible = "rockchip,rk3588-pdm";
		reg = <0x0 0xfe4c0000 0x0 0x1000>;
		clocks = <&cru MCLK_PDM1>, <&cru HCLK_PDM1>;
		clock-names = "pdm_clk", "pdm_hclk";
		assigned-clocks = <&cru MCLK_PDM1>;
		assigned-clock-parents = <&cru PLL_AUPLL>;
		dmas = <&dmac1 4>;
		dma-names = "rx";
		power-domains = <&power RK3588_PD_AUDIO>;
		pinctrl-names = "default";
		pinctrl-0 = <&pdm1m0_clk
			     &pdm1m0_clk1
			     &pdm1m0_sdi0
			     &pdm1m0_sdi1
			     &pdm1m0_sdi2
			     &pdm1m0_sdi3>;
		#sound-dai-cells = <0>;
		status = "disabled";
	};

	vad: vad@fe4d0000 {
		compatible = "rockchip,rk3588-vad";
		reg = <0x0 0xfe4d0000 0x0 0x1000>;
		reg-names = "vad";
		clocks = <&cru HCLK_VAD>;
		clock-names = "hclk";
		interrupts = <GIC_SPI 202 IRQ_TYPE_LEVEL_HIGH 0>;
		rockchip,audio-src = <0>;
		rockchip,det-channel = <0>;
		rockchip,mode = <0>;
		#sound-dai-cells = <0>;
		status = "disabled";
	};

	spdif_tx0: spdif-tx@fe4e0000 {
		compatible = "rockchip,rk3588-spdif", "rockchip,rk3568-spdif";
		reg = <0x0 0xfe4e0000 0x0 0x1000>;
		interrupts = <GIC_SPI 193 IRQ_TYPE_LEVEL_HIGH 0>;
		dmas = <&dmac0 5>;
		dma-names = "tx";
		clock-names = "mclk", "hclk";
		clocks = <&cru MCLK_SPDIF0>, <&cru HCLK_SPDIF0>;
		assigned-clocks = <&cru CLK_SPDIF0_SRC>;
		assigned-clock-parents = <&cru PLL_AUPLL>;
		power-domains = <&power RK3588_PD_AUDIO>;
		pinctrl-names = "default";
		pinctrl-0 = <&spdif0m0_tx>;
		#sound-dai-cells = <0>;
		status = "disabled";
	};

	spdif_tx1: spdif-tx@fe4f0000 {
		compatible = "rockchip,rk3588-spdif", "rockchip,rk3568-spdif";
		reg = <0x0 0xfe4f0000 0x0 0x1000>;
		interrupts = <GIC_SPI 194 IRQ_TYPE_LEVEL_HIGH 0>;
		dmas = <&dmac1 5>;
		dma-names = "tx";
		clock-names = "mclk", "hclk";
		clocks = <&cru MCLK_SPDIF1>, <&cru HCLK_SPDIF1>;
		assigned-clocks = <&cru CLK_SPDIF1_SRC>;
		assigned-clock-parents = <&cru PLL_AUPLL>;
		power-domains = <&power RK3588_PD_AUDIO>;
		pinctrl-names = "default";
		pinctrl-0 = <&spdif1m0_tx>;
		#sound-dai-cells = <0>;
		status = "disabled";
	};

	acdcdig_dsm: codec-digital@fe500000 {
		compatible = "rockchip,rk3588-codec-digital", "rockchip,codec-digital-v1";
		reg = <0x0 0xfe500000 0x0 0x1000>;
		clocks = <&cru CLK_DAC_ACDCDIG>, <&cru PCLK_ACDCDIG>;
		clock-names = "dac", "pclk";
		power-domains = <&power RK3588_PD_AUDIO>;
		resets = <&cru SRST_DAC_ACDCDIG>;
		reset-names = "reset" ;
		rockchip,grf = <&sys_grf>;
		rockchip,pwm-output-mode;
		pinctrl-names = "default";
		pinctrl-0 = <&auddsm_pins>;
		#sound-dai-cells = <0>;
		status = "disabled";
	};

	hwlock: hwspinlock@fe5a0000 {
		compatible = "rockchip,hwspinlock";
		reg = <0 0xfe5a0000 0 0x100>;
		#hwlock-cells = <1>;
	};

	gic: interrupt-controller@fe600000 {
		compatible = "arm,gic-v3";
		reg = <0x0 0xfe600000 0 0x10000>, /* GICD */
		      <0x0 0xfe680000 0 0x100000>; /* GICR */
		interrupts = <GIC_PPI 9 IRQ_TYPE_LEVEL_HIGH 0>;
		interrupt-controller;
		mbi-alias = <0x0 0xfe610000>;
		mbi-ranges = <424 56>;
		msi-controller;
		ranges;
		#address-cells = <2>;
		#interrupt-cells = <4>;
		#size-cells = <2>;

		its0: msi-controller@fe640000 {
			compatible = "arm,gic-v3-its";
<<<<<<< HEAD
			msi-controller;
			#msi-cells = <1>;
			reg = <0x0 0xfe640000 0x0 0x20000>;
=======
			reg = <0x0 0xfe640000 0x0 0x20000>;
			msi-controller;
			#msi-cells = <1>;
>>>>>>> 3766ec12
		};

		its1: msi-controller@fe660000 {
			compatible = "arm,gic-v3-its";
<<<<<<< HEAD
			msi-controller;
			#msi-cells = <1>;
			reg = <0x0 0xfe660000 0x0 0x20000>;
=======
			reg = <0x0 0xfe660000 0x0 0x20000>;
			msi-controller;
			#msi-cells = <1>;
>>>>>>> 3766ec12
		};

		ppi-partitions {
			ppi_partition0: interrupt-partition-0 {
				affinity = <&cpu_l0 &cpu_l1 &cpu_l2 &cpu_l3>;
			};

			ppi_partition1: interrupt-partition-1 {
				affinity = <&cpu_b0 &cpu_b1 &cpu_b2 &cpu_b3>;
			};
		};
	};

	dmac0: dma-controller@fea10000 {
		compatible = "arm,pl330", "arm,primecell";
		reg = <0x0 0xfea10000 0x0 0x4000>;
		interrupts = <GIC_SPI 86 IRQ_TYPE_LEVEL_HIGH 0>,
			     <GIC_SPI 87 IRQ_TYPE_LEVEL_HIGH 0>;
		arm,pl330-periph-burst;
		clocks = <&cru ACLK_DMAC0>;
		clock-names = "apb_pclk";
		#dma-cells = <1>;
	};

	dmac1: dma-controller@fea30000 {
		compatible = "arm,pl330", "arm,primecell";
		reg = <0x0 0xfea30000 0x0 0x4000>;
		interrupts = <GIC_SPI 88 IRQ_TYPE_LEVEL_HIGH 0>,
			     <GIC_SPI 89 IRQ_TYPE_LEVEL_HIGH 0>;
		arm,pl330-periph-burst;
		clocks = <&cru ACLK_DMAC1>;
		clock-names = "apb_pclk";
		#dma-cells = <1>;
	};

	can0: can@fea50000 {
		compatible = "rockchip,can-2.0";
		reg = <0x0 0xfea50000 0x0 0x1000>;
		interrupts = <GIC_SPI 341 IRQ_TYPE_LEVEL_HIGH 0>;
		clocks = <&cru CLK_CAN0>, <&cru PCLK_CAN0>;
		clock-names = "baudclk", "apb_pclk";
		resets = <&cru SRST_CAN0>, <&cru SRST_P_CAN0>;
		reset-names = "can", "can-apb";
		pinctrl-names = "default";
		pinctrl-0 = <&can0m0_pins>;
		tx-fifo-depth = <1>;
		rx-fifo-depth = <6>;
		status = "disabled";
	};

	can1: can@fea60000 {
		compatible = "rockchip,can-2.0";
		reg = <0x0 0xfea60000 0x0 0x1000>;
		interrupts = <GIC_SPI 342 IRQ_TYPE_LEVEL_HIGH 0>;
		clocks = <&cru CLK_CAN1>, <&cru PCLK_CAN1>;
		clock-names = "baudclk", "apb_pclk";
		resets = <&cru SRST_CAN1>, <&cru SRST_P_CAN1>;
		reset-names = "can", "can-apb";
		pinctrl-names = "default";
		pinctrl-0 = <&can1m0_pins>;
		tx-fifo-depth = <1>;
		rx-fifo-depth = <6>;
		status = "disabled";
	};

	can2: can@fea70000 {
		compatible = "rockchip,can-2.0";
		reg = <0x0 0xfea70000 0x0 0x1000>;
		interrupts = <GIC_SPI 343 IRQ_TYPE_LEVEL_HIGH 0>;
		clocks = <&cru CLK_CAN2>, <&cru PCLK_CAN2>;
		clock-names = "baudclk", "apb_pclk";
		resets = <&cru SRST_CAN2>, <&cru SRST_P_CAN2>;
		reset-names = "can", "can-apb";
		pinctrl-names = "default";
		pinctrl-0 = <&can2m0_pins>;
		tx-fifo-depth = <1>;
		rx-fifo-depth = <6>;
		status = "disabled";
	};

	hw_decompress: decompress@fea80000 {
		compatible = "rockchip,hw-decompress";
		reg = <0x0 0xfea80000 0x0 0x1000>;
		interrupts = <GIC_SPI 85 IRQ_TYPE_LEVEL_HIGH 0>;
		clocks = <&cru ACLK_DECOM>, <&cru DCLK_DECOM>, <&cru PCLK_DECOM>;
		clock-names = "aclk", "dclk", "pclk";
		resets = <&cru SRST_D_DECOM>;
		reset-names = "dresetn";
		status = "disabled";
	};

	i2c1: i2c@fea90000 {
		compatible = "rockchip,rk3588-i2c", "rockchip,rk3399-i2c";
		reg = <0x0 0xfea90000 0x0 0x1000>;
		clocks = <&cru CLK_I2C1>, <&cru PCLK_I2C1>;
		clock-names = "i2c", "pclk";
		interrupts = <GIC_SPI 318 IRQ_TYPE_LEVEL_HIGH 0>;
		pinctrl-0 = <&i2c1m0_xfer>;
		pinctrl-names = "default";
		#address-cells = <1>;
		#size-cells = <0>;
		status = "disabled";
	};

	i2c2: i2c@feaa0000 {
		compatible = "rockchip,rk3588-i2c", "rockchip,rk3399-i2c";
		reg = <0x0 0xfeaa0000 0x0 0x1000>;
		clocks = <&cru CLK_I2C2>, <&cru PCLK_I2C2>;
		clock-names = "i2c", "pclk";
		interrupts = <GIC_SPI 319 IRQ_TYPE_LEVEL_HIGH 0>;
		pinctrl-0 = <&i2c2m0_xfer>;
		pinctrl-names = "default";
		#address-cells = <1>;
		#size-cells = <0>;
		status = "disabled";
	};

	i2c3: i2c@feab0000 {
		compatible = "rockchip,rk3588-i2c", "rockchip,rk3399-i2c";
		reg = <0x0 0xfeab0000 0x0 0x1000>;
		clocks = <&cru CLK_I2C3>, <&cru PCLK_I2C3>;
		clock-names = "i2c", "pclk";
		interrupts = <GIC_SPI 320 IRQ_TYPE_LEVEL_HIGH 0>;
		pinctrl-0 = <&i2c3m0_xfer>;
		pinctrl-names = "default";
		#address-cells = <1>;
		#size-cells = <0>;
		status = "disabled";
	};

	i2c4: i2c@feac0000 {
		compatible = "rockchip,rk3588-i2c", "rockchip,rk3399-i2c";
		reg = <0x0 0xfeac0000 0x0 0x1000>;
		clocks = <&cru CLK_I2C4>, <&cru PCLK_I2C4>;
		clock-names = "i2c", "pclk";
		interrupts = <GIC_SPI 321 IRQ_TYPE_LEVEL_HIGH 0>;
		pinctrl-0 = <&i2c4m0_xfer>;
		pinctrl-names = "default";
		#address-cells = <1>;
		#size-cells = <0>;
		status = "disabled";
	};

	i2c5: i2c@fead0000 {
		compatible = "rockchip,rk3588-i2c", "rockchip,rk3399-i2c";
		reg = <0x0 0xfead0000 0x0 0x1000>;
		clocks = <&cru CLK_I2C5>, <&cru PCLK_I2C5>;
		clock-names = "i2c", "pclk";
		interrupts = <GIC_SPI 322 IRQ_TYPE_LEVEL_HIGH 0>;
		pinctrl-0 = <&i2c5m0_xfer>;
		pinctrl-names = "default";
		#address-cells = <1>;
		#size-cells = <0>;
		status = "disabled";
	};

<<<<<<< HEAD
	rktimer: timer@feae0000 {
=======
	timer0: timer@feae0000 {
>>>>>>> 3766ec12
		compatible = "rockchip,rk3588-timer", "rockchip,rk3288-timer";
		reg = <0x0 0xfeae0000 0x0 0x20>;
		interrupts = <GIC_SPI 289 IRQ_TYPE_LEVEL_HIGH 0>;
		clocks = <&cru PCLK_BUSTIMER0>, <&cru CLK_BUSTIMER0>;
		clock-names = "pclk", "timer";
	};

	wdt: watchdog@feaf0000 {
		compatible = "rockchip,rk3588-wdt", "snps,dw-wdt";
		reg = <0x0 0xfeaf0000 0x0 0x100>;
		clocks = <&cru TCLK_WDT0>, <&cru PCLK_WDT0>;
		clock-names = "tclk", "pclk";
		interrupts = <GIC_SPI 315 IRQ_TYPE_LEVEL_HIGH 0>;
	};

	spi0: spi@feb00000 {
		compatible = "rockchip,rk3588-spi", "rockchip,rk3066-spi";
		reg = <0x0 0xfeb00000 0x0 0x1000>;
		interrupts = <GIC_SPI 326 IRQ_TYPE_LEVEL_HIGH 0>;
		clocks = <&cru CLK_SPI0>, <&cru PCLK_SPI0>;
		clock-names = "spiclk", "apb_pclk";
		dmas = <&dmac0 14>, <&dmac0 15>;
		dma-names = "tx", "rx";
		num-cs = <2>;
		pinctrl-0 = <&spi0m0_cs0 &spi0m0_cs1 &spi0m0_pins>;
		pinctrl-names = "default";
		#address-cells = <1>;
		#size-cells = <0>;
		status = "disabled";
	};

	spi1: spi@feb10000 {
		compatible = "rockchip,rk3588-spi", "rockchip,rk3066-spi";
		reg = <0x0 0xfeb10000 0x0 0x1000>;
		interrupts = <GIC_SPI 327 IRQ_TYPE_LEVEL_HIGH 0>;
		clocks = <&cru CLK_SPI1>, <&cru PCLK_SPI1>;
		clock-names = "spiclk", "apb_pclk";
		dmas = <&dmac0 16>, <&dmac0 17>;
		dma-names = "tx", "rx";
		num-cs = <2>;
		pinctrl-0 = <&spi1m1_cs0 &spi1m1_cs1 &spi1m1_pins>;
		pinctrl-names = "default";
		#address-cells = <1>;
		#size-cells = <0>;
		status = "disabled";
	};

	spi2: spi@feb20000 {
		compatible = "rockchip,rk3588-spi", "rockchip,rk3066-spi";
		reg = <0x0 0xfeb20000 0x0 0x1000>;
		interrupts = <GIC_SPI 328 IRQ_TYPE_LEVEL_HIGH 0>;
		clocks = <&cru CLK_SPI2>, <&cru PCLK_SPI2>;
		clock-names = "spiclk", "apb_pclk";
		dmas = <&dmac1 15>, <&dmac1 16>;
		dma-names = "tx", "rx";
		num-cs = <2>;
		pinctrl-0 = <&spi2m2_cs0 &spi2m2_cs1 &spi2m2_pins>;
		pinctrl-names = "default";
		#address-cells = <1>;
		#size-cells = <0>;
		status = "disabled";
	};

	spi3: spi@feb30000 {
		compatible = "rockchip,rk3588-spi", "rockchip,rk3066-spi";
		reg = <0x0 0xfeb30000 0x0 0x1000>;
		interrupts = <GIC_SPI 329 IRQ_TYPE_LEVEL_HIGH 0>;
		clocks = <&cru CLK_SPI3>, <&cru PCLK_SPI3>;
		clock-names = "spiclk", "apb_pclk";
		dmas = <&dmac1 17>, <&dmac1 18>;
		dma-names = "tx", "rx";
		num-cs = <2>;
		pinctrl-0 = <&spi3m1_cs0 &spi3m1_cs1 &spi3m1_pins>;
		pinctrl-names = "default";
		#address-cells = <1>;
		#size-cells = <0>;
		status = "disabled";
	};

	uart1: serial@feb40000 {
		compatible = "rockchip,rk3588-uart", "snps,dw-apb-uart";
		reg = <0x0 0xfeb40000 0x0 0x100>;
		interrupts = <GIC_SPI 332 IRQ_TYPE_LEVEL_HIGH 0>;
		clocks = <&cru SCLK_UART1>, <&cru PCLK_UART1>;
		clock-names = "baudclk", "apb_pclk";
		dmas = <&dmac0 8>, <&dmac0 9>;
		dma-names = "tx", "rx";
		pinctrl-0 = <&uart1m1_xfer>;
		pinctrl-names = "default";
		reg-io-width = <4>;
		reg-shift = <2>;
		status = "disabled";
	};

	uart2: serial@feb50000 {
		compatible = "rockchip,rk3588-uart", "snps,dw-apb-uart";
		reg = <0x0 0xfeb50000 0x0 0x100>;
		interrupts = <GIC_SPI 333 IRQ_TYPE_LEVEL_HIGH 0>;
		clocks = <&cru SCLK_UART2>, <&cru PCLK_UART2>;
		clock-names = "baudclk", "apb_pclk";
		dmas = <&dmac0 10>, <&dmac0 11>;
		dma-names = "tx", "rx";
		pinctrl-0 = <&uart2m1_xfer>;
		pinctrl-names = "default";
		reg-io-width = <4>;
		reg-shift = <2>;
		status = "disabled";
	};

	uart3: serial@feb60000 {
		compatible = "rockchip,rk3588-uart", "snps,dw-apb-uart";
		reg = <0x0 0xfeb60000 0x0 0x100>;
		interrupts = <GIC_SPI 334 IRQ_TYPE_LEVEL_HIGH 0>;
		clocks = <&cru SCLK_UART3>, <&cru PCLK_UART3>;
		clock-names = "baudclk", "apb_pclk";
		dmas = <&dmac0 12>, <&dmac0 13>;
		dma-names = "tx", "rx";
		pinctrl-0 = <&uart3m1_xfer>;
		pinctrl-names = "default";
		reg-io-width = <4>;
		reg-shift = <2>;
		status = "disabled";
	};

	uart4: serial@feb70000 {
		compatible = "rockchip,rk3588-uart", "snps,dw-apb-uart";
		reg = <0x0 0xfeb70000 0x0 0x100>;
		interrupts = <GIC_SPI 335 IRQ_TYPE_LEVEL_HIGH 0>;
		clocks = <&cru SCLK_UART4>, <&cru PCLK_UART4>;
		clock-names = "baudclk", "apb_pclk";
		dmas = <&dmac1 9>, <&dmac1 10>;
		dma-names = "tx", "rx";
		pinctrl-0 = <&uart4m1_xfer>;
		pinctrl-names = "default";
		reg-io-width = <4>;
		reg-shift = <2>;
		status = "disabled";
	};

	uart5: serial@feb80000 {
		compatible = "rockchip,rk3588-uart", "snps,dw-apb-uart";
		reg = <0x0 0xfeb80000 0x0 0x100>;
		interrupts = <GIC_SPI 336 IRQ_TYPE_LEVEL_HIGH 0>;
		clocks = <&cru SCLK_UART5>, <&cru PCLK_UART5>;
		clock-names = "baudclk", "apb_pclk";
		dmas = <&dmac1 11>, <&dmac1 12>;
		dma-names = "tx", "rx";
		pinctrl-0 = <&uart5m1_xfer>;
		pinctrl-names = "default";
		reg-io-width = <4>;
		reg-shift = <2>;
		status = "disabled";
	};

	uart6: serial@feb90000 {
		compatible = "rockchip,rk3588-uart", "snps,dw-apb-uart";
		reg = <0x0 0xfeb90000 0x0 0x100>;
		interrupts = <GIC_SPI 337 IRQ_TYPE_LEVEL_HIGH 0>;
		clocks = <&cru SCLK_UART6>, <&cru PCLK_UART6>;
		clock-names = "baudclk", "apb_pclk";
		dmas = <&dmac1 13>, <&dmac1 14>;
		dma-names = "tx", "rx";
		pinctrl-0 = <&uart6m1_xfer>;
		pinctrl-names = "default";
		reg-io-width = <4>;
		reg-shift = <2>;
		status = "disabled";
	};

	uart7: serial@feba0000 {
		compatible = "rockchip,rk3588-uart", "snps,dw-apb-uart";
		reg = <0x0 0xfeba0000 0x0 0x100>;
		interrupts = <GIC_SPI 338 IRQ_TYPE_LEVEL_HIGH 0>;
		clocks = <&cru SCLK_UART7>, <&cru PCLK_UART7>;
		clock-names = "baudclk", "apb_pclk";
		dmas = <&dmac2 7>, <&dmac2 8>;
		dma-names = "tx", "rx";
		pinctrl-0 = <&uart7m1_xfer>;
		pinctrl-names = "default";
		reg-io-width = <4>;
		reg-shift = <2>;
		status = "disabled";
	};

	uart8: serial@febb0000 {
		compatible = "rockchip,rk3588-uart", "snps,dw-apb-uart";
		reg = <0x0 0xfebb0000 0x0 0x100>;
		interrupts = <GIC_SPI 339 IRQ_TYPE_LEVEL_HIGH 0>;
		clocks = <&cru SCLK_UART8>, <&cru PCLK_UART8>;
		clock-names = "baudclk", "apb_pclk";
		dmas = <&dmac2 9>, <&dmac2 10>;
		dma-names = "tx", "rx";
		pinctrl-0 = <&uart8m1_xfer>;
		pinctrl-names = "default";
		reg-io-width = <4>;
		reg-shift = <2>;
		status = "disabled";
	};

	uart9: serial@febc0000 {
		compatible = "rockchip,rk3588-uart", "snps,dw-apb-uart";
		reg = <0x0 0xfebc0000 0x0 0x100>;
		interrupts = <GIC_SPI 340 IRQ_TYPE_LEVEL_HIGH 0>;
		clocks = <&cru SCLK_UART9>, <&cru PCLK_UART9>;
		clock-names = "baudclk", "apb_pclk";
		dmas = <&dmac2 11>, <&dmac2 12>;
		dma-names = "tx", "rx";
		pinctrl-0 = <&uart9m1_xfer>;
		pinctrl-names = "default";
		reg-io-width = <4>;
		reg-shift = <2>;
		status = "disabled";
	};

	pwm4: pwm@febd0000 {
		compatible = "rockchip,rk3588-pwm", "rockchip,rk3328-pwm";
		reg = <0x0 0xfebd0000 0x0 0x10>;
		clocks = <&cru CLK_PWM1>, <&cru PCLK_PWM1>;
		clock-names = "pwm", "pclk";
		pinctrl-0 = <&pwm4m0_pins>;
		pinctrl-names = "default";
		#pwm-cells = <3>;
		status = "disabled";
	};

	pwm5: pwm@febd0010 {
		compatible = "rockchip,rk3588-pwm", "rockchip,rk3328-pwm";
		reg = <0x0 0xfebd0010 0x0 0x10>;
		clocks = <&cru CLK_PWM1>, <&cru PCLK_PWM1>;
		clock-names = "pwm", "pclk";
		pinctrl-0 = <&pwm5m0_pins>;
		pinctrl-names = "default";
		#pwm-cells = <3>;
		status = "disabled";
	};

	pwm6: pwm@febd0020 {
		compatible = "rockchip,rk3588-pwm", "rockchip,rk3328-pwm";
		reg = <0x0 0xfebd0020 0x0 0x10>;
		clocks = <&cru CLK_PWM1>, <&cru PCLK_PWM1>;
		clock-names = "pwm", "pclk";
		pinctrl-0 = <&pwm6m0_pins>;
		pinctrl-names = "default";
		#pwm-cells = <3>;
		status = "disabled";
	};

	pwm7: pwm@febd0030 {
		compatible = "rockchip,rk3588-pwm", "rockchip,rk3328-pwm";
		reg = <0x0 0xfebd0030 0x0 0x10>;
		clocks = <&cru CLK_PWM1>, <&cru PCLK_PWM1>;
		clock-names = "pwm", "pclk";
		pinctrl-0 = <&pwm7m0_pins>;
		pinctrl-names = "default";
		#pwm-cells = <3>;
		status = "disabled";
	};

	pwm8: pwm@febe0000 {
		compatible = "rockchip,rk3588-pwm", "rockchip,rk3328-pwm";
		reg = <0x0 0xfebe0000 0x0 0x10>;
		clocks = <&cru CLK_PWM2>, <&cru PCLK_PWM2>;
		clock-names = "pwm", "pclk";
		pinctrl-0 = <&pwm8m0_pins>;
		pinctrl-names = "default";
		#pwm-cells = <3>;
		status = "disabled";
	};

	pwm9: pwm@febe0010 {
		compatible = "rockchip,rk3588-pwm", "rockchip,rk3328-pwm";
		reg = <0x0 0xfebe0010 0x0 0x10>;
		clocks = <&cru CLK_PWM2>, <&cru PCLK_PWM2>;
		clock-names = "pwm", "pclk";
		pinctrl-0 = <&pwm9m0_pins>;
		pinctrl-names = "default";
		#pwm-cells = <3>;
		status = "disabled";
	};

	pwm10: pwm@febe0020 {
		compatible = "rockchip,rk3588-pwm", "rockchip,rk3328-pwm";
		reg = <0x0 0xfebe0020 0x0 0x10>;
		clocks = <&cru CLK_PWM2>, <&cru PCLK_PWM2>;
		clock-names = "pwm", "pclk";
		pinctrl-0 = <&pwm10m0_pins>;
		pinctrl-names = "default";
		#pwm-cells = <3>;
		status = "disabled";
	};

	pwm11: pwm@febe0030 {
		compatible = "rockchip,rk3588-pwm", "rockchip,rk3328-pwm";
		reg = <0x0 0xfebe0030 0x0 0x10>;
		clocks = <&cru CLK_PWM2>, <&cru PCLK_PWM2>;
		clock-names = "pwm", "pclk";
		pinctrl-0 = <&pwm11m0_pins>;
		pinctrl-names = "default";
		#pwm-cells = <3>;
		status = "disabled";
	};

	pwm12: pwm@febf0000 {
		compatible = "rockchip,rk3588-pwm", "rockchip,rk3328-pwm";
		reg = <0x0 0xfebf0000 0x0 0x10>;
		clocks = <&cru CLK_PWM3>, <&cru PCLK_PWM3>;
		clock-names = "pwm", "pclk";
		pinctrl-0 = <&pwm12m0_pins>;
		pinctrl-names = "default";
		#pwm-cells = <3>;
		status = "disabled";
	};

	pwm13: pwm@febf0010 {
		compatible = "rockchip,rk3588-pwm", "rockchip,rk3328-pwm";
		reg = <0x0 0xfebf0010 0x0 0x10>;
		clocks = <&cru CLK_PWM3>, <&cru PCLK_PWM3>;
		clock-names = "pwm", "pclk";
		pinctrl-0 = <&pwm13m0_pins>;
		pinctrl-names = "default";
		#pwm-cells = <3>;
		status = "disabled";
	};

	pwm14: pwm@febf0020 {
		compatible = "rockchip,rk3588-pwm", "rockchip,rk3328-pwm";
		reg = <0x0 0xfebf0020 0x0 0x10>;
		clocks = <&cru CLK_PWM3>, <&cru PCLK_PWM3>;
		clock-names = "pwm", "pclk";
		pinctrl-0 = <&pwm14m0_pins>;
		pinctrl-names = "default";
		#pwm-cells = <3>;
		status = "disabled";
	};

	pwm15: pwm@febf0030 {
		compatible = "rockchip,rk3588-pwm", "rockchip,rk3328-pwm";
		reg = <0x0 0xfebf0030 0x0 0x10>;
		clocks = <&cru CLK_PWM3>, <&cru PCLK_PWM3>;
		clock-names = "pwm", "pclk";
		pinctrl-0 = <&pwm15m0_pins>;
		pinctrl-names = "default";
		#pwm-cells = <3>;
		status = "disabled";
	};

	tsadc: tsadc@fec00000 {
		compatible = "rockchip,rk3588-tsadc";
		reg = <0x0 0xfec00000 0x0 0x400>;
		interrupts = <GIC_SPI 397 IRQ_TYPE_LEVEL_HIGH 0>;
		clocks = <&cru CLK_TSADC>, <&cru PCLK_TSADC>;
		clock-names = "tsadc", "apb_pclk";
		assigned-clocks = <&cru CLK_TSADC>;
		assigned-clock-rates = <2000000>;
		resets = <&cru SRST_TSADC>, <&cru SRST_P_TSADC>;
		reset-names = "tsadc", "tsadc-apb";
		#thermal-sensor-cells = <1>;
		rockchip,hw-tshut-temp = <120000>;
		rockchip,hw-tshut-mode = <0>; /* tshut mode 0:CRU 1:GPIO */
		rockchip,hw-tshut-polarity = <0>; /* tshut polarity 0:LOW 1:HIGH */
		rockchip,grf = <&sys_grf>;
		pinctrl-names = "gpio", "otpout";
		pinctrl-0 = <&tsadc_gpio_func>;
		pinctrl-1 = <&tsadc_shut>;
		status = "disabled";
	};

	saradc: saradc@fec10000 {
		compatible = "rockchip,rk3588-saradc";
		reg = <0x0 0xfec10000 0x0 0x10000>;
		interrupts = <GIC_SPI 398 IRQ_TYPE_LEVEL_HIGH 0>;
		#io-channel-cells = <1>;
		clocks = <&cru CLK_SARADC>, <&cru PCLK_SARADC>;
		clock-names = "saradc", "apb_pclk";
		resets = <&cru SRST_P_SARADC>;
		reset-names = "saradc-apb";
		status = "disabled";
	};

	mailbox0: mailbox@fec60000 {
		compatible = "rockchip,rk3588-mailbox",
			 "rockchip,rk3368-mailbox";
		reg = <0x0 0xfec60000 0x0 0x200>;
		interrupts = <GIC_SPI 61 IRQ_TYPE_LEVEL_HIGH 0>,
			 <GIC_SPI 62 IRQ_TYPE_LEVEL_HIGH 0>,
			 <GIC_SPI 63 IRQ_TYPE_LEVEL_HIGH 0>,
			 <GIC_SPI 64 IRQ_TYPE_LEVEL_HIGH 0>;
		clocks = <&cru PCLK_MAILBOX0>;
		clock-names = "pclk_mailbox";
		#mbox-cells = <1>;
		status = "disabled";
	};

	mailbox1: mailbox@fec70000 {
		compatible = "rockchip,rk3588-mailbox",
			 "rockchip,rk3368-mailbox";
		reg = <0x0 0xfec70000 0x0 0x200>;
		interrupts = <GIC_SPI 69 IRQ_TYPE_LEVEL_HIGH 0>,
			 <GIC_SPI 70 IRQ_TYPE_LEVEL_HIGH 0>,
			 <GIC_SPI 71 IRQ_TYPE_LEVEL_HIGH 0>,
			 <GIC_SPI 72 IRQ_TYPE_LEVEL_HIGH 0>;
		clocks = <&cru PCLK_MAILBOX1>;
		clock-names = "pclk_mailbox";
		#mbox-cells = <1>;
		status = "disabled";
	};

	saradc: adc@fec10000 {
		compatible = "rockchip,rk3588-saradc";
		reg = <0x0 0xfec10000 0x0 0x10000>;
		interrupts = <GIC_SPI 398 IRQ_TYPE_LEVEL_HIGH 0>;
		#io-channel-cells = <1>;
		clocks = <&cru CLK_SARADC>, <&cru PCLK_SARADC>;
		clock-names = "saradc", "apb_pclk";
		resets = <&cru SRST_P_SARADC>;
		reset-names = "saradc-apb";
		status = "disabled";
	};

	i2c6: i2c@fec80000 {
		compatible = "rockchip,rk3588-i2c", "rockchip,rk3399-i2c";
		reg = <0x0 0xfec80000 0x0 0x1000>;
		clocks = <&cru CLK_I2C6>, <&cru PCLK_I2C6>;
		clock-names = "i2c", "pclk";
		interrupts = <GIC_SPI 323 IRQ_TYPE_LEVEL_HIGH 0>;
		pinctrl-0 = <&i2c6m0_xfer>;
		pinctrl-names = "default";
		#address-cells = <1>;
		#size-cells = <0>;
		status = "disabled";
	};

	i2c7: i2c@fec90000 {
		compatible = "rockchip,rk3588-i2c", "rockchip,rk3399-i2c";
		reg = <0x0 0xfec90000 0x0 0x1000>;
		clocks = <&cru CLK_I2C7>, <&cru PCLK_I2C7>;
		clock-names = "i2c", "pclk";
		interrupts = <GIC_SPI 324 IRQ_TYPE_LEVEL_HIGH 0>;
		pinctrl-0 = <&i2c7m0_xfer>;
		pinctrl-names = "default";
		#address-cells = <1>;
		#size-cells = <0>;
		status = "disabled";
	};

	i2c8: i2c@feca0000 {
		compatible = "rockchip,rk3588-i2c", "rockchip,rk3399-i2c";
		reg = <0x0 0xfeca0000 0x0 0x1000>;
		clocks = <&cru CLK_I2C8>, <&cru PCLK_I2C8>;
		clock-names = "i2c", "pclk";
		interrupts = <GIC_SPI 325 IRQ_TYPE_LEVEL_HIGH 0>;
		pinctrl-0 = <&i2c8m0_xfer>;
		pinctrl-names = "default";
		#address-cells = <1>;
		#size-cells = <0>;
		status = "disabled";
	};

	spi4: spi@fecb0000 {
		compatible = "rockchip,rk3588-spi", "rockchip,rk3066-spi";
		reg = <0x0 0xfecb0000 0x0 0x1000>;
		interrupts = <GIC_SPI 330 IRQ_TYPE_LEVEL_HIGH 0>;
		clocks = <&cru CLK_SPI4>, <&cru PCLK_SPI4>;
		clock-names = "spiclk", "apb_pclk";
		dmas = <&dmac2 13>, <&dmac2 14>;
		dma-names = "tx", "rx";
		num-cs = <2>;
		pinctrl-0 = <&spi4m0_cs0 &spi4m0_cs1 &spi4m0_pins>;
		pinctrl-names = "default";
		#address-cells = <1>;
		#size-cells = <0>;
		status = "disabled";
	};

	otp: efuse@fecc0000 {
		compatible = "rockchip,rk3588-otp";
		reg = <0x0 0xfecc0000 0x0 0x400>;
		clocks = <&cru CLK_OTPC_NS>, <&cru PCLK_OTPC_NS>,
			 <&cru CLK_OTP_PHY_G>, <&cru CLK_OTPC_ARB>;
		clock-names = "otp", "apb_pclk", "phy", "arb";
		resets = <&cru SRST_OTPC_NS>, <&cru SRST_P_OTPC_NS>,
			 <&cru SRST_OTPC_ARB>;
		reset-names = "otp", "apb", "arb";
		#address-cells = <1>;
		#size-cells = <1>;

		cpu_code: cpu-code@2 {
			reg = <0x02 0x2>;
		};

		otp_id: id@7 {
			reg = <0x07 0x10>;
		};

<<<<<<< HEAD
		otp_cpu_version: cpu-version@1c {
			reg = <0x1c 0x1>;
			bits = <3 3>;
		};

=======
>>>>>>> 3766ec12
		cpub0_leakage: cpu-leakage@17 {
			reg = <0x17 0x1>;
		};

		cpub1_leakage: cpu-leakage@18 {
			reg = <0x18 0x1>;
		};

		cpul_leakage: cpu-leakage@19 {
			reg = <0x19 0x1>;
		};

		log_leakage: log-leakage@1a {
			reg = <0x1a 0x1>;
		};

		gpu_leakage: gpu-leakage@1b {
			reg = <0x1b 0x1>;
		};

<<<<<<< HEAD
=======
		otp_cpu_version: cpu-version@1c {
			reg = <0x1c 0x1>;
			bits = <3 3>;
		};

>>>>>>> 3766ec12
		npu_leakage: npu-leakage@28 {
			reg = <0x28 0x1>;
		};

		codec_leakage: codec-leakage@29 {
			reg = <0x29 0x1>;
		};
	};

<<<<<<< HEAD
	mailbox2: mailbox@fece0000 {
		compatible = "rockchip,rk3588-mailbox",
			 "rockchip,rk3368-mailbox";
		reg = <0x0 0xfece0000 0x0 0x200>;
		interrupts = <GIC_SPI 77 IRQ_TYPE_LEVEL_HIGH 0>,
			 <GIC_SPI 78 IRQ_TYPE_LEVEL_HIGH 0>,
			 <GIC_SPI 79 IRQ_TYPE_LEVEL_HIGH 0>,
			 <GIC_SPI 80 IRQ_TYPE_LEVEL_HIGH 0>;
		clocks = <&cru PCLK_MAILBOX2>;
		clock-names = "pclk_mailbox";
		#mbox-cells = <1>;
		status = "disabled";
	};

=======
>>>>>>> 3766ec12
	dmac2: dma-controller@fed10000 {
		compatible = "arm,pl330", "arm,primecell";
		reg = <0x0 0xfed10000 0x0 0x4000>;
		interrupts = <GIC_SPI 90 IRQ_TYPE_LEVEL_HIGH 0>,
			     <GIC_SPI 91 IRQ_TYPE_LEVEL_HIGH 0>;
		arm,pl330-periph-burst;
		clocks = <&cru ACLK_DMAC2>;
		clock-names = "apb_pclk";
		#dma-cells = <1>;
	};

	hdptxphy0: phy@fed60000 {
		compatible = "rockchip,rk3588-hdptx-phy";
		reg = <0x0 0xfed60000 0x0 0x2000>;
		clocks = <&cru CLK_USB2PHY_HDPTXRXPHY_REF>, <&cru PCLK_HDPTX0>;
		clock-names = "ref", "apb";
		resets = <&cru SRST_P_HDPTX0>, <&cru SRST_HDPTX0_INIT>,
			 <&cru SRST_HDPTX0_CMN>, <&cru SRST_HDPTX0_LANE>;
		reset-names = "apb", "init", "cmn", "lane";
		rockchip,grf = <&hdptxphy0_grf>;
		#phy-cells = <0>;
		status = "disabled";
	};

	hdptxphy_hdmi0: hdmiphy@fed60000 {
		compatible = "rockchip,rk3588-hdptx-phy-hdmi";
		reg = <0x0 0xfed60000 0x0 0x2000>;
		clocks = <&cru CLK_USB2PHY_HDPTXRXPHY_REF>, <&cru PCLK_HDPTX0>;
		clock-names = "ref", "apb";
		resets = <&cru SRST_HDPTX0>, <&cru SRST_P_HDPTX0>,
			 <&cru SRST_HDPTX0_INIT>, <&cru SRST_HDPTX0_CMN>,
			 <&cru SRST_HDPTX0_LANE>, <&cru SRST_HDPTX0_ROPLL>,
			 <&cru SRST_HDPTX0_LCPLL>;
		reset-names = "phy", "apb", "init", "cmn", "lane", "ropll",
			      "lcpll";
		rockchip,grf = <&hdptxphy0_grf>;
		#phy-cells = <0>;
		status = "disabled";

		hdptxphy_hdmi_clk0: clk-port {
			#clock-cells = <0>;
			status = "okay";
		};
	};

	usbdp_phy0: phy@fed80000 {
		compatible = "rockchip,rk3588-usbdp-phy";
		reg = <0x0 0xfed80000 0x0 0x10000>;
		rockchip,u2phy-grf = <&usb2phy0_grf>;
		rockchip,usb-grf = <&usb_grf>;
		rockchip,usbdpphy-grf = <&usbdpphy0_grf>;
		rockchip,vo-grf = <&vo0_grf>;
		clocks = <&cru CLK_USBDPPHY_MIPIDCPPHY_REF>,
			 <&cru CLK_USBDP_PHY0_IMMORTAL>,
			 <&cru PCLK_USBDPPHY0>,
			 <&u2phy0>;
		clock-names = "refclk", "immortal", "pclk", "utmi";
		resets = <&cru SRST_USBDP_COMBO_PHY0_INIT>,
			 <&cru SRST_USBDP_COMBO_PHY0_CMN>,
			 <&cru SRST_USBDP_COMBO_PHY0_LANE>,
			 <&cru SRST_USBDP_COMBO_PHY0_PCS>,
			 <&cru SRST_P_USBDPPHY0>;
		reset-names = "init", "cmn", "lane", "pcs_apb", "pma_apb";
		status = "disabled";

		usbdp_phy0_dp: dp-port {
			#phy-cells = <0>;
			status = "disabled";
		};

		usbdp_phy0_u3: usb3-port {
			#phy-cells = <0>;
			status = "disabled";
		};
	};

	mipi_dcphy0: phy@feda0000 {
		compatible = "rockchip,rk3588-mipi-dcphy";
		reg = <0x0 0xfeda0000 0x0 0x10000>;
		rockchip,grf = <&mipidcphy0_grf>;
		clocks = <&cru PCLK_MIPI_DCPHY0>,
			 <&cru CLK_USBDPPHY_MIPIDCPPHY_REF>;
		clock-names = "pclk", "ref";
		resets = <&cru SRST_M_MIPI_DCPHY0>,
			 <&cru SRST_P_MIPI_DCPHY0>,
			 <&cru SRST_P_MIPI_DCPHY0_GRF>,
			 <&cru SRST_S_MIPI_DCPHY0>;
		reset-names = "m_phy", "apb", "grf", "s_phy";
		#phy-cells = <0>;
		status = "disabled";
	};

	mipi_dcphy1: phy@fedb0000 {
		compatible = "rockchip,rk3588-mipi-dcphy";
		reg = <0x0 0xfedb0000 0x0 0x10000>;
		rockchip,grf = <&mipidcphy1_grf>;
		clocks = <&cru PCLK_MIPI_DCPHY1>,
			 <&cru CLK_USBDPPHY_MIPIDCPPHY_REF>;
		clock-names = "pclk", "ref";
		resets = <&cru SRST_M_MIPI_DCPHY1>,
			 <&cru SRST_P_MIPI_DCPHY1>,
			 <&cru SRST_P_MIPI_DCPHY1_GRF>,
			 <&cru SRST_S_MIPI_DCPHY1>;
		reset-names = "m_phy", "apb", "grf", "s_phy";
		#phy-cells = <0>;
		status = "disabled";
	};

	csi2_dphy0_hw: csi2-dphy0-hw@fedc0000 {
		compatible = "rockchip,rk3588-csi2-dphy-hw";
		reg = <0x0 0xfedc0000 0x0 0x8000>;
		clocks = <&cru PCLK_CSIPHY0>;
		clock-names = "pclk";
		resets = <&cru SRST_CSIPHY0>, <&cru SRST_P_CSIPHY0>;
		reset-names = "srst_csiphy0", "srst_p_csiphy0";
		rockchip,grf = <&mipidphy0_grf>;
		rockchip,sys_grf = <&sys_grf>;
		status = "disabled";
	};

	combphy0_ps: phy@fee00000 {
		compatible = "rockchip,rk3588-naneng-combphy";
		reg = <0x0 0xfee00000 0x0 0x100>;
		#phy-cells = <1>;
		clocks = <&cru CLK_REF_PIPE_PHY0>, <&cru PCLK_PCIE_COMBO_PIPE_PHY0>,
			 <&cru PCLK_PHP_ROOT>;
		clock-names = "refclk", "apbclk", "phpclk";
		assigned-clocks = <&cru CLK_REF_PIPE_PHY0>;
		assigned-clock-rates = <100000000>;
		resets = <&cru SRST_P_PCIE2_PHY0>, <&cru SRST_REF_PIPE_PHY0>;
		reset-names = "combphy-apb", "combphy";
		rockchip,pipe-grf = <&php_grf>;
		rockchip,pipe-phy-grf = <&pipe_phy0_grf>;
		status = "disabled";
	};

	combphy2_psu: phy@fee20000 {
		compatible = "rockchip,rk3588-naneng-combphy";
		reg = <0x0 0xfee20000 0x0 0x100>;
		#phy-cells = <1>;
		clocks = <&cru CLK_REF_PIPE_PHY2>, <&cru PCLK_PCIE_COMBO_PIPE_PHY2>,
			 <&cru PCLK_PHP_ROOT>;
		clock-names = "refclk", "apbclk", "phpclk";
		assigned-clocks = <&cru CLK_REF_PIPE_PHY2>;
		assigned-clock-rates = <100000000>;
		resets = <&cru SRST_P_PCIE2_PHY2>, <&cru SRST_REF_PIPE_PHY2>;
		reset-names = "combphy-apb", "combphy";
		rockchip,pipe-grf = <&php_grf>;
		rockchip,pipe-phy-grf = <&pipe_phy2_grf>;
		rockchip,pcie1ln-sel-bits = <0x100 1 1 0>;
		status = "disabled";
	};

	system_sram2: sram@ff001000 {
		compatible = "mmio-sram";
		reg = <0x0 0xff001000 0x0 0xef000>;

		#address-cells = <1>;
		#size-cells = <1>;
		ranges = <0x0 0x0 0xff001000 0xef000>;
		/* start address and size should be 4k algin */
		rkvdec0_sram: rkvdec-sram@0 {
			reg = <0x0 0x78000>;
		};
		rkvdec1_sram: rkvdec-sram@78000 {
			reg = <0x78000 0x77000>;
		};
	};

	pinctrl: pinctrl {
		compatible = "rockchip,rk3588-pinctrl";
		ranges;
		rockchip,grf = <&ioc>;
		#address-cells = <2>;
		#size-cells = <2>;

		gpio0: gpio@fd8a0000 {
			compatible = "rockchip,gpio-bank";
			reg = <0x0 0xfd8a0000 0x0 0x100>;
			interrupts = <GIC_SPI 277 IRQ_TYPE_LEVEL_HIGH 0>;
			clocks = <&cru PCLK_GPIO0>, <&cru DBCLK_GPIO0>;
			gpio-controller;
			gpio-ranges = <&pinctrl 0 0 32>;
			interrupt-controller;
			#gpio-cells = <2>;
			#interrupt-cells = <2>;
		};

		gpio1: gpio@fec20000 {
			compatible = "rockchip,gpio-bank";
			reg = <0x0 0xfec20000 0x0 0x100>;
			interrupts = <GIC_SPI 278 IRQ_TYPE_LEVEL_HIGH 0>;
			clocks = <&cru PCLK_GPIO1>, <&cru DBCLK_GPIO1>;
			gpio-controller;
			gpio-ranges = <&pinctrl 0 32 32>;
			interrupt-controller;
			#gpio-cells = <2>;
			#interrupt-cells = <2>;
		};

		gpio2: gpio@fec30000 {
			compatible = "rockchip,gpio-bank";
			reg = <0x0 0xfec30000 0x0 0x100>;
			interrupts = <GIC_SPI 279 IRQ_TYPE_LEVEL_HIGH 0>;
			clocks = <&cru PCLK_GPIO2>, <&cru DBCLK_GPIO2>;
			gpio-controller;
			gpio-ranges = <&pinctrl 0 64 32>;
			interrupt-controller;
			#gpio-cells = <2>;
			#interrupt-cells = <2>;
		};

		gpio3: gpio@fec40000 {
			compatible = "rockchip,gpio-bank";
			reg = <0x0 0xfec40000 0x0 0x100>;
			interrupts = <GIC_SPI 280 IRQ_TYPE_LEVEL_HIGH 0>;
			clocks = <&cru PCLK_GPIO3>, <&cru DBCLK_GPIO3>;
			gpio-controller;
			gpio-ranges = <&pinctrl 0 96 32>;
			interrupt-controller;
			#gpio-cells = <2>;
			#interrupt-cells = <2>;
		};

		gpio4: gpio@fec50000 {
			compatible = "rockchip,gpio-bank";
			reg = <0x0 0xfec50000 0x0 0x100>;
			interrupts = <GIC_SPI 281 IRQ_TYPE_LEVEL_HIGH 0>;
			clocks = <&cru PCLK_GPIO4>, <&cru DBCLK_GPIO4>;
			gpio-controller;
			gpio-ranges = <&pinctrl 0 128 32>;
			interrupt-controller;
			#gpio-cells = <2>;
			#interrupt-cells = <2>;
		};
	};
};

#include "rk3588s-pinctrl.dtsi"<|MERGE_RESOLUTION|>--- conflicted
+++ resolved
@@ -4506,11 +4506,7 @@
 
 	sdio: mmc@fe2d0000 {
 		compatible = "rockchip,rk3588-dw-mshc", "rockchip,rk3288-dw-mshc";
-<<<<<<< HEAD
-		reg = <0x0 0xfe2d0000 0x0 0x4000>;
-=======
 		reg = <0x00 0xfe2d0000 0x00 0x4000>;
->>>>>>> 3766ec12
 		interrupts = <GIC_SPI 204 IRQ_TYPE_LEVEL_HIGH 0>;
 		clocks = <&cru HCLK_SDIO>, <&cru CCLK_SRC_SDIO>,
 			 <&cru SCLK_SDIO_DRV>, <&cru SCLK_SDIO_SAMPLE>;
@@ -4789,28 +4785,16 @@
 
 		its0: msi-controller@fe640000 {
 			compatible = "arm,gic-v3-its";
-<<<<<<< HEAD
-			msi-controller;
-			#msi-cells = <1>;
-			reg = <0x0 0xfe640000 0x0 0x20000>;
-=======
 			reg = <0x0 0xfe640000 0x0 0x20000>;
 			msi-controller;
 			#msi-cells = <1>;
->>>>>>> 3766ec12
 		};
 
 		its1: msi-controller@fe660000 {
 			compatible = "arm,gic-v3-its";
-<<<<<<< HEAD
-			msi-controller;
-			#msi-cells = <1>;
-			reg = <0x0 0xfe660000 0x0 0x20000>;
-=======
 			reg = <0x0 0xfe660000 0x0 0x20000>;
 			msi-controller;
 			#msi-cells = <1>;
->>>>>>> 3766ec12
 		};
 
 		ppi-partitions {
@@ -4967,11 +4951,7 @@
 		status = "disabled";
 	};
 
-<<<<<<< HEAD
-	rktimer: timer@feae0000 {
-=======
 	timer0: timer@feae0000 {
->>>>>>> 3766ec12
 		compatible = "rockchip,rk3588-timer", "rockchip,rk3288-timer";
 		reg = <0x0 0xfeae0000 0x0 0x20>;
 		interrupts = <GIC_SPI 289 IRQ_TYPE_LEVEL_HIGH 0>;
@@ -5466,42 +5446,31 @@
 			reg = <0x07 0x10>;
 		};
 
-<<<<<<< HEAD
+		cpub0_leakage: cpu-leakage@17 {
+			reg = <0x17 0x1>;
+		};
+
+		cpub1_leakage: cpu-leakage@18 {
+			reg = <0x18 0x1>;
+		};
+
+		cpul_leakage: cpu-leakage@19 {
+			reg = <0x19 0x1>;
+		};
+
+		log_leakage: log-leakage@1a {
+			reg = <0x1a 0x1>;
+		};
+
+		gpu_leakage: gpu-leakage@1b {
+			reg = <0x1b 0x1>;
+		};
+
 		otp_cpu_version: cpu-version@1c {
 			reg = <0x1c 0x1>;
 			bits = <3 3>;
 		};
 
-=======
->>>>>>> 3766ec12
-		cpub0_leakage: cpu-leakage@17 {
-			reg = <0x17 0x1>;
-		};
-
-		cpub1_leakage: cpu-leakage@18 {
-			reg = <0x18 0x1>;
-		};
-
-		cpul_leakage: cpu-leakage@19 {
-			reg = <0x19 0x1>;
-		};
-
-		log_leakage: log-leakage@1a {
-			reg = <0x1a 0x1>;
-		};
-
-		gpu_leakage: gpu-leakage@1b {
-			reg = <0x1b 0x1>;
-		};
-
-<<<<<<< HEAD
-=======
-		otp_cpu_version: cpu-version@1c {
-			reg = <0x1c 0x1>;
-			bits = <3 3>;
-		};
-
->>>>>>> 3766ec12
 		npu_leakage: npu-leakage@28 {
 			reg = <0x28 0x1>;
 		};
@@ -5511,7 +5480,6 @@
 		};
 	};
 
-<<<<<<< HEAD
 	mailbox2: mailbox@fece0000 {
 		compatible = "rockchip,rk3588-mailbox",
 			 "rockchip,rk3368-mailbox";
@@ -5526,8 +5494,6 @@
 		status = "disabled";
 	};
 
-=======
->>>>>>> 3766ec12
 	dmac2: dma-controller@fed10000 {
 		compatible = "arm,pl330", "arm,primecell";
 		reg = <0x0 0xfed10000 0x0 0x4000>;
