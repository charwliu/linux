// SPDX-License-Identifier: (GPL-2.0+ OR MIT)
/*
 * Copyright (c) 2021 Rockchip Electronics Co., Ltd.
 */

#include <dt-bindings/clock/rockchip,rk3588-cru.h>
#include <dt-bindings/interrupt-controller/arm-gic.h>
#include <dt-bindings/interrupt-controller/irq.h>
#include <dt-bindings/power/rk3588-power.h>
#include <dt-bindings/reset/rockchip,rk3588-cru.h>
<<<<<<< HEAD
#include <dt-bindings/phy/phy.h>
=======
#include <dt-bindings/thermal/thermal.h>
#include <dt-bindings/phy/phy.h>
#include <dt-bindings/ata/ahci.h>
>>>>>>> e279e542

/ {
	compatible = "rockchip,rk3588";

	interrupt-parent = <&gic>;
	#address-cells = <2>;
	#size-cells = <2>;

	cluster0_opp_table: opp-table-cluster0 {
		compatible = "operating-points-v2";
		opp-shared;

		opp-408000000 {
			opp-hz = /bits/ 64 <408000000>;
			opp-microvolt = <750000 750000 950000>,
					<750000 750000 950000>;
			clock-latency-ns = <40000>;
			opp-suspend;
		};
		opp-600000000 {
			opp-hz = /bits/ 64 <600000000>;
			opp-microvolt = <750000 750000 950000>,
					<750000 750000 950000>;
			clock-latency-ns = <40000>;
		};
		opp-816000000 {
			opp-hz = /bits/ 64 <816000000>;
			opp-microvolt = <750000 750000 950000>,
					<750000 750000 950000>;
			clock-latency-ns = <40000>;
		};
		opp-1008000000 {
			opp-hz = /bits/ 64 <1008000000>;
			opp-microvolt = <750000 750000 950000>,
					<750000 750000 950000>;
			clock-latency-ns = <40000>;
		};
		opp-1200000000 {
			opp-hz = /bits/ 64 <1200000000>;
			opp-microvolt = <775000 775000 950000>,
					<775000 775000 950000>;
			clock-latency-ns = <40000>;
		};
		opp-1416000000 {
			opp-hz = /bits/ 64 <1416000000>;
			opp-microvolt = <825000 825000 950000>,
					<825000 825000 950000>;
			clock-latency-ns = <40000>;
		};
		opp-1608000000 {
			opp-hz = /bits/ 64 <1608000000>;
			opp-microvolt = <875000 875000 950000>,
					<875000 875000 950000>;
			clock-latency-ns = <40000>;
		};
		opp-1800000000 {
			opp-hz = /bits/ 64 <1800000000>;
			opp-microvolt = <950000 950000 950000>,
					<950000 950000 950000>;
			clock-latency-ns = <40000>;
		};
	};

	cluster1_opp_table: opp-table-cluster1 {
		compatible = "operating-points-v2";
		opp-shared;

		rockchip,grf = <&bigcore0_grf>;
		rockchip,volt-mem-read-margin = <
			855000	1
			765000	2
			675000	3
			495000	4
		>;

		rockchip,reboot-freq = <1800000000>;

		opp-408000000 {
			opp-hz = /bits/ 64 <408000000>;
			opp-microvolt = <600000 600000 1000000>,
					<675000 675000 1000000>;
			clock-latency-ns = <40000>;
			opp-suspend;
		};
		opp-600000000 {
			opp-hz = /bits/ 64 <600000000>;
			opp-microvolt = <600000 600000 1000000>,
					<675000 675000 1000000>;
			clock-latency-ns = <40000>;
		};
		opp-816000000 {
			opp-hz = /bits/ 64 <816000000>;
			opp-microvolt = <600000 600000 1000000>,
					<675000 675000 1000000>;
			clock-latency-ns = <40000>;
		};
		opp-1008000000 {
			opp-hz = /bits/ 64 <1008000000>;
			opp-microvolt = <625000 625000 1000000>,
					<675000 675000 1000000>;
			clock-latency-ns = <40000>;
		};
		opp-1200000000 {
			opp-hz = /bits/ 64 <1200000000>;
			opp-microvolt = <650000 650000 1000000>,
					<675000 675000 1000000>;
			clock-latency-ns = <40000>;
		};
		opp-1416000000 {
			opp-hz = /bits/ 64 <1416000000>;
			opp-microvolt = <675000 675000 1000000>,
					<675000 675000 1000000>;
			clock-latency-ns = <40000>;
		};
		opp-1608000000 {
			opp-hz = /bits/ 64 <1608000000>;
			opp-microvolt = <700000 700000 1000000>,
					<700000 700000 1000000>;
			clock-latency-ns = <40000>;
		};
		opp-1800000000 {
			opp-hz = /bits/ 64 <1800000000>;
			opp-microvolt = <775000 775000 1000000>,
					<775000 775000 1000000>;
			clock-latency-ns = <40000>;
		};
		opp-2016000000 {
			opp-hz = /bits/ 64 <2016000000>;
			opp-microvolt = <850000 850000 1000000>,
					<850000 850000 1000000>;
			clock-latency-ns = <40000>;
		};
		opp-2208000000 {
			opp-hz = /bits/ 64 <2208000000>;
			opp-microvolt = <925000 925000 1000000>,
					<925000 925000 1000000>;
			clock-latency-ns = <40000>;
		};
	};

	cluster2_opp_table: opp-table-cluster2 {
		compatible = "operating-points-v2";
		opp-shared;

		rockchip,grf = <&bigcore1_grf>;
		rockchip,volt-mem-read-margin = <
			855000	1
			765000	2
			675000	3
			495000	4
		>;

		rockchip,reboot-freq = <1800000000>;

		opp-408000000 {
			opp-hz = /bits/ 64 <408000000>;
			opp-microvolt = <600000 600000 1000000>,
					<675000 675000 1000000>;
			clock-latency-ns = <40000>;
			opp-suspend;
		};
		opp-600000000 {
			opp-hz = /bits/ 64 <600000000>;
			opp-microvolt = <600000 600000 1000000>,
					<675000 675000 1000000>;
			clock-latency-ns = <40000>;
		};
		opp-816000000 {
			opp-hz = /bits/ 64 <816000000>;
			opp-microvolt = <600000 600000 1000000>,
					<675000 675000 1000000>;
			clock-latency-ns = <40000>;
		};
		opp-1008000000 {
			opp-hz = /bits/ 64 <1008000000>;
			opp-microvolt = <625000 625000 1000000>,
					<675000 675000 1000000>;
			clock-latency-ns = <40000>;
		};
		opp-1200000000 {
			opp-hz = /bits/ 64 <1200000000>;
			opp-microvolt = <650000 650000 1000000>,
					<675000 675000 1000000>;
			clock-latency-ns = <40000>;
		};
		opp-1416000000 {
			opp-hz = /bits/ 64 <1416000000>;
			opp-microvolt = <675000 675000 1000000>,
					<675000 675000 1000000>;
			clock-latency-ns = <40000>;
		};
		opp-1608000000 {
			opp-hz = /bits/ 64 <1608000000>;
			opp-microvolt = <700000 700000 1000000>,
					<700000 700000 1000000>;
			clock-latency-ns = <40000>;
		};
		opp-1800000000 {
			opp-hz = /bits/ 64 <1800000000>;
			opp-microvolt = <775000 775000 1000000>,
					<775000 775000 1000000>;
			clock-latency-ns = <40000>;
		};
		opp-2016000000 {
			opp-hz = /bits/ 64 <2016000000>;
			opp-microvolt = <850000 850000 1000000>,
					<850000 850000 1000000>;
			clock-latency-ns = <40000>;
		};
		opp-2208000000 {
			opp-hz = /bits/ 64 <2208000000>;
			opp-microvolt = <925000 925000 1000000>,
					<925000 925000 1000000>;
			clock-latency-ns = <40000>;
		};
	};

	cpus {
		#address-cells = <1>;
		#size-cells = <0>;

		cpu-map {
			cluster0 {
				core0 {
					cpu = <&cpu_l0>;
				};
				core1 {
					cpu = <&cpu_l1>;
				};
				core2 {
					cpu = <&cpu_l2>;
				};
				core3 {
					cpu = <&cpu_l3>;
				};
			};
			cluster1 {
				core0 {
					cpu = <&cpu_b0>;
				};
				core1 {
					cpu = <&cpu_b1>;
				};
			};
			cluster2 {
				core0 {
					cpu = <&cpu_b2>;
				};
				core1 {
					cpu = <&cpu_b3>;
				};
			};
		};

		cpu_l0: cpu@0 {
			device_type = "cpu";
			compatible = "arm,cortex-a55";
			reg = <0x0>;
			enable-method = "psci";
			capacity-dmips-mhz = <530>;
			clocks = <&scmi_clk SCMI_CLK_CPUL>;
			operating-points-v2 = <&cluster0_opp_table>;
			cpu-idle-states = <&CPU_SLEEP>;
			i-cache-size = <32768>;
			i-cache-line-size = <64>;
			i-cache-sets = <128>;
			d-cache-size = <32768>;
			d-cache-line-size = <64>;
			d-cache-sets = <128>;
			next-level-cache = <&l2_cache_l0>;
			dynamic-power-coefficient = <228>;
			#cooling-cells = <2>;
		};

		cpu_l1: cpu@100 {
			device_type = "cpu";
			compatible = "arm,cortex-a55";
			reg = <0x100>;
			enable-method = "psci";
			capacity-dmips-mhz = <530>;
			clocks = <&scmi_clk SCMI_CLK_CPUL>;
			operating-points-v2 = <&cluster0_opp_table>;
			cpu-idle-states = <&CPU_SLEEP>;
			i-cache-size = <32768>;
			i-cache-line-size = <64>;
			i-cache-sets = <128>;
			d-cache-size = <32768>;
			d-cache-line-size = <64>;
			d-cache-sets = <128>;
			next-level-cache = <&l2_cache_l1>;
			dynamic-power-coefficient = <228>;
			#cooling-cells = <2>;
		};

		cpu_l2: cpu@200 {
			device_type = "cpu";
			compatible = "arm,cortex-a55";
			reg = <0x200>;
			enable-method = "psci";
			capacity-dmips-mhz = <530>;
			clocks = <&scmi_clk SCMI_CLK_CPUL>;
			operating-points-v2 = <&cluster0_opp_table>;
			cpu-idle-states = <&CPU_SLEEP>;
			i-cache-size = <32768>;
			i-cache-line-size = <64>;
			i-cache-sets = <128>;
			d-cache-size = <32768>;
			d-cache-line-size = <64>;
			d-cache-sets = <128>;
			next-level-cache = <&l2_cache_l2>;
			dynamic-power-coefficient = <228>;
			#cooling-cells = <2>;
		};

		cpu_l3: cpu@300 {
			device_type = "cpu";
			compatible = "arm,cortex-a55";
			reg = <0x300>;
			enable-method = "psci";
			capacity-dmips-mhz = <530>;
			clocks = <&scmi_clk SCMI_CLK_CPUL>;
			operating-points-v2 = <&cluster0_opp_table>;
			cpu-idle-states = <&CPU_SLEEP>;
			i-cache-size = <32768>;
			i-cache-line-size = <64>;
			i-cache-sets = <128>;
			d-cache-size = <32768>;
			d-cache-line-size = <64>;
			d-cache-sets = <128>;
			next-level-cache = <&l2_cache_l3>;
			dynamic-power-coefficient = <228>;
			#cooling-cells = <2>;
		};

		cpu_b0: cpu@400 {
			device_type = "cpu";
			compatible = "arm,cortex-a76";
			reg = <0x400>;
			enable-method = "psci";
			capacity-dmips-mhz = <1024>;
			clocks = <&scmi_clk SCMI_CLK_CPUB01>;
			operating-points-v2 = <&cluster1_opp_table>;
			cpu-idle-states = <&CPU_SLEEP>;
			i-cache-size = <65536>;
			i-cache-line-size = <64>;
			i-cache-sets = <256>;
			d-cache-size = <65536>;
			d-cache-line-size = <64>;
			d-cache-sets = <256>;
			next-level-cache = <&l2_cache_b0>;
			dynamic-power-coefficient = <416>;
			#cooling-cells = <2>;
		};

		cpu_b1: cpu@500 {
			device_type = "cpu";
			compatible = "arm,cortex-a76";
			reg = <0x500>;
			enable-method = "psci";
			capacity-dmips-mhz = <1024>;
			clocks = <&scmi_clk SCMI_CLK_CPUB01>;
			operating-points-v2 = <&cluster1_opp_table>;
			cpu-idle-states = <&CPU_SLEEP>;
			i-cache-size = <65536>;
			i-cache-line-size = <64>;
			i-cache-sets = <256>;
			d-cache-size = <65536>;
			d-cache-line-size = <64>;
			d-cache-sets = <256>;
			next-level-cache = <&l2_cache_b1>;
			dynamic-power-coefficient = <416>;
			#cooling-cells = <2>;
		};

		cpu_b2: cpu@600 {
			device_type = "cpu";
			compatible = "arm,cortex-a76";
			reg = <0x600>;
			enable-method = "psci";
			capacity-dmips-mhz = <1024>;
			clocks = <&scmi_clk SCMI_CLK_CPUB23>;
			operating-points-v2 = <&cluster2_opp_table>;
			cpu-idle-states = <&CPU_SLEEP>;
			i-cache-size = <65536>;
			i-cache-line-size = <64>;
			i-cache-sets = <256>;
			d-cache-size = <65536>;
			d-cache-line-size = <64>;
			d-cache-sets = <256>;
			next-level-cache = <&l2_cache_b2>;
			dynamic-power-coefficient = <416>;
			#cooling-cells = <2>;
		};

		cpu_b3: cpu@700 {
			device_type = "cpu";
			compatible = "arm,cortex-a76";
			reg = <0x700>;
			enable-method = "psci";
			capacity-dmips-mhz = <1024>;
			clocks = <&scmi_clk SCMI_CLK_CPUB23>;
			operating-points-v2 = <&cluster2_opp_table>;
			cpu-idle-states = <&CPU_SLEEP>;
			i-cache-size = <65536>;
			i-cache-line-size = <64>;
			i-cache-sets = <256>;
			d-cache-size = <65536>;
			d-cache-line-size = <64>;
			d-cache-sets = <256>;
			next-level-cache = <&l2_cache_b3>;
			dynamic-power-coefficient = <416>;
			#cooling-cells = <2>;
		};

		idle-states {
			entry-method = "psci";
			CPU_SLEEP: cpu-sleep {
				compatible = "arm,idle-state";
				local-timer-stop;
				arm,psci-suspend-param = <0x0010000>;
				entry-latency-us = <100>;
				exit-latency-us = <120>;
				min-residency-us = <1000>;
			};
		};

		l2_cache_l0: l2-cache-l0 {
			compatible = "cache";
			cache-size = <131072>;
			cache-line-size = <64>;
			cache-sets = <512>;
			cache-level = <2>;
			next-level-cache = <&l3_cache>;
		};

		l2_cache_l1: l2-cache-l1 {
			compatible = "cache";
			cache-size = <131072>;
			cache-line-size = <64>;
			cache-sets = <512>;
			cache-level = <2>;
			next-level-cache = <&l3_cache>;
		};

		l2_cache_l2: l2-cache-l2 {
			compatible = "cache";
			cache-size = <131072>;
			cache-line-size = <64>;
			cache-sets = <512>;
			cache-level = <2>;
			next-level-cache = <&l3_cache>;
		};

		l2_cache_l3: l2-cache-l3 {
			compatible = "cache";
			cache-size = <131072>;
			cache-line-size = <64>;
			cache-sets = <512>;
			cache-level = <2>;
			next-level-cache = <&l3_cache>;
		};

		l2_cache_b0: l2-cache-b0 {
			compatible = "cache";
			cache-size = <524288>;
			cache-line-size = <64>;
			cache-sets = <1024>;
			cache-level = <2>;
			next-level-cache = <&l3_cache>;
		};

		l2_cache_b1: l2-cache-b1 {
			compatible = "cache";
			cache-size = <524288>;
			cache-line-size = <64>;
			cache-sets = <1024>;
			cache-level = <2>;
			next-level-cache = <&l3_cache>;
		};

		l2_cache_b2: l2-cache-b2 {
			compatible = "cache";
			cache-size = <524288>;
			cache-line-size = <64>;
			cache-sets = <1024>;
			cache-level = <2>;
			next-level-cache = <&l3_cache>;
		};

		l2_cache_b3: l2-cache-b3 {
			compatible = "cache";
			cache-size = <524288>;
			cache-line-size = <64>;
			cache-sets = <1024>;
			cache-level = <2>;
			next-level-cache = <&l3_cache>;
		};

		l3_cache: l3-cache {
			compatible = "cache";
			cache-size = <3145728>;
			cache-line-size = <64>;
			cache-sets = <4096>;
			cache-level = <3>;
		};
	};

	firmware {
		optee: optee {
			compatible = "linaro,optee-tz";
			method = "smc";
		};

		scmi: scmi {
			compatible = "arm,scmi-smc";
			arm,smc-id = <0x82000010>;
			shmem = <&scmi_shmem>;
			#address-cells = <1>;
			#size-cells = <0>;

			scmi_clk: protocol@14 {
				reg = <0x14>;
				assigned-clocks = <&scmi_clk SCMI_CLK_CPUB01>,
						  <&scmi_clk SCMI_CLK_CPUB23>;
				assigned-clock-rates = <1200000000>,
						       <1200000000>;
				#clock-cells = <1>;
			};

			scmi_reset: protocol@16 {
				reg = <0x16>;
				#reset-cells = <1>;
			};
		};
	};

	pmu-a55 {
		compatible = "arm,cortex-a55-pmu";
		interrupts = <GIC_PPI 7 IRQ_TYPE_LEVEL_HIGH &ppi_partition0>;
	};

	pmu-a76 {
		compatible = "arm,cortex-a76-pmu";
		interrupts = <GIC_PPI 7 IRQ_TYPE_LEVEL_HIGH &ppi_partition1>;
	};

	cpuinfo {
		compatible = "rockchip,cpuinfo";
		nvmem-cells = <&otp_id>, <&otp_cpu_version>, <&cpu_code>;
		nvmem-cell-names = "id", "cpu-version", "cpu-code";
	};

	psci {
		compatible = "arm,psci-1.0";
		method = "smc";
	};

	spll: clock-0 {
		compatible = "fixed-clock";
		clock-frequency = <702000000>;
		clock-output-names = "spll";
		#clock-cells = <0>;
	};

	thermal_zones: thermal-zones {
		soc_thermal: soc-thermal {
			polling-delay-passive = <20>; /* milliseconds */
			polling-delay = <1000>; /* milliseconds */
			sustainable-power = <2100>; /* milliwatts */

			thermal-sensors = <&tsadc 0>;
			trips {
				trip-point-0 {
					temperature = <75000>;
					hysteresis = <2000>;
					type = "passive";
				};
				soc_target: trip-point-1 {
					temperature = <85000>;
					hysteresis = <2000>;
					type = "passive";
				};
				trip-point-2 {
					/* millicelsius */
					temperature = <115000>;
					/* millicelsius */
					hysteresis = <2000>;
					type = "critical";
				};
			};

			cooling-maps {
				map0 {
					trip = <&soc_target>;
					cooling-device = <&cpu_l0 THERMAL_NO_LIMIT THERMAL_NO_LIMIT>,
							 <&cpu_l1 THERMAL_NO_LIMIT THERMAL_NO_LIMIT>,
							 <&cpu_l2 THERMAL_NO_LIMIT THERMAL_NO_LIMIT>,
							 <&cpu_l3 THERMAL_NO_LIMIT THERMAL_NO_LIMIT>,
							 <&cpu_b0 THERMAL_NO_LIMIT THERMAL_NO_LIMIT>,
							 <&cpu_b1 THERMAL_NO_LIMIT THERMAL_NO_LIMIT>,
							 <&cpu_b2 THERMAL_NO_LIMIT THERMAL_NO_LIMIT>,
							 <&cpu_b3 THERMAL_NO_LIMIT THERMAL_NO_LIMIT>;
					contribution = <1024>;
				};
			};
		};

		bigcore0_thermal: bigcore0-thermal {
			polling-delay-passive = <20>; /* milliseconds */
			polling-delay = <1000>; /* milliseconds */
			thermal-sensors = <&tsadc 1>;

			trips {
				trip-point-0 {
					temperature = <75000>;
					hysteresis = <2000>;
					type = "passive";
				};
				b0_target: trip-point-1 {
					temperature = <85000>;
					hysteresis = <2000>;
					type = "passive";
				};
				trip-point-2 {
					/* millicelsius */
					temperature = <115000>;
					/* millicelsius */
					hysteresis = <2000>;
					type = "critical";
				};
			};

			cooling-maps {
				map0 {
					trip = <&b0_target>;
					cooling-device = <&cpu_b0 THERMAL_NO_LIMIT THERMAL_NO_LIMIT>,
							 <&cpu_b1 THERMAL_NO_LIMIT THERMAL_NO_LIMIT>;
					contribution = <1024>;
				};
			};
		};

		bigcore1_thermal: bigcore1-thermal {
			polling-delay-passive = <20>; /* milliseconds */
			polling-delay = <1000>; /* milliseconds */
			thermal-sensors = <&tsadc 2>;
			trips {
				trip-point-0 {
					temperature = <75000>;
					hysteresis = <2000>;
					type = "passive";
				};
				b1_target: trip-point-1 {
					temperature = <85000>;
					hysteresis = <2000>;
					type = "passive";
				};
				trip-point-2 {
					/* millicelsius */
					temperature = <115000>;
					/* millicelsius */
					hysteresis = <2000>;
					type = "critical";
				};
			};

			cooling-maps {
				map0 {
					trip = <&b1_target>;
					cooling-device = <&cpu_b2 THERMAL_NO_LIMIT THERMAL_NO_LIMIT>,
							 <&cpu_b3 THERMAL_NO_LIMIT THERMAL_NO_LIMIT>;
					contribution = <1024>;
				};
			};
		};

		little_core_thermal: littlecore-thermal {
			polling-delay-passive = <20>; /* milliseconds */
			polling-delay = <1000>; /* milliseconds */
			thermal-sensors = <&tsadc 3>;
			trips {
				trip-point-0 {
					temperature = <75000>;
					hysteresis = <2000>;
					type = "passive";
				};
				l0_target: trip-point-1 {
					temperature = <85000>;
					hysteresis = <2000>;
					type = "passive";
				};
				trip-point-2 {
					/* millicelsius */
					temperature = <115000>;
					/* millicelsius */
					hysteresis = <2000>;
					type = "critical";
				};
			};

			cooling-maps {
				map0 {
					trip = <&l0_target>;
					cooling-device = <&cpu_l0 THERMAL_NO_LIMIT THERMAL_NO_LIMIT>,
							 <&cpu_l1 THERMAL_NO_LIMIT THERMAL_NO_LIMIT>,
							 <&cpu_l2 THERMAL_NO_LIMIT THERMAL_NO_LIMIT>,
							 <&cpu_l3 THERMAL_NO_LIMIT THERMAL_NO_LIMIT>;
					contribution = <1024>;
				};
			};
		};

		center_thermal: center-thermal {
			polling-delay-passive = <20>; /* milliseconds */
			polling-delay = <1000>; /* milliseconds */
			thermal-sensors = <&tsadc 4>;
			trips {
				trip-point-0 {
					temperature = <75000>;
					hysteresis = <2000>;
					type = "passive";
				};
				trip-point-1 {
					temperature = <85000>;
					hysteresis = <2000>;
					type = "passive";
				};
				trip-point-2 {
					/* millicelsius */
					temperature = <115000>;
					/* millicelsius */
					hysteresis = <2000>;
					type = "critical";
				};
			};
		};

		gpu_thermal: gpu-thermal {
			polling-delay-passive = <20>; /* milliseconds */
			polling-delay = <1000>; /* milliseconds */
			thermal-sensors = <&tsadc 5>;
			trips {
				trip-point-0 {
					temperature = <75000>;
					hysteresis = <2000>;
					type = "passive";
				};
				trip-point-1 {
					temperature = <85000>;
					hysteresis = <2000>;
					type = "passive";
				};
				trip-point-2 {
					/* millicelsius */
					temperature = <115000>;
					/* millicelsius */
					hysteresis = <2000>;
					type = "critical";
				};
			};
		};

		npu_thermal: npu-thermal {
			polling-delay-passive = <20>; /* milliseconds */
			polling-delay = <1000>; /* milliseconds */
			thermal-sensors = <&tsadc 6>;
			trips {
				trip-point-0 {
					temperature = <75000>;
					hysteresis = <2000>;
					type = "passive";
				};
				trip-point-1 {
					temperature = <85000>;
					hysteresis = <2000>;
					type = "passive";
				};
				trip-point-2 {
					/* millicelsius */
					temperature = <115000>;
					/* millicelsius */
					hysteresis = <2000>;
					type = "critical";
				};
			};
		};
	};

	timer {
		compatible = "arm,armv8-timer";
		interrupts = <GIC_PPI 13 IRQ_TYPE_LEVEL_HIGH 0>,
			     <GIC_PPI 14 IRQ_TYPE_LEVEL_HIGH 0>,
			     <GIC_PPI 11 IRQ_TYPE_LEVEL_HIGH 0>,
			     <GIC_PPI 10 IRQ_TYPE_LEVEL_HIGH 0>,
			     <GIC_PPI 12 IRQ_TYPE_LEVEL_HIGH 0>;
		interrupt-names = "sec-phys", "phys", "virt", "hyp-phys", "hyp-virt";
	};

	xin24m: clock-1 {
		compatible = "fixed-clock";
		clock-frequency = <24000000>;
		clock-output-names = "xin24m";
		#clock-cells = <0>;
	};

	xin32k: clock-2 {
		compatible = "fixed-clock";
		clock-frequency = <32768>;
		clock-output-names = "xin32k";
		#clock-cells = <0>;
	};

	pmu_sram: sram@10f000 {
		compatible = "mmio-sram";
		reg = <0x0 0x0010f000 0x0 0x100>;
		ranges = <0 0x0 0x0010f000 0x100>;
		#address-cells = <1>;
		#size-cells = <1>;

		scmi_shmem: sram@0 {
			compatible = "arm,scmi-shmem";
			reg = <0x0 0x100>;
		};
	};

	usbdrd3_0: usbdrd3_0 {
		compatible = "rockchip,rk3588-dwc3", "rockchip,rk3399-dwc3";
		clocks = <&cru REF_CLK_USB3OTG0>, <&cru SUSPEND_CLK_USB3OTG0>,
			 <&cru ACLK_USB3OTG0>;
		clock-names = "ref", "suspend", "bus";
		#address-cells = <2>;
		#size-cells = <2>;
		ranges;
		status = "disabled";

		usbdrd_dwc3_0: usb@fc000000 {
			compatible = "snps,dwc3";
			reg = <0x0 0xfc000000 0x0 0x400000>;
			interrupts = <GIC_SPI 220 IRQ_TYPE_LEVEL_HIGH 0>;
			power-domains = <&power RK3588_PD_USB>;
			resets = <&cru SRST_A_USB3OTG0>;
			reset-names = "usb3-otg";
			dr_mode = "otg";
			phys = <&u2phy0_otg>, <&usbdp_phy0_u3>;
			phy-names = "usb2-phy", "usb3-phy";
			phy_type = "utmi_wide";
			snps,dis_enblslpm_quirk;
			snps,dis-u1-entry-quirk;
			snps,dis-u2-entry-quirk;
			snps,dis-u2-freeclk-exists-quirk;
			snps,dis-del-phy-power-chg-quirk;
			snps,dis-tx-ipgap-linecheck-quirk;
			quirk-skip-phy-init;
		};
	};

	usb_host0_ehci: usb@fc800000 {
		compatible = "rockchip,rk3588-ehci", "generic-ehci";
		reg = <0x0 0xfc800000 0x0 0x40000>;
		interrupts = <GIC_SPI 215 IRQ_TYPE_LEVEL_HIGH 0>;
		clocks = <&cru HCLK_HOST0>, <&cru HCLK_HOST_ARB0>, <&cru ACLK_USB>, <&u2phy2>;
		phys = <&u2phy2_host>;
		phy-names = "usb";
		power-domains = <&power RK3588_PD_USB>;
		status = "disabled";
	};

	usb_host0_ohci: usb@fc840000 {
		compatible = "rockchip,rk3588-ohci", "generic-ohci";
		reg = <0x0 0xfc840000 0x0 0x40000>;
		interrupts = <GIC_SPI 216 IRQ_TYPE_LEVEL_HIGH 0>;
		clocks = <&cru HCLK_HOST0>, <&cru HCLK_HOST_ARB0>, <&cru ACLK_USB>, <&u2phy2>;
		phys = <&u2phy2_host>;
		phy-names = "usb";
		power-domains = <&power RK3588_PD_USB>;
		status = "disabled";
	};

	usb_host1_ehci: usb@fc880000 {
		compatible = "rockchip,rk3588-ehci", "generic-ehci";
		reg = <0x0 0xfc880000 0x0 0x40000>;
		interrupts = <GIC_SPI 218 IRQ_TYPE_LEVEL_HIGH 0>;
		clocks = <&cru HCLK_HOST1>, <&cru HCLK_HOST_ARB1>, <&cru ACLK_USB>, <&u2phy3>;
		phys = <&u2phy3_host>;
		phy-names = "usb";
		power-domains = <&power RK3588_PD_USB>;
		status = "disabled";
	};

	usb_host1_ohci: usb@fc8c0000 {
		compatible = "rockchip,rk3588-ohci", "generic-ohci";
		reg = <0x0 0xfc8c0000 0x0 0x40000>;
		interrupts = <GIC_SPI 219 IRQ_TYPE_LEVEL_HIGH 0>;
		clocks = <&cru HCLK_HOST1>, <&cru HCLK_HOST_ARB1>, <&cru ACLK_USB>, <&u2phy3>;
		phys = <&u2phy3_host>;
		phy-names = "usb";
		power-domains = <&power RK3588_PD_USB>;
		status = "disabled";
	};

	usbhost3_0: usbhost3_0 {
		compatible = "rockchip,rk3588-dwc3", "rockchip,rk3399-dwc3";
		clocks = <&cru REF_CLK_USB3OTG2>, <&cru SUSPEND_CLK_USB3OTG2>,
			 <&cru ACLK_USB3OTG2>, <&cru CLK_UTMI_OTG2>,
			 <&cru PCLK_PHP_ROOT>, <&cru CLK_PIPEPHY2_PIPE_U3_G>;
		clock-names = "ref", "suspend", "bus", "utmi", "php", "pipe";
		#address-cells = <2>;
		#size-cells = <2>;
		ranges;
		status = "disabled";

		usbhost_dwc3_0: usb@fcd00000 {
			compatible = "snps,dwc3";
			reg = <0x0 0xfcd00000 0x0 0x400000>;
			interrupts = <GIC_SPI 222 IRQ_TYPE_LEVEL_HIGH 0>;
			resets = <&cru SRST_A_USB3OTG2>;
			reset-names = "usb3-host";
			dr_mode = "host";
			phys = <&combphy2_psu PHY_TYPE_USB3>;
			phy-names = "usb3-phy";
			phy_type = "utmi_wide";
			snps,dis_enblslpm_quirk;
			snps,dis-u2-freeclk-exists-quirk;
			snps,dis-del-phy-power-chg-quirk;
			snps,dis-tx-ipgap-linecheck-quirk;
			snps,dis_rxdet_inp3_quirk;
		};
	};

	sys_grf: syscon@fd58c000 {
		compatible = "rockchip,rk3588-sys-grf", "syscon";
		reg = <0x0 0xfd58c000 0x0 0x1000>;
	};

	usb2phy0_grf: syscon@fd5d0000 {
		compatible = "rockchip,rk3588-usb2phy-grf", "syscon",
			     "simple-mfd";
		reg = <0x0 0xfd5d0000 0x0 0x4000>;
		#address-cells = <1>;
		#size-cells = <1>;

		u2phy0: usb2-phy@0 {
			compatible = "rockchip,rk3588-usb2phy";
			reg = <0x0 0x10>;
			interrupts = <GIC_SPI 393 IRQ_TYPE_LEVEL_HIGH 0>;
			resets = <&cru SRST_OTGPHY_U3_0>, <&cru SRST_P_USB2PHY_U3_0_GRF0>;
			reset-names = "phy", "apb";
			clocks = <&cru CLK_USB2PHY_HDPTXRXPHY_REF>;
			clock-names = "phyclk";
			clock-output-names = "usb480m_phy0";
			#clock-cells = <0>;
			rockchip,usbctrl-grf = <&usb_grf>;
			status = "disabled";

			u2phy0_otg: otg-port {
				#phy-cells = <0>;
				status = "disabled";
			};
		};
	};

	usb2phy2_grf: syscon@fd5d8000 {
		compatible = "rockchip,rk3588-usb2phy-grf", "syscon", "simple-mfd";
		reg = <0x0 0xfd5d8000 0x0 0x4000>;
		#address-cells = <1>;
		#size-cells = <1>;

		u2phy2: usb2-phy@8000 {
			compatible = "rockchip,rk3588-usb2phy";
			reg = <0x8000 0x10>;
			interrupts = <GIC_SPI 391 IRQ_TYPE_LEVEL_HIGH 0>;
			resets = <&cru SRST_OTGPHY_U2_0>, <&cru SRST_P_USB2PHY_U2_0_GRF0>;
			reset-names = "phy", "apb";
			clocks = <&cru CLK_USB2PHY_HDPTXRXPHY_REF>;
			clock-names = "phyclk";
			clock-output-names = "usb480m_phy2";
			#clock-cells = <0>;
			status = "disabled";

			u2phy2_host: host-port {
				#phy-cells = <0>;
				status = "disabled";
			};
		};
	};

	vo0_grf: syscon@fd5a6000 {
		compatible = "rockchip,rk3588-vo-grf", "syscon";
		reg = <0x0 0xfd5a6000 0x0 0x2000>;
		clocks = <&cru PCLK_VO0GRF>;
	};

	usb_grf: syscon@fd5ac000 {
		compatible = "rockchip,rk3588-usb-grf", "syscon";
		reg = <0x0 0xfd5ac000 0x0 0x4000>;
	};

	usb2phy3_grf: syscon@fd5dc000 {
		compatible = "rockchip,rk3588-usb2phy-grf", "syscon", "simple-mfd";
		reg = <0x0 0xfd5dc000 0x0 0x4000>;
		#address-cells = <1>;
		#size-cells = <1>;

		u2phy3: usb2-phy@c000 {
			compatible = "rockchip,rk3588-usb2phy";
			reg = <0xc000 0x10>;
			interrupts = <GIC_SPI 392 IRQ_TYPE_LEVEL_HIGH 0>;
			resets = <&cru SRST_OTGPHY_U2_1>, <&cru SRST_P_USB2PHY_U2_1_GRF0>;
			reset-names = "phy", "apb";
			clocks = <&cru CLK_USB2PHY_HDPTXRXPHY_REF>;
			clock-names = "phyclk";
			clock-output-names = "usb480m_phy3";
			#clock-cells = <0>;
			status = "disabled";

			u2phy3_host: host-port {
				#phy-cells = <0>;
				status = "disabled";
			};
		};
	};

	bigcore0_grf: syscon@fd590000 {
		compatible = "rockchip,rk3588-bigcore0-grf", "syscon";
		reg = <0x0 0xfd590000 0x0 0x100>;
	};

	bigcore1_grf: syscon@fd592000 {
		compatible = "rockchip,rk3588-bigcore1-grf", "syscon";
		reg = <0x0 0xfd592000 0x0 0x100>;
	};

	php_grf: syscon@fd5b0000 {
		compatible = "rockchip,rk3588-php-grf", "syscon";
		reg = <0x0 0xfd5b0000 0x0 0x1000>;
	};

	pipe_phy0_grf: syscon@fd5bc000 {
		compatible = "rockchip,rk3588-pipe-phy-grf", "syscon";
		reg = <0x0 0xfd5bc000 0x0 0x100>;
	};

	pipe_phy2_grf: syscon@fd5c4000 {
		compatible = "rockchip,rk3588-pipe-phy-grf", "syscon";
		reg = <0x0 0xfd5c4000 0x0 0x100>;
	};

	usbdpphy0_grf: syscon@fd5c8000 {
		compatible = "rockchip,rk3588-usbdpphy-grf", "syscon";
		reg = <0x0 0xfd5c8000 0x0 0x4000>;
	};

	ioc: syscon@fd5f0000 {
		compatible = "rockchip,rk3588-ioc", "syscon";
		reg = <0x0 0xfd5f0000 0x0 0x10000>;
	};

	system_sram1: sram@fd600000 {
		compatible = "mmio-sram";
		reg = <0x0 0xfd600000 0x0 0x100000>;
		ranges = <0x0 0x0 0xfd600000 0x100000>;
		#address-cells = <1>;
		#size-cells = <1>;
	};

	cru: clock-controller@fd7c0000 {
		compatible = "rockchip,rk3588-cru";
		reg = <0x0 0xfd7c0000 0x0 0x5c000>;
		assigned-clocks =
			<&cru PLL_PPLL>, <&cru PLL_AUPLL>,
			<&cru PLL_NPLL>, <&cru PLL_GPLL>,
			<&cru ACLK_CENTER_ROOT>,
			<&cru HCLK_CENTER_ROOT>, <&cru ACLK_CENTER_LOW_ROOT>,
			<&cru ACLK_TOP_ROOT>, <&cru PCLK_TOP_ROOT>,
			<&cru ACLK_LOW_TOP_ROOT>, <&cru PCLK_PMU0_ROOT>,
			<&cru HCLK_PMU_CM0_ROOT>, <&cru ACLK_VOP>,
			<&cru ACLK_BUS_ROOT>, <&cru CLK_150M_SRC>,
			<&cru CLK_GPU>;
		assigned-clock-rates =
			<1100000000>, <786432000>,
			<850000000>, <1188000000>,
			<702000000>,
			<400000000>, <500000000>,
			<800000000>, <100000000>,
			<400000000>, <100000000>,
			<200000000>, <500000000>,
			<375000000>, <150000000>,
			<200000000>;
		rockchip,grf = <&php_grf>;
		#clock-cells = <1>;
		#reset-cells = <1>;
	};

	pipe_phy0_grf: syscon@fd5bc000 {
		compatible = "rockchip,pipe-phy-grf", "syscon";
		reg = <0x0 0xfd5bc000 0x0 0x100>;
	};

	pipe_phy2_grf: syscon@fd5c4000 {
		compatible = "rockchip,pipe-phy-grf", "syscon";
		reg = <0x0 0xfd5c4000 0x0 0x100>;
	};

	combphy0_ps: phy@fee00000 {
		compatible = "rockchip,rk3588-naneng-combphy";
		reg = <0x0 0xfee00000 0x0 0x100>;
		#phy-cells = <1>;
		clocks = <&cru CLK_REF_PIPE_PHY0>, <&cru PCLK_PCIE_COMBO_PIPE_PHY0>,
			 <&cru PCLK_PHP_ROOT>;
		clock-names = "refclk", "apbclk", "phpclk";
		assigned-clocks = <&cru CLK_REF_PIPE_PHY0>;
		assigned-clock-rates = <100000000>;
		resets = <&cru SRST_P_PCIE2_PHY0>, <&cru SRST_REF_PIPE_PHY0>;
		reset-names = "combphy-apb", "combphy";
		rockchip,pipe-grf = <&php_grf>;
		rockchip,pipe-phy-grf = <&pipe_phy0_grf>;
		status = "disabled";
	};

	combphy2_psu: phy@fee20000 {
		compatible = "rockchip,rk3588-naneng-combphy";
		reg = <0x0 0xfee20000 0x0 0x100>;
		#phy-cells = <1>;
		clocks = <&cru CLK_REF_PIPE_PHY2>, <&cru PCLK_PCIE_COMBO_PIPE_PHY2>,
			 <&cru PCLK_PHP_ROOT>;
		clock-names = "refclk", "apbclk", "phpclk";
		assigned-clocks = <&cru CLK_REF_PIPE_PHY2>;
		assigned-clock-rates = <100000000>;
		resets = <&cru SRST_P_PCIE2_PHY2>, <&cru SRST_REF_PIPE_PHY2>;
		reset-names = "combphy-apb", "combphy";
		rockchip,pipe-grf = <&php_grf>;
		rockchip,pipe-phy-grf = <&pipe_phy2_grf>;
		status = "disabled";
	};

	pcie2x1l1: pcie@fe180000 {
		compatible = "rockchip,rk3588-pcie", "rockchip,rk3568-pcie";
		#address-cells = <3>;
		#size-cells = <2>;
		bus-range = <0x30 0x3f>;
		clocks = <&cru ACLK_PCIE_1L1_MSTR>, <&cru ACLK_PCIE_1L1_SLV>,
			 <&cru ACLK_PCIE_1L1_DBI>, <&cru PCLK_PCIE_1L1>,
			 <&cru CLK_PCIE_AUX3>, <&cru CLK_PCIE1L1_PIPE>;
		clock-names = "aclk_mst", "aclk_slv",
			      "aclk_dbi", "pclk",
			      "aux", "pipe";
		device_type = "pci";
		interrupts = <GIC_SPI 248 IRQ_TYPE_LEVEL_HIGH 0>,
			     <GIC_SPI 247 IRQ_TYPE_LEVEL_HIGH 0>,
			     <GIC_SPI 246 IRQ_TYPE_LEVEL_HIGH 0>,
			     <GIC_SPI 245 IRQ_TYPE_LEVEL_HIGH 0>,
			     <GIC_SPI 244 IRQ_TYPE_LEVEL_HIGH 0>;
		interrupt-names = "sys", "pmc", "msg", "legacy", "err";
		#interrupt-cells = <1>;
		interrupt-map-mask = <0 0 0 7>;
		interrupt-map = <0 0 0 1 &pcie2x1l1_intc 0>,
				<0 0 0 2 &pcie2x1l1_intc 1>,
				<0 0 0 3 &pcie2x1l1_intc 2>,
				<0 0 0 4 &pcie2x1l1_intc 3>;
		linux,pci-domain = <3>;
		num-ib-windows = <8>;
		num-ob-windows = <8>;
		num-viewport = <4>;
		max-link-speed = <2>;
		msi-map = <0x3000 &its0 0x3000 0x1000>;
		num-lanes = <1>;
		phys = <&combphy2_psu PHY_TYPE_PCIE>;
		phy-names = "pcie-phy";
		power-domains = <&power RK3588_PD_PCIE>;
		ranges = <0x01000000 0x0 0xf3100000 0x0 0xf3100000 0x0 0x00100000>,
			 <0x02000000 0x0 0xf3200000 0x0 0xf3200000 0x0 0x00e00000>,
			 <0x03000000 0x9 0xc0000000 0x9 0xc0000000 0x0 0x40000000>;
		reg = <0xa 0x40c00000 0x0 0x00400000>,
		      <0x0 0xfe180000 0x0 0x00010000>,
		      <0x0 0xf3000000 0x0 0x00100000>;
		reg-names = "dbi", "apb", "config";
		resets = <&cru SRST_PCIE3_POWER_UP>, <&cru SRST_P_PCIE3>;
		reset-names = "pcie", "periph";
		rockchip,pipe-grf = <&php_grf>;
		status = "disabled";

		pcie2x1l1_intc: legacy-interrupt-controller {
			interrupt-controller;
			#address-cells = <0>;
			#interrupt-cells = <1>;
			interrupt-parent = <&gic>;
			interrupts = <GIC_SPI 245 IRQ_TYPE_EDGE_RISING 0>;
		};
	};

	pcie2x1l2: pcie@fe190000 {
		compatible = "rockchip,rk3588-pcie", "rockchip,rk3568-pcie";
		#address-cells = <3>;
		#size-cells = <2>;
		bus-range = <0x40 0x4f>;
		clocks = <&cru ACLK_PCIE_1L2_MSTR>, <&cru ACLK_PCIE_1L2_SLV>,
			 <&cru ACLK_PCIE_1L2_DBI>, <&cru PCLK_PCIE_1L2>,
			 <&cru CLK_PCIE_AUX4>, <&cru CLK_PCIE1L2_PIPE>;
		clock-names = "aclk_mst", "aclk_slv",
			      "aclk_dbi", "pclk",
			      "aux", "pipe";
		device_type = "pci";
		interrupts = <GIC_SPI 253 IRQ_TYPE_LEVEL_HIGH 0>,
			     <GIC_SPI 252 IRQ_TYPE_LEVEL_HIGH 0>,
			     <GIC_SPI 251 IRQ_TYPE_LEVEL_HIGH 0>,
			     <GIC_SPI 250 IRQ_TYPE_LEVEL_HIGH 0>,
			     <GIC_SPI 249 IRQ_TYPE_LEVEL_HIGH 0>;
		interrupt-names = "sys", "pmc", "msg", "legacy", "err";
		#interrupt-cells = <1>;
		interrupt-map-mask = <0 0 0 7>;
		interrupt-map = <0 0 0 1 &pcie2x1l2_intc 0>,
				<0 0 0 2 &pcie2x1l2_intc 1>,
				<0 0 0 3 &pcie2x1l2_intc 2>,
				<0 0 0 4 &pcie2x1l2_intc 3>;
		linux,pci-domain = <4>;
		num-ib-windows = <8>;
		num-ob-windows = <8>;
		num-viewport = <4>;
		max-link-speed = <2>;
		msi-map = <0x4000 &its0 0x4000 0x1000>;
		num-lanes = <1>;
		phys = <&combphy0_ps PHY_TYPE_PCIE>;
		phy-names = "pcie-phy";
		power-domains = <&power RK3588_PD_PCIE>;
		ranges = <0x01000000 0x0 0xf4100000 0x0 0xf4100000 0x0 0x00100000>,
			 <0x02000000 0x0 0xf4200000 0x0 0xf4200000 0x0 0x00e00000>,
			 <0x03000000 0xa 0x00000000 0xa 0x00000000 0x0 0x40000000>;
		reg = <0xa 0x41000000 0x0 0x00400000>,
		      <0x0 0xfe190000 0x0 0x00010000>,
		      <0x0 0xf4000000 0x0 0x00100000>;
		reg-names = "dbi", "apb", "config";
		resets = <&cru SRST_PCIE4_POWER_UP>, <&cru SRST_P_PCIE4>;
		reset-names = "pcie", "periph";
		rockchip,pipe-grf = <&php_grf>;
		status = "disabled";

		pcie2x1l2_intc: legacy-interrupt-controller {
			interrupt-controller;
			#address-cells = <0>;
			#interrupt-cells = <1>;
			interrupt-parent = <&gic>;
			interrupts = <GIC_SPI 250 IRQ_TYPE_EDGE_RISING 0>;
		};
	};

	i2c0: i2c@fd880000 {
		compatible = "rockchip,rk3588-i2c", "rockchip,rk3399-i2c";
		reg = <0x0 0xfd880000 0x0 0x1000>;
		interrupts = <GIC_SPI 317 IRQ_TYPE_LEVEL_HIGH 0>;
		clocks = <&cru CLK_I2C0>, <&cru PCLK_I2C0>;
		clock-names = "i2c", "pclk";
		pinctrl-0 = <&i2c0m0_xfer>;
		pinctrl-names = "default";
		#address-cells = <1>;
		#size-cells = <0>;
		status = "disabled";
	};

	uart0: serial@fd890000 {
		compatible = "rockchip,rk3588-uart", "snps,dw-apb-uart";
		reg = <0x0 0xfd890000 0x0 0x100>;
		interrupts = <GIC_SPI 331 IRQ_TYPE_LEVEL_HIGH 0>;
		clocks = <&cru SCLK_UART0>, <&cru PCLK_UART0>;
		clock-names = "baudclk", "apb_pclk";
		dmas = <&dmac0 6>, <&dmac0 7>;
		dma-names = "tx", "rx";
		pinctrl-0 = <&uart0m1_xfer>;
		pinctrl-names = "default";
		reg-shift = <2>;
		reg-io-width = <4>;
		status = "disabled";
	};

	pwm0: pwm@fd8b0000 {
		compatible = "rockchip,rk3588-pwm", "rockchip,rk3328-pwm";
		reg = <0x0 0xfd8b0000 0x0 0x10>;
		clocks = <&cru CLK_PMU1PWM>, <&cru PCLK_PMU1PWM>;
		clock-names = "pwm", "pclk";
		pinctrl-0 = <&pwm0m0_pins>;
		pinctrl-names = "default";
		#pwm-cells = <3>;
		status = "disabled";
	};

	pwm1: pwm@fd8b0010 {
		compatible = "rockchip,rk3588-pwm", "rockchip,rk3328-pwm";
		reg = <0x0 0xfd8b0010 0x0 0x10>;
		clocks = <&cru CLK_PMU1PWM>, <&cru PCLK_PMU1PWM>;
		clock-names = "pwm", "pclk";
		pinctrl-0 = <&pwm1m0_pins>;
		pinctrl-names = "default";
		#pwm-cells = <3>;
		status = "disabled";
	};

	pwm2: pwm@fd8b0020 {
		compatible = "rockchip,rk3588-pwm", "rockchip,rk3328-pwm";
		reg = <0x0 0xfd8b0020 0x0 0x10>;
		clocks = <&cru CLK_PMU1PWM>, <&cru PCLK_PMU1PWM>;
		clock-names = "pwm", "pclk";
		pinctrl-0 = <&pwm2m0_pins>;
		pinctrl-names = "default";
		#pwm-cells = <3>;
		status = "disabled";
	};

	pwm3: pwm@fd8b0030 {
		compatible = "rockchip,rk3588-pwm", "rockchip,rk3328-pwm";
		reg = <0x0 0xfd8b0030 0x0 0x10>;
		clocks = <&cru CLK_PMU1PWM>, <&cru PCLK_PMU1PWM>;
		clock-names = "pwm", "pclk";
		pinctrl-0 = <&pwm3m0_pins>;
		pinctrl-names = "default";
		#pwm-cells = <3>;
		status = "disabled";
	};

	pmu: power-management@fd8d8000 {
		compatible = "rockchip,rk3588-pmu", "syscon", "simple-mfd";
		reg = <0x0 0xfd8d8000 0x0 0x400>;

		power: power-controller {
			compatible = "rockchip,rk3588-power-controller";
			#address-cells = <1>;
			#power-domain-cells = <1>;
			#size-cells = <0>;
			status = "okay";

			/* These power domains are grouped by VD_NPU */
			power-domain@RK3588_PD_NPU {
				reg = <RK3588_PD_NPU>;
				#power-domain-cells = <0>;
				#address-cells = <1>;
				#size-cells = <0>;

				power-domain@RK3588_PD_NPUTOP {
					reg = <RK3588_PD_NPUTOP>;
					clocks = <&cru HCLK_NPU_ROOT>,
						 <&cru PCLK_NPU_ROOT>,
						 <&cru CLK_NPU_DSU0>,
						 <&cru HCLK_NPU_CM0_ROOT>;
					pm_qos = <&qos_npu0_mwr>,
						 <&qos_npu0_mro>,
						 <&qos_mcu_npu>;
					#power-domain-cells = <0>;
					#address-cells = <1>;
					#size-cells = <0>;

					power-domain@RK3588_PD_NPU1 {
						reg = <RK3588_PD_NPU1>;
						clocks = <&cru HCLK_NPU_ROOT>,
							 <&cru PCLK_NPU_ROOT>,
							 <&cru CLK_NPU_DSU0>;
						pm_qos = <&qos_npu1>;
						#power-domain-cells = <0>;
					};
					power-domain@RK3588_PD_NPU2 {
						reg = <RK3588_PD_NPU2>;
						clocks = <&cru HCLK_NPU_ROOT>,
							 <&cru PCLK_NPU_ROOT>,
							 <&cru CLK_NPU_DSU0>;
						pm_qos = <&qos_npu2>;
						#power-domain-cells = <0>;
					};
				};
			};
			/* These power domains are grouped by VD_GPU */
			power-domain@RK3588_PD_GPU {
				reg = <RK3588_PD_GPU>;
				clocks = <&cru CLK_GPU>,
					 <&cru CLK_GPU_COREGROUP>,
					 <&cru CLK_GPU_STACKS>;
				pm_qos = <&qos_gpu_m0>,
					 <&qos_gpu_m1>,
					 <&qos_gpu_m2>,
					 <&qos_gpu_m3>;
				#power-domain-cells = <0>;
			};
			/* These power domains are grouped by VD_VCODEC */
			power-domain@RK3588_PD_VCODEC {
				reg = <RK3588_PD_VCODEC>;
				#address-cells = <1>;
				#size-cells = <0>;
				#power-domain-cells = <0>;

				power-domain@RK3588_PD_RKVDEC0 {
					reg = <RK3588_PD_RKVDEC0>;
					clocks = <&cru HCLK_RKVDEC0>,
						 <&cru HCLK_VDPU_ROOT>,
						 <&cru ACLK_VDPU_ROOT>,
						 <&cru ACLK_RKVDEC0>,
						 <&cru ACLK_RKVDEC_CCU>;
					pm_qos = <&qos_rkvdec0>;
					#power-domain-cells = <0>;
				};
				power-domain@RK3588_PD_RKVDEC1 {
					reg = <RK3588_PD_RKVDEC1>;
					clocks = <&cru HCLK_RKVDEC1>,
						 <&cru HCLK_VDPU_ROOT>,
						 <&cru ACLK_VDPU_ROOT>,
						 <&cru ACLK_RKVDEC1>;
					pm_qos = <&qos_rkvdec1>;
					#power-domain-cells = <0>;
				};
				power-domain@RK3588_PD_VENC0 {
					reg = <RK3588_PD_VENC0>;
					clocks = <&cru HCLK_RKVENC0>,
						 <&cru ACLK_RKVENC0>;
					pm_qos = <&qos_rkvenc0_m0ro>,
						 <&qos_rkvenc0_m1ro>,
						 <&qos_rkvenc0_m2wo>;
					#address-cells = <1>;
					#size-cells = <0>;
					#power-domain-cells = <0>;

					power-domain@RK3588_PD_VENC1 {
						reg = <RK3588_PD_VENC1>;
						clocks = <&cru HCLK_RKVENC1>,
							 <&cru HCLK_RKVENC0>,
							 <&cru ACLK_RKVENC0>,
							 <&cru ACLK_RKVENC1>;
						pm_qos = <&qos_rkvenc1_m0ro>,
							 <&qos_rkvenc1_m1ro>,
							 <&qos_rkvenc1_m2wo>;
						#power-domain-cells = <0>;
					};
				};
			};
			/* These power domains are grouped by VD_LOGIC */
			power-domain@RK3588_PD_VDPU {
				reg = <RK3588_PD_VDPU>;
				clocks = <&cru HCLK_VDPU_ROOT>,
					 <&cru ACLK_VDPU_LOW_ROOT>,
					 <&cru ACLK_VDPU_ROOT>,
					 <&cru ACLK_JPEG_DECODER_ROOT>,
					 <&cru ACLK_IEP2P0>,
					 <&cru HCLK_IEP2P0>,
					 <&cru ACLK_JPEG_ENCODER0>,
					 <&cru HCLK_JPEG_ENCODER0>,
					 <&cru ACLK_JPEG_ENCODER1>,
					 <&cru HCLK_JPEG_ENCODER1>,
					 <&cru ACLK_JPEG_ENCODER2>,
					 <&cru HCLK_JPEG_ENCODER2>,
					 <&cru ACLK_JPEG_ENCODER3>,
					 <&cru HCLK_JPEG_ENCODER3>,
					 <&cru ACLK_JPEG_DECODER>,
					 <&cru HCLK_JPEG_DECODER>,
					 <&cru ACLK_RGA2>,
					 <&cru HCLK_RGA2>;
				pm_qos = <&qos_iep>,
					 <&qos_jpeg_dec>,
					 <&qos_jpeg_enc0>,
					 <&qos_jpeg_enc1>,
					 <&qos_jpeg_enc2>,
					 <&qos_jpeg_enc3>,
					 <&qos_rga2_mro>,
					 <&qos_rga2_mwo>;
				#address-cells = <1>;
				#size-cells = <0>;
				#power-domain-cells = <0>;


				power-domain@RK3588_PD_AV1 {
					reg = <RK3588_PD_AV1>;
					clocks = <&cru PCLK_AV1>,
						 <&cru ACLK_AV1>,
						 <&cru HCLK_VDPU_ROOT>;
					pm_qos = <&qos_av1>;
					#power-domain-cells = <0>;
				};
				power-domain@RK3588_PD_RKVDEC0 {
					reg = <RK3588_PD_RKVDEC0>;
					clocks = <&cru HCLK_RKVDEC0>,
						 <&cru HCLK_VDPU_ROOT>,
						 <&cru ACLK_VDPU_ROOT>,
						 <&cru ACLK_RKVDEC0>;
					pm_qos = <&qos_rkvdec0>;
					#power-domain-cells = <0>;
				};
				power-domain@RK3588_PD_RKVDEC1 {
					reg = <RK3588_PD_RKVDEC1>;
					clocks = <&cru HCLK_RKVDEC1>,
						 <&cru HCLK_VDPU_ROOT>,
						 <&cru ACLK_VDPU_ROOT>;
					pm_qos = <&qos_rkvdec1>;
					#power-domain-cells = <0>;
				};
				power-domain@RK3588_PD_RGA30 {
					reg = <RK3588_PD_RGA30>;
					clocks = <&cru ACLK_RGA3_0>,
						 <&cru HCLK_RGA3_0>;
					pm_qos = <&qos_rga3_0>;
					#power-domain-cells = <0>;
				};
			};
			power-domain@RK3588_PD_VOP {
				reg = <RK3588_PD_VOP>;
				clocks = <&cru PCLK_VOP_ROOT>,
					 <&cru HCLK_VOP_ROOT>,
					 <&cru ACLK_VOP>;
				pm_qos = <&qos_vop_m0>,
					 <&qos_vop_m1>;
				#address-cells = <1>;
				#size-cells = <0>;
				#power-domain-cells = <0>;

				power-domain@RK3588_PD_VO0 {
					reg = <RK3588_PD_VO0>;
					clocks = <&cru PCLK_VO0_ROOT>,
						 <&cru PCLK_VO0_S_ROOT>,
						 <&cru HCLK_VO0_S_ROOT>,
						 <&cru ACLK_VO0_ROOT>,
						 <&cru HCLK_HDCP0>,
						 <&cru ACLK_HDCP0>,
						 <&cru HCLK_VOP_ROOT>;
					pm_qos = <&qos_hdcp0>;
					#power-domain-cells = <0>;
				};
			};
			power-domain@RK3588_PD_VO1 {
				reg = <RK3588_PD_VO1>;
				clocks = <&cru PCLK_VO1_ROOT>,
					 <&cru PCLK_VO1_S_ROOT>,
					 <&cru HCLK_VO1_S_ROOT>,
					 <&cru HCLK_HDCP1>,
					 <&cru ACLK_HDCP1>,
					 <&cru ACLK_HDMIRX_ROOT>,
					 <&cru HCLK_VO1USB_TOP_ROOT>;
				pm_qos = <&qos_hdcp1>,
					 <&qos_hdmirx>;
				#power-domain-cells = <0>;
			};
			power-domain@RK3588_PD_VI {
				reg = <RK3588_PD_VI>;
				clocks = <&cru HCLK_VI_ROOT>,
					 <&cru PCLK_VI_ROOT>,
					 <&cru HCLK_ISP0>,
					 <&cru ACLK_ISP0>,
					 <&cru HCLK_VICAP>,
					 <&cru ACLK_VICAP>;
				pm_qos = <&qos_isp0_mro>,
					 <&qos_isp0_mwo>,
					 <&qos_vicap_m0>,
					 <&qos_vicap_m1>;
				#address-cells = <1>;
				#size-cells = <0>;
				#power-domain-cells = <0>;

				power-domain@RK3588_PD_ISP1 {
					reg = <RK3588_PD_ISP1>;
					clocks = <&cru HCLK_ISP1>,
						 <&cru ACLK_ISP1>,
						 <&cru HCLK_VI_ROOT>,
						 <&cru PCLK_VI_ROOT>;
					pm_qos = <&qos_isp1_mwo>,
						 <&qos_isp1_mro>;
					#power-domain-cells = <0>;
				};
				power-domain@RK3588_PD_FEC {
					reg = <RK3588_PD_FEC>;
					clocks = <&cru HCLK_FISHEYE0>,
						 <&cru ACLK_FISHEYE0>,
						 <&cru HCLK_FISHEYE1>,
						 <&cru ACLK_FISHEYE1>,
						 <&cru PCLK_VI_ROOT>;
					pm_qos = <&qos_fisheye0>,
						 <&qos_fisheye1>;
					#power-domain-cells = <0>;
				};
			};
			power-domain@RK3588_PD_RGA31 {
				reg = <RK3588_PD_RGA31>;
				clocks = <&cru HCLK_RGA3_1>,
					 <&cru ACLK_RGA3_1>;
				pm_qos = <&qos_rga3_1>;
				#power-domain-cells = <0>;
			};
			power-domain@RK3588_PD_USB {
				reg = <RK3588_PD_USB>;
				clocks = <&cru PCLK_PHP_ROOT>,
					 <&cru ACLK_USB_ROOT>,
					 <&cru HCLK_USB_ROOT>,
					 <&cru HCLK_HOST0>,
					 <&cru HCLK_HOST_ARB0>,
					 <&cru HCLK_HOST1>,
					 <&cru HCLK_HOST_ARB1>;
				pm_qos = <&qos_usb3_0>,
					 <&qos_usb3_1>,
					 <&qos_usb2host_0>,
					 <&qos_usb2host_1>;
				#power-domain-cells = <0>;
			};
			power-domain@RK3588_PD_GMAC {
				reg = <RK3588_PD_GMAC>;
				clocks = <&cru PCLK_PHP_ROOT>,
					 <&cru ACLK_PCIE_ROOT>,
					 <&cru ACLK_PHP_ROOT>;
				#power-domain-cells = <0>;
			};
			power-domain@RK3588_PD_PCIE {
				reg = <RK3588_PD_PCIE>;
				clocks = <&cru PCLK_PHP_ROOT>,
					 <&cru ACLK_PCIE_ROOT>,
					 <&cru ACLK_PHP_ROOT>;
				#power-domain-cells = <0>;
			};
			power-domain@RK3588_PD_SDIO {
				reg = <RK3588_PD_SDIO>;
				clocks = <&cru HCLK_SDIO>,
					 <&cru HCLK_NVM_ROOT>;
				pm_qos = <&qos_sdio>;
				#power-domain-cells = <0>;
			};
			power-domain@RK3588_PD_AUDIO {
				reg = <RK3588_PD_AUDIO>;
				clocks = <&cru HCLK_AUDIO_ROOT>,
					 <&cru PCLK_AUDIO_ROOT>;
				#power-domain-cells = <0>;
			};
			power-domain@RK3588_PD_SDMMC {
				reg = <RK3588_PD_SDMMC>;
				pm_qos = <&qos_sdmmc>;
				#power-domain-cells = <0>;
			};
		};
	};

	i2s4_8ch: i2s@fddc0000 {
		compatible = "rockchip,rk3588-i2s-tdm";
		reg = <0x0 0xfddc0000 0x0 0x1000>;
		interrupts = <GIC_SPI 184 IRQ_TYPE_LEVEL_HIGH 0>;
		clocks = <&cru MCLK_I2S4_8CH_TX>, <&cru MCLK_I2S4_8CH_TX>, <&cru HCLK_I2S4_8CH>;
		clock-names = "mclk_tx", "mclk_rx", "hclk";
		assigned-clocks = <&cru CLK_I2S4_8CH_TX_SRC>;
		assigned-clock-parents = <&cru PLL_AUPLL>;
		dmas = <&dmac2 0>;
		dma-names = "tx";
		power-domains = <&power RK3588_PD_VO0>;
		resets = <&cru SRST_M_I2S4_8CH_TX>;
		reset-names = "tx-m";
		#sound-dai-cells = <0>;
		status = "disabled";
	};

	i2s5_8ch: i2s@fddf0000 {
		compatible = "rockchip,rk3588-i2s-tdm";
		reg = <0x0 0xfddf0000 0x0 0x1000>;
		interrupts = <GIC_SPI 185 IRQ_TYPE_LEVEL_HIGH 0>;
		clocks = <&cru MCLK_I2S5_8CH_TX>, <&cru MCLK_I2S5_8CH_TX>, <&cru HCLK_I2S5_8CH>;
		clock-names = "mclk_tx", "mclk_rx", "hclk";
		assigned-clocks = <&cru CLK_I2S5_8CH_TX_SRC>;
		assigned-clock-parents = <&cru PLL_AUPLL>;
		dmas = <&dmac2 2>;
		dma-names = "tx";
		power-domains = <&power RK3588_PD_VO1>;
		resets = <&cru SRST_M_I2S5_8CH_TX>;
		reset-names = "tx-m";
		#sound-dai-cells = <0>;
		status = "disabled";
	};

	i2s9_8ch: i2s@fddfc000 {
		compatible = "rockchip,rk3588-i2s-tdm";
		reg = <0x0 0xfddfc000 0x0 0x1000>;
		interrupts = <GIC_SPI 189 IRQ_TYPE_LEVEL_HIGH 0>;
		clocks = <&cru MCLK_I2S9_8CH_RX>, <&cru MCLK_I2S9_8CH_RX>, <&cru HCLK_I2S9_8CH>;
		clock-names = "mclk_tx", "mclk_rx", "hclk";
		assigned-clocks = <&cru CLK_I2S9_8CH_RX_SRC>;
		assigned-clock-parents = <&cru PLL_AUPLL>;
		dmas = <&dmac2 23>;
		dma-names = "rx";
		power-domains = <&power RK3588_PD_VO1>;
		resets = <&cru SRST_M_I2S9_8CH_RX>;
		reset-names = "rx-m";
		#sound-dai-cells = <0>;
		status = "disabled";
	};

	qos_gpu_m0: qos@fdf35000 {
		compatible = "rockchip,rk3588-qos", "syscon";
		reg = <0x0 0xfdf35000 0x0 0x20>;
	};

	qos_gpu_m1: qos@fdf35200 {
		compatible = "rockchip,rk3588-qos", "syscon";
		reg = <0x0 0xfdf35200 0x0 0x20>;
	};

	qos_gpu_m2: qos@fdf35400 {
		compatible = "rockchip,rk3588-qos", "syscon";
		reg = <0x0 0xfdf35400 0x0 0x20>;
	};

	qos_gpu_m3: qos@fdf35600 {
		compatible = "rockchip,rk3588-qos", "syscon";
		reg = <0x0 0xfdf35600 0x0 0x20>;
	};

	qos_rga3_1: qos@fdf36000 {
		compatible = "rockchip,rk3588-qos", "syscon";
		reg = <0x0 0xfdf36000 0x0 0x20>;
	};

	qos_sdio: qos@fdf39000 {
		compatible = "rockchip,rk3588-qos", "syscon";
		reg = <0x0 0xfdf39000 0x0 0x20>;
	};

	qos_sdmmc: qos@fdf3d800 {
		compatible = "rockchip,rk3588-qos", "syscon";
		reg = <0x0 0xfdf3d800 0x0 0x20>;
	};

	qos_usb3_1: qos@fdf3e000 {
		compatible = "rockchip,rk3588-qos", "syscon";
		reg = <0x0 0xfdf3e000 0x0 0x20>;
	};

	qos_usb3_0: qos@fdf3e200 {
		compatible = "rockchip,rk3588-qos", "syscon";
		reg = <0x0 0xfdf3e200 0x0 0x20>;
	};

	qos_usb2host_0: qos@fdf3e400 {
		compatible = "rockchip,rk3588-qos", "syscon";
		reg = <0x0 0xfdf3e400 0x0 0x20>;
	};

	qos_usb2host_1: qos@fdf3e600 {
		compatible = "rockchip,rk3588-qos", "syscon";
		reg = <0x0 0xfdf3e600 0x0 0x20>;
	};

	qos_fisheye0: qos@fdf40000 {
		compatible = "rockchip,rk3588-qos", "syscon";
		reg = <0x0 0xfdf40000 0x0 0x20>;
	};

	qos_fisheye1: qos@fdf40200 {
		compatible = "rockchip,rk3588-qos", "syscon";
		reg = <0x0 0xfdf40200 0x0 0x20>;
	};

	qos_isp0_mro: qos@fdf40400 {
		compatible = "rockchip,rk3588-qos", "syscon";
		reg = <0x0 0xfdf40400 0x0 0x20>;
	};

	qos_isp0_mwo: qos@fdf40500 {
		compatible = "rockchip,rk3588-qos", "syscon";
		reg = <0x0 0xfdf40500 0x0 0x20>;
	};

	qos_vicap_m0: qos@fdf40600 {
		compatible = "rockchip,rk3588-qos", "syscon";
		reg = <0x0 0xfdf40600 0x0 0x20>;
	};

	qos_vicap_m1: qos@fdf40800 {
		compatible = "rockchip,rk3588-qos", "syscon";
		reg = <0x0 0xfdf40800 0x0 0x20>;
	};

	qos_isp1_mwo: qos@fdf41000 {
		compatible = "rockchip,rk3588-qos", "syscon";
		reg = <0x0 0xfdf41000 0x0 0x20>;
	};

	qos_isp1_mro: qos@fdf41100 {
		compatible = "rockchip,rk3588-qos", "syscon";
		reg = <0x0 0xfdf41100 0x0 0x20>;
	};

	qos_rkvenc0_m0ro: qos@fdf60000 {
		compatible = "rockchip,rk3588-qos", "syscon";
		reg = <0x0 0xfdf60000 0x0 0x20>;
	};

	qos_rkvenc0_m1ro: qos@fdf60200 {
		compatible = "rockchip,rk3588-qos", "syscon";
		reg = <0x0 0xfdf60200 0x0 0x20>;
	};

	qos_rkvenc0_m2wo: qos@fdf60400 {
		compatible = "rockchip,rk3588-qos", "syscon";
		reg = <0x0 0xfdf60400 0x0 0x20>;
	};

	qos_rkvenc1_m0ro: qos@fdf61000 {
		compatible = "rockchip,rk3588-qos", "syscon";
		reg = <0x0 0xfdf61000 0x0 0x20>;
	};

	qos_rkvenc1_m1ro: qos@fdf61200 {
		compatible = "rockchip,rk3588-qos", "syscon";
		reg = <0x0 0xfdf61200 0x0 0x20>;
	};

	qos_rkvenc1_m2wo: qos@fdf61400 {
		compatible = "rockchip,rk3588-qos", "syscon";
		reg = <0x0 0xfdf61400 0x0 0x20>;
	};

	qos_rkvdec0: qos@fdf62000 {
		compatible = "rockchip,rk3588-qos", "syscon";
		reg = <0x0 0xfdf62000 0x0 0x20>;
	};

	qos_rkvdec1: qos@fdf63000 {
		compatible = "rockchip,rk3588-qos", "syscon";
		reg = <0x0 0xfdf63000 0x0 0x20>;
	};

	qos_av1: qos@fdf64000 {
		compatible = "rockchip,rk3588-qos", "syscon";
		reg = <0x0 0xfdf64000 0x0 0x20>;
	};

	qos_iep: qos@fdf66000 {
		compatible = "rockchip,rk3588-qos", "syscon";
		reg = <0x0 0xfdf66000 0x0 0x20>;
	};

	qos_jpeg_dec: qos@fdf66200 {
		compatible = "rockchip,rk3588-qos", "syscon";
		reg = <0x0 0xfdf66200 0x0 0x20>;
	};

	qos_jpeg_enc0: qos@fdf66400 {
		compatible = "rockchip,rk3588-qos", "syscon";
		reg = <0x0 0xfdf66400 0x0 0x20>;
	};

	qos_jpeg_enc1: qos@fdf66600 {
		compatible = "rockchip,rk3588-qos", "syscon";
		reg = <0x0 0xfdf66600 0x0 0x20>;
	};

	qos_jpeg_enc2: qos@fdf66800 {
		compatible = "rockchip,rk3588-qos", "syscon";
		reg = <0x0 0xfdf66800 0x0 0x20>;
	};

	qos_jpeg_enc3: qos@fdf66a00 {
		compatible = "rockchip,rk3588-qos", "syscon";
		reg = <0x0 0xfdf66a00 0x0 0x20>;
	};

	qos_rga2_mro: qos@fdf66c00 {
		compatible = "rockchip,rk3588-qos", "syscon";
		reg = <0x0 0xfdf66c00 0x0 0x20>;
	};

	qos_rga2_mwo: qos@fdf66e00 {
		compatible = "rockchip,rk3588-qos", "syscon";
		reg = <0x0 0xfdf66e00 0x0 0x20>;
	};

	qos_rga3_0: qos@fdf67000 {
		compatible = "rockchip,rk3588-qos", "syscon";
		reg = <0x0 0xfdf67000 0x0 0x20>;
	};

	qos_vdpu: qos@fdf67200 {
		compatible = "rockchip,rk3588-qos", "syscon";
		reg = <0x0 0xfdf67200 0x0 0x20>;
	};

	qos_npu1: qos@fdf70000 {
		compatible = "rockchip,rk3588-qos", "syscon";
		reg = <0x0 0xfdf70000 0x0 0x20>;
	};

	qos_npu2: qos@fdf71000 {
		compatible = "rockchip,rk3588-qos", "syscon";
		reg = <0x0 0xfdf71000 0x0 0x20>;
	};

	qos_npu0_mwr: qos@fdf72000 {
		compatible = "rockchip,rk3588-qos", "syscon";
		reg = <0x0 0xfdf72000 0x0 0x20>;
	};

	qos_npu0_mro: qos@fdf72200 {
		compatible = "rockchip,rk3588-qos", "syscon";
		reg = <0x0 0xfdf72200 0x0 0x20>;
	};

	qos_mcu_npu: qos@fdf72400 {
		compatible = "rockchip,rk3588-qos", "syscon";
		reg = <0x0 0xfdf72400 0x0 0x20>;
	};

	qos_hdcp0: qos@fdf80000 {
		compatible = "rockchip,rk3588-qos", "syscon";
		reg = <0x0 0xfdf80000 0x0 0x20>;
	};

	qos_hdcp1: qos@fdf81000 {
		compatible = "rockchip,rk3588-qos", "syscon";
		reg = <0x0 0xfdf81000 0x0 0x20>;
	};

	qos_hdmirx: qos@fdf81200 {
		compatible = "rockchip,rk3588-qos", "syscon";
		reg = <0x0 0xfdf81200 0x0 0x20>;
	};

	qos_vop_m0: qos@fdf82000 {
		compatible = "rockchip,rk3588-qos", "syscon";
		reg = <0x0 0xfdf82000 0x0 0x20>;
	};

	qos_vop_m1: qos@fdf82200 {
		compatible = "rockchip,rk3588-qos", "syscon";
		reg = <0x0 0xfdf82200 0x0 0x20>;
	};

	pcie2x1l1: pcie@fe180000 {
		compatible = "rockchip,rk3588-pcie", "rockchip,rk3568-pcie";
		#address-cells = <3>;
		#size-cells = <2>;
		bus-range = <0x30 0x3f>;
		clocks = <&cru ACLK_PCIE_1L1_MSTR>, <&cru ACLK_PCIE_1L1_SLV>,
			 <&cru ACLK_PCIE_1L1_DBI>, <&cru PCLK_PCIE_1L1>,
			 <&cru CLK_PCIE_AUX3>, <&cru CLK_PCIE1L1_PIPE>;
		clock-names = "aclk_mst", "aclk_slv",
			      "aclk_dbi", "pclk",
			      "aux", "pipe";
		device_type = "pci";
		interrupts = <GIC_SPI 248 IRQ_TYPE_LEVEL_HIGH 0>,
			     <GIC_SPI 247 IRQ_TYPE_LEVEL_HIGH 0>,
			     <GIC_SPI 246 IRQ_TYPE_LEVEL_HIGH 0>,
			     <GIC_SPI 245 IRQ_TYPE_LEVEL_HIGH 0>,
			     <GIC_SPI 244 IRQ_TYPE_LEVEL_HIGH 0>;
		interrupt-names = "sys", "pmc", "msg", "legacy", "err";
		#interrupt-cells = <1>;
		interrupt-map-mask = <0 0 0 7>;
		interrupt-map = <0 0 0 1 &pcie2x1l1_intc 0>,
				<0 0 0 2 &pcie2x1l1_intc 1>,
				<0 0 0 3 &pcie2x1l1_intc 2>,
				<0 0 0 4 &pcie2x1l1_intc 3>;
		linux,pci-domain = <3>;
		num-ib-windows = <8>;
		num-ob-windows = <8>;
		num-viewport = <4>;
		max-link-speed = <2>;
		msi-map = <0x3000 &its0 0x3000 0x1000>;
		num-lanes = <1>;
		phys = <&combphy2_psu PHY_TYPE_PCIE>;
		phy-names = "pcie-phy";
		power-domains = <&power RK3588_PD_PCIE>;
		ranges = <0x01000000 0x0 0xf3100000 0x0 0xf3100000 0x0 0x00100000>,
			 <0x02000000 0x0 0xf3200000 0x0 0xf3200000 0x0 0x00e00000>,
			 <0x03000000 0x9 0xc0000000 0x9 0xc0000000 0x0 0x40000000>;
		reg = <0xa 0x40c00000 0x0 0x00400000>,
		      <0x0 0xfe180000 0x0 0x00010000>,
		      <0x0 0xf3000000 0x0 0x00100000>;
		reg-names = "dbi", "apb", "config";
		resets = <&cru SRST_PCIE3_POWER_UP>, <&cru SRST_P_PCIE3>;
		reset-names = "pwr", "pipe";
		status = "disabled";

		pcie2x1l1_intc: legacy-interrupt-controller {
			interrupt-controller;
			#address-cells = <0>;
			#interrupt-cells = <1>;
			interrupt-parent = <&gic>;
			interrupts = <GIC_SPI 245 IRQ_TYPE_EDGE_RISING 0>;
		};
	};

	pcie2x1l2: pcie@fe190000 {
		compatible = "rockchip,rk3588-pcie", "rockchip,rk3568-pcie";
		#address-cells = <3>;
		#size-cells = <2>;
		bus-range = <0x40 0x4f>;
		clocks = <&cru ACLK_PCIE_1L2_MSTR>, <&cru ACLK_PCIE_1L2_SLV>,
			 <&cru ACLK_PCIE_1L2_DBI>, <&cru PCLK_PCIE_1L2>,
			 <&cru CLK_PCIE_AUX4>, <&cru CLK_PCIE1L2_PIPE>;
		clock-names = "aclk_mst", "aclk_slv",
			      "aclk_dbi", "pclk",
			      "aux", "pipe";
		device_type = "pci";
		interrupts = <GIC_SPI 253 IRQ_TYPE_LEVEL_HIGH 0>,
			     <GIC_SPI 252 IRQ_TYPE_LEVEL_HIGH 0>,
			     <GIC_SPI 251 IRQ_TYPE_LEVEL_HIGH 0>,
			     <GIC_SPI 250 IRQ_TYPE_LEVEL_HIGH 0>,
			     <GIC_SPI 249 IRQ_TYPE_LEVEL_HIGH 0>;
		interrupt-names = "sys", "pmc", "msg", "legacy", "err";
		#interrupt-cells = <1>;
		interrupt-map-mask = <0 0 0 7>;
		interrupt-map = <0 0 0 1 &pcie2x1l2_intc 0>,
				<0 0 0 2 &pcie2x1l2_intc 1>,
				<0 0 0 3 &pcie2x1l2_intc 2>,
				<0 0 0 4 &pcie2x1l2_intc 3>;
		linux,pci-domain = <4>;
		num-ib-windows = <8>;
		num-ob-windows = <8>;
		num-viewport = <4>;
		max-link-speed = <2>;
		msi-map = <0x4000 &its0 0x4000 0x1000>;
		num-lanes = <1>;
		phys = <&combphy0_ps PHY_TYPE_PCIE>;
		phy-names = "pcie-phy";
		power-domains = <&power RK3588_PD_PCIE>;
		ranges = <0x01000000 0x0 0xf4100000 0x0 0xf4100000 0x0 0x00100000>,
			 <0x02000000 0x0 0xf4200000 0x0 0xf4200000 0x0 0x00e00000>,
			 <0x03000000 0xa 0x00000000 0xa 0x00000000 0x0 0x40000000>;
		reg = <0xa 0x41000000 0x0 0x00400000>,
		      <0x0 0xfe190000 0x0 0x00010000>,
		      <0x0 0xf4000000 0x0 0x00100000>;
		reg-names = "dbi", "apb", "config";
		resets = <&cru SRST_PCIE4_POWER_UP>, <&cru SRST_P_PCIE4>;
		reset-names = "pwr", "pipe";
		status = "disabled";

		pcie2x1l2_intc: legacy-interrupt-controller {
			interrupt-controller;
			#address-cells = <0>;
			#interrupt-cells = <1>;
			interrupt-parent = <&gic>;
			interrupts = <GIC_SPI 250 IRQ_TYPE_EDGE_RISING 0>;
		};
	};

	gmac1: ethernet@fe1c0000 {
		compatible = "rockchip,rk3588-gmac", "snps,dwmac-4.20a";
		reg = <0x0 0xfe1c0000 0x0 0x10000>;
		interrupts = <GIC_SPI 234 IRQ_TYPE_LEVEL_HIGH 0>,
			     <GIC_SPI 233 IRQ_TYPE_LEVEL_HIGH 0>;
		interrupt-names = "macirq", "eth_wake_irq";
		clocks = <&cru CLK_GMAC_125M>, <&cru CLK_GMAC_50M>,
			 <&cru PCLK_GMAC1>, <&cru ACLK_GMAC1>,
			 <&cru CLK_GMAC1_PTP_REF>;
		clock-names = "stmmaceth", "clk_mac_ref",
			      "pclk_mac", "aclk_mac",
			      "ptp_ref";
		power-domains = <&power RK3588_PD_GMAC>;
		resets = <&cru SRST_A_GMAC1>;
		reset-names = "stmmaceth";
		rockchip,grf = <&sys_grf>;
		rockchip,php-grf = <&php_grf>;
		snps,axi-config = <&gmac1_stmmac_axi_setup>;
		snps,mixed-burst;
		snps,mtl-rx-config = <&gmac1_mtl_rx_setup>;
		snps,mtl-tx-config = <&gmac1_mtl_tx_setup>;
		snps,tso;
		status = "disabled";

		mdio1: mdio {
			compatible = "snps,dwmac-mdio";
			#address-cells = <0x1>;
			#size-cells = <0x0>;
		};

		gmac1_stmmac_axi_setup: stmmac-axi-config {
			snps,blen = <0 0 0 0 16 8 4>;
			snps,wr_osr_lmt = <4>;
			snps,rd_osr_lmt = <8>;
		};

		gmac1_mtl_rx_setup: rx-queues-config {
			snps,rx-queues-to-use = <2>;
			queue0 {};
			queue1 {};
		};

		gmac1_mtl_tx_setup: tx-queues-config {
			snps,tx-queues-to-use = <2>;
			queue0 {};
			queue1 {};
		};
	};

<<<<<<< HEAD
=======
	sata0: sata@fe210000 {
		compatible = "rockchip,rk3588-dwc-ahci", "snps,dwc-ahci";
		reg = <0 0xfe210000 0 0x1000>;
		clocks = <&cru ACLK_SATA0>, <&cru CLK_PMALIVE0>,
			 <&cru CLK_RXOOB0>, <&cru CLK_PIPEPHY0_REF>,
			 <&cru CLK_PIPEPHY0_PIPE_ASIC_G>;
		clock-names = "sata", "pmalive", "rxoob", "ref", "asic";
		interrupts = <GIC_SPI 273 IRQ_TYPE_LEVEL_HIGH 0>;
		ports-implemented = <0x1>;
		#address-cells = <1>;
		#size-cells = <0>;
		status = "disabled";

		sata-port@0 {
			reg = <0>;
			hba-port-cap = <HBA_PORT_FBSCP>;
			phys = <&combphy0_ps PHY_TYPE_SATA>;
			phy-names = "sata-phy";
			snps,rx-ts-max = <32>;
			snps,tx-ts-max = <32>;
		};
	};

	sata2: sata@fe230000 {
		compatible = "rockchip,rk3588-dwc-ahci", "snps,dwc-ahci";
		reg = <0 0xfe230000 0 0x1000>;
		clocks = <&cru ACLK_SATA2>, <&cru CLK_PMALIVE2>,
			 <&cru CLK_RXOOB2>, <&cru CLK_PIPEPHY2_REF>,
			 <&cru CLK_PIPEPHY2_PIPE_ASIC_G>;
		clock-names = "sata", "pmalive", "rxoob", "ref", "asic";
		interrupts = <GIC_SPI 275 IRQ_TYPE_LEVEL_HIGH 0>;
		ports-implemented = <0x1>;
		#address-cells = <1>;
		#size-cells = <0>;
		status = "disabled";

		sata-port@0 {
			reg = <0>;
			hba-port-cap = <HBA_PORT_FBSCP>;
			phys = <&combphy2_psu PHY_TYPE_SATA>;
			phy-names = "sata-phy";
			snps,rx-ts-max = <32>;
			snps,tx-ts-max = <32>;
		};
	};

>>>>>>> e279e542
	sdmmc: mmc@fe2c0000 {
		compatible = "rockchip,rk3588-dw-mshc", "rockchip,rk3288-dw-mshc";
		reg = <0x0 0xfe2c0000 0x0 0x4000>;
		interrupts = <GIC_SPI 203 IRQ_TYPE_LEVEL_HIGH 0>;
		clocks = <&scmi_clk SCMI_HCLK_SD>, <&scmi_clk SCMI_CCLK_SD>,
<<<<<<< HEAD
		     <&cru SCLK_SDMMC_DRV>, <&cru SCLK_SDMMC_SAMPLE>;
=======
			 <&cru SCLK_SDMMC_DRV>, <&cru SCLK_SDMMC_SAMPLE>;
>>>>>>> e279e542
		clock-names = "biu", "ciu", "ciu-drive", "ciu-sample";
		fifo-depth = <0x100>;
		max-frequency = <200000000>;
		pinctrl-names = "default";
		pinctrl-0 = <&sdmmc_clk &sdmmc_cmd &sdmmc_det &sdmmc_bus4>;
		power-domains = <&power RK3588_PD_SDMMC>;
		status = "disabled";
	};

<<<<<<< HEAD
	sdio: mmc@fe2d0000 {
		compatible = "rockchip,rk3588-dw-mshc", "rockchip,rk3288-dw-mshc";
		reg = <0x0 0xfe2d0000 0x0 0x4000>;
		interrupts = <GIC_SPI 204 IRQ_TYPE_LEVEL_HIGH 0>;
		clocks = <&cru HCLK_SDIO>, <&cru CCLK_SRC_SDIO>,
		     <&cru SCLK_SDIO_DRV>, <&cru SCLK_SDIO_SAMPLE>;
		clock-names = "biu", "ciu", "ciu-drive", "ciu-sample";
		fifo-depth = <0x100>;
		max-frequency = <200000000>;
		pinctrl-names = "default";
		pinctrl-0 = <&sdiom1_pins>;
		power-domains = <&power RK3588_PD_SDIO>;
		status = "disabled";
	};

=======
>>>>>>> e279e542
	sdhci: mmc@fe2e0000 {
		compatible = "rockchip,rk3588-dwcmshc", "rockchip,dwcmshc-sdhci";
		reg = <0x0 0xfe2e0000 0x0 0x10000>;
		interrupts = <GIC_SPI 205 IRQ_TYPE_LEVEL_HIGH 0>;
		assigned-clocks = <&cru BCLK_EMMC>, <&cru TMCLK_EMMC>, <&cru CCLK_EMMC>;
		assigned-clock-rates = <200000000>, <24000000>, <200000000>;
		clocks = <&cru CCLK_EMMC>, <&cru HCLK_EMMC>,
			 <&cru ACLK_EMMC>, <&cru BCLK_EMMC>,
			 <&cru TMCLK_EMMC>;
		clock-names = "core", "bus", "axi", "block", "timer";
		max-frequency = <200000000>;
		resets = <&cru SRST_C_EMMC>, <&cru SRST_H_EMMC>,
			 <&cru SRST_A_EMMC>, <&cru SRST_B_EMMC>,
			 <&cru SRST_T_EMMC>;
		reset-names = "core", "bus", "axi", "block", "timer";
		status = "disabled";
	};

	i2s0_8ch: i2s@fe470000 {
		compatible = "rockchip,rk3588-i2s-tdm";
		reg = <0x0 0xfe470000 0x0 0x1000>;
		interrupts = <GIC_SPI 180 IRQ_TYPE_LEVEL_HIGH 0>;
		clocks = <&cru MCLK_I2S0_8CH_TX>, <&cru MCLK_I2S0_8CH_RX>, <&cru HCLK_I2S0_8CH>;
		clock-names = "mclk_tx", "mclk_rx", "hclk";
		assigned-clocks = <&cru CLK_I2S0_8CH_TX_SRC>, <&cru CLK_I2S0_8CH_RX_SRC>;
		assigned-clock-parents = <&cru PLL_AUPLL>, <&cru PLL_AUPLL>;
		dmas = <&dmac0 0>, <&dmac0 1>;
		dma-names = "tx", "rx";
		power-domains = <&power RK3588_PD_AUDIO>;
		resets = <&cru SRST_M_I2S0_8CH_TX>, <&cru SRST_M_I2S0_8CH_RX>;
		reset-names = "tx-m", "rx-m";
		rockchip,trcm-sync-tx-only;
		pinctrl-names = "default";
		pinctrl-0 = <&i2s0_lrck
			     &i2s0_sclk
			     &i2s0_sdi0
			     &i2s0_sdi1
			     &i2s0_sdi2
			     &i2s0_sdi3
			     &i2s0_sdo0
			     &i2s0_sdo1
			     &i2s0_sdo2
			     &i2s0_sdo3>;
		#sound-dai-cells = <0>;
		status = "disabled";
	};

	i2s1_8ch: i2s@fe480000 {
		compatible = "rockchip,rk3588-i2s-tdm";
		reg = <0x0 0xfe480000 0x0 0x1000>;
		interrupts = <GIC_SPI 181 IRQ_TYPE_LEVEL_HIGH 0>;
		clocks = <&cru MCLK_I2S1_8CH_TX>, <&cru MCLK_I2S1_8CH_RX>, <&cru HCLK_I2S1_8CH>;
		clock-names = "mclk_tx", "mclk_rx", "hclk";
		dmas = <&dmac0 2>, <&dmac0 3>;
		dma-names = "tx", "rx";
		resets = <&cru SRST_M_I2S1_8CH_TX>, <&cru SRST_M_I2S1_8CH_RX>;
		reset-names = "tx-m", "rx-m";
		rockchip,trcm-sync-tx-only;
		pinctrl-names = "default";
		pinctrl-0 = <&i2s1m0_lrck
			     &i2s1m0_sclk
			     &i2s1m0_sdi0
			     &i2s1m0_sdi1
			     &i2s1m0_sdi2
			     &i2s1m0_sdi3
			     &i2s1m0_sdo0
			     &i2s1m0_sdo1
			     &i2s1m0_sdo2
			     &i2s1m0_sdo3>;
		#sound-dai-cells = <0>;
		status = "disabled";
	};

	i2s2_2ch: i2s@fe490000 {
		compatible = "rockchip,rk3588-i2s", "rockchip,rk3066-i2s";
		reg = <0x0 0xfe490000 0x0 0x1000>;
		interrupts = <GIC_SPI 182 IRQ_TYPE_LEVEL_HIGH 0>;
		clocks = <&cru MCLK_I2S2_2CH>, <&cru HCLK_I2S2_2CH>;
		clock-names = "i2s_clk", "i2s_hclk";
		assigned-clocks = <&cru CLK_I2S2_2CH_SRC>;
		assigned-clock-parents = <&cru PLL_AUPLL>;
		dmas = <&dmac1 0>, <&dmac1 1>;
		dma-names = "tx", "rx";
		power-domains = <&power RK3588_PD_AUDIO>;
		rockchip,trcm-sync-tx-only;
		pinctrl-names = "default";
		pinctrl-0 = <&i2s2m1_lrck
			     &i2s2m1_sclk
			     &i2s2m1_sdi
			     &i2s2m1_sdo>;
		#sound-dai-cells = <0>;
		status = "disabled";
	};

	i2s3_2ch: i2s@fe4a0000 {
		compatible = "rockchip,rk3588-i2s", "rockchip,rk3066-i2s";
		reg = <0x0 0xfe4a0000 0x0 0x1000>;
		interrupts = <GIC_SPI 183 IRQ_TYPE_LEVEL_HIGH 0>;
		clocks = <&cru MCLK_I2S3_2CH>, <&cru HCLK_I2S3_2CH>;
		clock-names = "i2s_clk", "i2s_hclk";
		assigned-clocks = <&cru CLK_I2S3_2CH_SRC>;
		assigned-clock-parents = <&cru PLL_AUPLL>;
		dmas = <&dmac1 2>, <&dmac1 3>;
		dma-names = "tx", "rx";
		power-domains = <&power RK3588_PD_AUDIO>;
		rockchip,trcm-sync-tx-only;
		pinctrl-names = "default";
		pinctrl-0 = <&i2s3_lrck
			     &i2s3_sclk
			     &i2s3_sdi
			     &i2s3_sdo>;
		#sound-dai-cells = <0>;
		status = "disabled";
	};

	gic: interrupt-controller@fe600000 {
		compatible = "arm,gic-v3";
		reg = <0x0 0xfe600000 0 0x10000>, /* GICD */
		      <0x0 0xfe680000 0 0x100000>; /* GICR */
		interrupts = <GIC_PPI 9 IRQ_TYPE_LEVEL_HIGH 0>;
		interrupt-controller;
		mbi-alias = <0x0 0xfe610000>;
		mbi-ranges = <424 56>;
		msi-controller;
		ranges;
<<<<<<< HEAD
		#interrupt-cells = <4>;
		#address-cells = <2>;
=======
		#address-cells = <2>;
		#interrupt-cells = <4>;
>>>>>>> e279e542
		#size-cells = <2>;

		its0: msi-controller@fe640000 {
			compatible = "arm,gic-v3-its";
			msi-controller;
			#msi-cells = <1>;
			reg = <0x0 0xfe640000 0x0 0x20000>;
		};

		its1: msi-controller@fe660000 {
			compatible = "arm,gic-v3-its";
			msi-controller;
			#msi-cells = <1>;
			reg = <0x0 0xfe660000 0x0 0x20000>;
		};

		ppi-partitions {
			ppi_partition0: interrupt-partition-0 {
				affinity = <&cpu_l0 &cpu_l1 &cpu_l2 &cpu_l3>;
			};

			ppi_partition1: interrupt-partition-1 {
				affinity = <&cpu_b0 &cpu_b1 &cpu_b2 &cpu_b3>;
			};
		};
	};

	dmac0: dma-controller@fea10000 {
		compatible = "arm,pl330", "arm,primecell";
		reg = <0x0 0xfea10000 0x0 0x4000>;
		interrupts = <GIC_SPI 86 IRQ_TYPE_LEVEL_HIGH 0>,
			     <GIC_SPI 87 IRQ_TYPE_LEVEL_HIGH 0>;
		arm,pl330-periph-burst;
		clocks = <&cru ACLK_DMAC0>;
		clock-names = "apb_pclk";
		#dma-cells = <1>;
	};

	dmac1: dma-controller@fea30000 {
		compatible = "arm,pl330", "arm,primecell";
		reg = <0x0 0xfea30000 0x0 0x4000>;
		interrupts = <GIC_SPI 88 IRQ_TYPE_LEVEL_HIGH 0>,
			     <GIC_SPI 89 IRQ_TYPE_LEVEL_HIGH 0>;
		arm,pl330-periph-burst;
		clocks = <&cru ACLK_DMAC1>;
		clock-names = "apb_pclk";
		#dma-cells = <1>;
	};

	can0: can@fea50000 {
		compatible = "rockchip,can-2.0";
		reg = <0x0 0xfea50000 0x0 0x1000>;
		interrupts = <GIC_SPI 341 IRQ_TYPE_LEVEL_HIGH 0>;
		clocks = <&cru CLK_CAN0>, <&cru PCLK_CAN0>;
		clock-names = "baudclk", "apb_pclk";
		resets = <&cru SRST_CAN0>, <&cru SRST_P_CAN0>;
		reset-names = "can", "can-apb";
		pinctrl-names = "default";
		pinctrl-0 = <&can0m0_pins>;
		tx-fifo-depth = <1>;
		rx-fifo-depth = <6>;
		status = "disabled";
	};

	can1: can@fea60000 {
		compatible = "rockchip,can-2.0";
		reg = <0x0 0xfea60000 0x0 0x1000>;
		interrupts = <GIC_SPI 342 IRQ_TYPE_LEVEL_HIGH 0>;
		clocks = <&cru CLK_CAN1>, <&cru PCLK_CAN1>;
		clock-names = "baudclk", "apb_pclk";
		resets = <&cru SRST_CAN1>, <&cru SRST_P_CAN1>;
		reset-names = "can", "can-apb";
		pinctrl-names = "default";
		pinctrl-0 = <&can1m0_pins>;
		tx-fifo-depth = <1>;
		rx-fifo-depth = <6>;
		status = "disabled";
	};

	can2: can@fea70000 {
		compatible = "rockchip,can-2.0";
		reg = <0x0 0xfea70000 0x0 0x1000>;
		interrupts = <GIC_SPI 343 IRQ_TYPE_LEVEL_HIGH 0>;
		clocks = <&cru CLK_CAN2>, <&cru PCLK_CAN2>;
		clock-names = "baudclk", "apb_pclk";
		resets = <&cru SRST_CAN2>, <&cru SRST_P_CAN2>;
		reset-names = "can", "can-apb";
		pinctrl-names = "default";
		pinctrl-0 = <&can2m0_pins>;
		tx-fifo-depth = <1>;
		rx-fifo-depth = <6>;
		status = "disabled";
	};

	hw_decompress: decompress@fea80000 {
		compatible = "rockchip,hw-decompress";
		reg = <0x0 0xfea80000 0x0 0x1000>;
		interrupts = <GIC_SPI 85 IRQ_TYPE_LEVEL_HIGH 0>;
		clocks = <&cru ACLK_DECOM>, <&cru DCLK_DECOM>, <&cru PCLK_DECOM>;
		clock-names = "aclk", "dclk", "pclk";
		resets = <&cru SRST_D_DECOM>;
		reset-names = "dresetn";
		status = "disabled";
	};

	i2c1: i2c@fea90000 {
		compatible = "rockchip,rk3588-i2c", "rockchip,rk3399-i2c";
		reg = <0x0 0xfea90000 0x0 0x1000>;
		clocks = <&cru CLK_I2C1>, <&cru PCLK_I2C1>;
		clock-names = "i2c", "pclk";
		interrupts = <GIC_SPI 318 IRQ_TYPE_LEVEL_HIGH 0>;
		pinctrl-0 = <&i2c1m0_xfer>;
		pinctrl-names = "default";
		#address-cells = <1>;
		#size-cells = <0>;
		status = "disabled";
	};

	i2c2: i2c@feaa0000 {
		compatible = "rockchip,rk3588-i2c", "rockchip,rk3399-i2c";
		reg = <0x0 0xfeaa0000 0x0 0x1000>;
		clocks = <&cru CLK_I2C2>, <&cru PCLK_I2C2>;
		clock-names = "i2c", "pclk";
		interrupts = <GIC_SPI 319 IRQ_TYPE_LEVEL_HIGH 0>;
		pinctrl-0 = <&i2c2m0_xfer>;
		pinctrl-names = "default";
		#address-cells = <1>;
		#size-cells = <0>;
		status = "disabled";
	};

	i2c3: i2c@feab0000 {
		compatible = "rockchip,rk3588-i2c", "rockchip,rk3399-i2c";
		reg = <0x0 0xfeab0000 0x0 0x1000>;
		clocks = <&cru CLK_I2C3>, <&cru PCLK_I2C3>;
		clock-names = "i2c", "pclk";
		interrupts = <GIC_SPI 320 IRQ_TYPE_LEVEL_HIGH 0>;
		pinctrl-0 = <&i2c3m0_xfer>;
		pinctrl-names = "default";
		#address-cells = <1>;
		#size-cells = <0>;
		status = "disabled";
	};

	i2c4: i2c@feac0000 {
		compatible = "rockchip,rk3588-i2c", "rockchip,rk3399-i2c";
		reg = <0x0 0xfeac0000 0x0 0x1000>;
		clocks = <&cru CLK_I2C4>, <&cru PCLK_I2C4>;
		clock-names = "i2c", "pclk";
		interrupts = <GIC_SPI 321 IRQ_TYPE_LEVEL_HIGH 0>;
		pinctrl-0 = <&i2c4m0_xfer>;
		pinctrl-names = "default";
		#address-cells = <1>;
		#size-cells = <0>;
		status = "disabled";
	};

	i2c5: i2c@fead0000 {
		compatible = "rockchip,rk3588-i2c", "rockchip,rk3399-i2c";
		reg = <0x0 0xfead0000 0x0 0x1000>;
		clocks = <&cru CLK_I2C5>, <&cru PCLK_I2C5>;
		clock-names = "i2c", "pclk";
		interrupts = <GIC_SPI 322 IRQ_TYPE_LEVEL_HIGH 0>;
		pinctrl-0 = <&i2c5m0_xfer>;
		pinctrl-names = "default";
		#address-cells = <1>;
		#size-cells = <0>;
		status = "disabled";
	};

<<<<<<< HEAD
	rktimer: timer@feae0000 {
		compatible = "rockchip,rk3588-timer", "rockchip,rk3288-timer";
		reg = <0x0 0xfeae0000 0x0 0x20>;
		interrupts = <GIC_SPI 289 IRQ_TYPE_LEVEL_HIGH 0>;
		clocks = <&cru PCLK_BUSTIMER0>, <&cru CLK_BUSTIMER0>;
		clock-names = "pclk", "timer";
	};

	wdt: watchdog@feaf0000 {
		compatible = "snps,dw-wdt";
=======
	wdt: watchdog@feaf0000 {
		compatible = "rockchip,rk3588-wdt", "snps,dw-wdt";
>>>>>>> e279e542
		reg = <0x0 0xfeaf0000 0x0 0x100>;
		clocks = <&cru TCLK_WDT0>, <&cru PCLK_WDT0>;
		clock-names = "tclk", "pclk";
		interrupts = <GIC_SPI 315 IRQ_TYPE_LEVEL_HIGH 0>;
<<<<<<< HEAD
		status = "disabled";
=======
>>>>>>> e279e542
	};

	spi0: spi@feb00000 {
		compatible = "rockchip,rk3588-spi", "rockchip,rk3066-spi";
		reg = <0x0 0xfeb00000 0x0 0x1000>;
		interrupts = <GIC_SPI 326 IRQ_TYPE_LEVEL_HIGH 0>;
		clocks = <&cru CLK_SPI0>, <&cru PCLK_SPI0>;
		clock-names = "spiclk", "apb_pclk";
		dmas = <&dmac0 14>, <&dmac0 15>;
		dma-names = "tx", "rx";
		num-cs = <2>;
		pinctrl-0 = <&spi0m0_cs0 &spi0m0_cs1 &spi0m0_pins>;
		pinctrl-names = "default";
		#address-cells = <1>;
		#size-cells = <0>;
		status = "disabled";
	};

	spi1: spi@feb10000 {
		compatible = "rockchip,rk3588-spi", "rockchip,rk3066-spi";
		reg = <0x0 0xfeb10000 0x0 0x1000>;
		interrupts = <GIC_SPI 327 IRQ_TYPE_LEVEL_HIGH 0>;
		clocks = <&cru CLK_SPI1>, <&cru PCLK_SPI1>;
		clock-names = "spiclk", "apb_pclk";
		dmas = <&dmac0 16>, <&dmac0 17>;
		dma-names = "tx", "rx";
		num-cs = <2>;
		pinctrl-0 = <&spi1m1_cs0 &spi1m1_cs1 &spi1m1_pins>;
		pinctrl-names = "default";
		#address-cells = <1>;
		#size-cells = <0>;
		status = "disabled";
	};

	spi2: spi@feb20000 {
		compatible = "rockchip,rk3588-spi", "rockchip,rk3066-spi";
		reg = <0x0 0xfeb20000 0x0 0x1000>;
		interrupts = <GIC_SPI 328 IRQ_TYPE_LEVEL_HIGH 0>;
		clocks = <&cru CLK_SPI2>, <&cru PCLK_SPI2>;
		clock-names = "spiclk", "apb_pclk";
		dmas = <&dmac1 15>, <&dmac1 16>;
		dma-names = "tx", "rx";
		num-cs = <2>;
		pinctrl-0 = <&spi2m2_cs0 &spi2m2_cs1 &spi2m2_pins>;
		pinctrl-names = "default";
		#address-cells = <1>;
		#size-cells = <0>;
		status = "disabled";
	};

	spi3: spi@feb30000 {
		compatible = "rockchip,rk3588-spi", "rockchip,rk3066-spi";
		reg = <0x0 0xfeb30000 0x0 0x1000>;
		interrupts = <GIC_SPI 329 IRQ_TYPE_LEVEL_HIGH 0>;
		clocks = <&cru CLK_SPI3>, <&cru PCLK_SPI3>;
		clock-names = "spiclk", "apb_pclk";
		dmas = <&dmac1 17>, <&dmac1 18>;
		dma-names = "tx", "rx";
		num-cs = <2>;
		pinctrl-0 = <&spi3m1_cs0 &spi3m1_cs1 &spi3m1_pins>;
		pinctrl-names = "default";
		#address-cells = <1>;
		#size-cells = <0>;
		status = "disabled";
	};

	uart1: serial@feb40000 {
		compatible = "rockchip,rk3588-uart", "snps,dw-apb-uart";
		reg = <0x0 0xfeb40000 0x0 0x100>;
		interrupts = <GIC_SPI 332 IRQ_TYPE_LEVEL_HIGH 0>;
		clocks = <&cru SCLK_UART1>, <&cru PCLK_UART1>;
		clock-names = "baudclk", "apb_pclk";
		dmas = <&dmac0 8>, <&dmac0 9>;
		dma-names = "tx", "rx";
		pinctrl-0 = <&uart1m1_xfer>;
		pinctrl-names = "default";
		reg-io-width = <4>;
		reg-shift = <2>;
		status = "disabled";
	};

	uart2: serial@feb50000 {
		compatible = "rockchip,rk3588-uart", "snps,dw-apb-uart";
		reg = <0x0 0xfeb50000 0x0 0x100>;
		interrupts = <GIC_SPI 333 IRQ_TYPE_LEVEL_HIGH 0>;
		clocks = <&cru SCLK_UART2>, <&cru PCLK_UART2>;
		clock-names = "baudclk", "apb_pclk";
		dmas = <&dmac0 10>, <&dmac0 11>;
		dma-names = "tx", "rx";
		pinctrl-0 = <&uart2m1_xfer>;
		pinctrl-names = "default";
		reg-io-width = <4>;
		reg-shift = <2>;
		status = "disabled";
	};

	uart3: serial@feb60000 {
		compatible = "rockchip,rk3588-uart", "snps,dw-apb-uart";
		reg = <0x0 0xfeb60000 0x0 0x100>;
		interrupts = <GIC_SPI 334 IRQ_TYPE_LEVEL_HIGH 0>;
		clocks = <&cru SCLK_UART3>, <&cru PCLK_UART3>;
		clock-names = "baudclk", "apb_pclk";
		dmas = <&dmac0 12>, <&dmac0 13>;
		dma-names = "tx", "rx";
		pinctrl-0 = <&uart3m1_xfer>;
		pinctrl-names = "default";
		reg-io-width = <4>;
		reg-shift = <2>;
		status = "disabled";
	};

	uart4: serial@feb70000 {
		compatible = "rockchip,rk3588-uart", "snps,dw-apb-uart";
		reg = <0x0 0xfeb70000 0x0 0x100>;
		interrupts = <GIC_SPI 335 IRQ_TYPE_LEVEL_HIGH 0>;
		clocks = <&cru SCLK_UART4>, <&cru PCLK_UART4>;
		clock-names = "baudclk", "apb_pclk";
		dmas = <&dmac1 9>, <&dmac1 10>;
		dma-names = "tx", "rx";
		pinctrl-0 = <&uart4m1_xfer>;
		pinctrl-names = "default";
		reg-io-width = <4>;
		reg-shift = <2>;
		status = "disabled";
	};

	uart5: serial@feb80000 {
		compatible = "rockchip,rk3588-uart", "snps,dw-apb-uart";
		reg = <0x0 0xfeb80000 0x0 0x100>;
		interrupts = <GIC_SPI 336 IRQ_TYPE_LEVEL_HIGH 0>;
		clocks = <&cru SCLK_UART5>, <&cru PCLK_UART5>;
		clock-names = "baudclk", "apb_pclk";
		dmas = <&dmac1 11>, <&dmac1 12>;
		dma-names = "tx", "rx";
		pinctrl-0 = <&uart5m1_xfer>;
		pinctrl-names = "default";
		reg-io-width = <4>;
		reg-shift = <2>;
		status = "disabled";
	};

	uart6: serial@feb90000 {
		compatible = "rockchip,rk3588-uart", "snps,dw-apb-uart";
		reg = <0x0 0xfeb90000 0x0 0x100>;
		interrupts = <GIC_SPI 337 IRQ_TYPE_LEVEL_HIGH 0>;
		clocks = <&cru SCLK_UART6>, <&cru PCLK_UART6>;
		clock-names = "baudclk", "apb_pclk";
		dmas = <&dmac1 13>, <&dmac1 14>;
		dma-names = "tx", "rx";
		pinctrl-0 = <&uart6m1_xfer>;
		pinctrl-names = "default";
		reg-io-width = <4>;
		reg-shift = <2>;
		status = "disabled";
	};

	uart7: serial@feba0000 {
		compatible = "rockchip,rk3588-uart", "snps,dw-apb-uart";
		reg = <0x0 0xfeba0000 0x0 0x100>;
		interrupts = <GIC_SPI 338 IRQ_TYPE_LEVEL_HIGH 0>;
		clocks = <&cru SCLK_UART7>, <&cru PCLK_UART7>;
		clock-names = "baudclk", "apb_pclk";
		dmas = <&dmac2 7>, <&dmac2 8>;
		dma-names = "tx", "rx";
		pinctrl-0 = <&uart7m1_xfer>;
		pinctrl-names = "default";
		reg-io-width = <4>;
		reg-shift = <2>;
		status = "disabled";
	};

	uart8: serial@febb0000 {
		compatible = "rockchip,rk3588-uart", "snps,dw-apb-uart";
		reg = <0x0 0xfebb0000 0x0 0x100>;
		interrupts = <GIC_SPI 339 IRQ_TYPE_LEVEL_HIGH 0>;
		clocks = <&cru SCLK_UART8>, <&cru PCLK_UART8>;
		clock-names = "baudclk", "apb_pclk";
		dmas = <&dmac2 9>, <&dmac2 10>;
		dma-names = "tx", "rx";
		pinctrl-0 = <&uart8m1_xfer>;
		pinctrl-names = "default";
		reg-io-width = <4>;
		reg-shift = <2>;
		status = "disabled";
	};

	uart9: serial@febc0000 {
		compatible = "rockchip,rk3588-uart", "snps,dw-apb-uart";
		reg = <0x0 0xfebc0000 0x0 0x100>;
		interrupts = <GIC_SPI 340 IRQ_TYPE_LEVEL_HIGH 0>;
		clocks = <&cru SCLK_UART9>, <&cru PCLK_UART9>;
		clock-names = "baudclk", "apb_pclk";
		dmas = <&dmac2 11>, <&dmac2 12>;
		dma-names = "tx", "rx";
		pinctrl-0 = <&uart9m1_xfer>;
		pinctrl-names = "default";
		reg-io-width = <4>;
		reg-shift = <2>;
		status = "disabled";
	};

	pwm4: pwm@febd0000 {
		compatible = "rockchip,rk3588-pwm", "rockchip,rk3328-pwm";
		reg = <0x0 0xfebd0000 0x0 0x10>;
		clocks = <&cru CLK_PWM1>, <&cru PCLK_PWM1>;
		clock-names = "pwm", "pclk";
		pinctrl-0 = <&pwm4m0_pins>;
		pinctrl-names = "default";
		#pwm-cells = <3>;
		status = "disabled";
	};

	pwm5: pwm@febd0010 {
		compatible = "rockchip,rk3588-pwm", "rockchip,rk3328-pwm";
		reg = <0x0 0xfebd0010 0x0 0x10>;
		clocks = <&cru CLK_PWM1>, <&cru PCLK_PWM1>;
		clock-names = "pwm", "pclk";
		pinctrl-0 = <&pwm5m0_pins>;
		pinctrl-names = "default";
		#pwm-cells = <3>;
		status = "disabled";
	};

	pwm6: pwm@febd0020 {
		compatible = "rockchip,rk3588-pwm", "rockchip,rk3328-pwm";
		reg = <0x0 0xfebd0020 0x0 0x10>;
		clocks = <&cru CLK_PWM1>, <&cru PCLK_PWM1>;
		clock-names = "pwm", "pclk";
		pinctrl-0 = <&pwm6m0_pins>;
		pinctrl-names = "default";
		#pwm-cells = <3>;
		status = "disabled";
	};

	pwm7: pwm@febd0030 {
		compatible = "rockchip,rk3588-pwm", "rockchip,rk3328-pwm";
		reg = <0x0 0xfebd0030 0x0 0x10>;
		clocks = <&cru CLK_PWM1>, <&cru PCLK_PWM1>;
		clock-names = "pwm", "pclk";
		pinctrl-0 = <&pwm7m0_pins>;
		pinctrl-names = "default";
		#pwm-cells = <3>;
		status = "disabled";
	};

	pwm8: pwm@febe0000 {
		compatible = "rockchip,rk3588-pwm", "rockchip,rk3328-pwm";
		reg = <0x0 0xfebe0000 0x0 0x10>;
		clocks = <&cru CLK_PWM2>, <&cru PCLK_PWM2>;
		clock-names = "pwm", "pclk";
		pinctrl-0 = <&pwm8m0_pins>;
		pinctrl-names = "default";
		#pwm-cells = <3>;
		status = "disabled";
	};

	pwm9: pwm@febe0010 {
		compatible = "rockchip,rk3588-pwm", "rockchip,rk3328-pwm";
		reg = <0x0 0xfebe0010 0x0 0x10>;
		clocks = <&cru CLK_PWM2>, <&cru PCLK_PWM2>;
		clock-names = "pwm", "pclk";
		pinctrl-0 = <&pwm9m0_pins>;
		pinctrl-names = "default";
		#pwm-cells = <3>;
		status = "disabled";
	};

	pwm10: pwm@febe0020 {
		compatible = "rockchip,rk3588-pwm", "rockchip,rk3328-pwm";
		reg = <0x0 0xfebe0020 0x0 0x10>;
		clocks = <&cru CLK_PWM2>, <&cru PCLK_PWM2>;
		clock-names = "pwm", "pclk";
		pinctrl-0 = <&pwm10m0_pins>;
		pinctrl-names = "default";
		#pwm-cells = <3>;
		status = "disabled";
	};

	pwm11: pwm@febe0030 {
		compatible = "rockchip,rk3588-pwm", "rockchip,rk3328-pwm";
		reg = <0x0 0xfebe0030 0x0 0x10>;
		clocks = <&cru CLK_PWM2>, <&cru PCLK_PWM2>;
		clock-names = "pwm", "pclk";
		pinctrl-0 = <&pwm11m0_pins>;
		pinctrl-names = "default";
		#pwm-cells = <3>;
		status = "disabled";
	};

	pwm12: pwm@febf0000 {
		compatible = "rockchip,rk3588-pwm", "rockchip,rk3328-pwm";
		reg = <0x0 0xfebf0000 0x0 0x10>;
		clocks = <&cru CLK_PWM3>, <&cru PCLK_PWM3>;
		clock-names = "pwm", "pclk";
		pinctrl-0 = <&pwm12m0_pins>;
		pinctrl-names = "default";
		#pwm-cells = <3>;
		status = "disabled";
	};

	pwm13: pwm@febf0010 {
		compatible = "rockchip,rk3588-pwm", "rockchip,rk3328-pwm";
		reg = <0x0 0xfebf0010 0x0 0x10>;
		clocks = <&cru CLK_PWM3>, <&cru PCLK_PWM3>;
		clock-names = "pwm", "pclk";
		pinctrl-0 = <&pwm13m0_pins>;
		pinctrl-names = "default";
		#pwm-cells = <3>;
		status = "disabled";
	};

	pwm14: pwm@febf0020 {
		compatible = "rockchip,rk3588-pwm", "rockchip,rk3328-pwm";
		reg = <0x0 0xfebf0020 0x0 0x10>;
		clocks = <&cru CLK_PWM3>, <&cru PCLK_PWM3>;
		clock-names = "pwm", "pclk";
		pinctrl-0 = <&pwm14m0_pins>;
		pinctrl-names = "default";
		#pwm-cells = <3>;
		status = "disabled";
	};

	pwm15: pwm@febf0030 {
		compatible = "rockchip,rk3588-pwm", "rockchip,rk3328-pwm";
		reg = <0x0 0xfebf0030 0x0 0x10>;
		clocks = <&cru CLK_PWM3>, <&cru PCLK_PWM3>;
		clock-names = "pwm", "pclk";
		pinctrl-0 = <&pwm15m0_pins>;
		pinctrl-names = "default";
		#pwm-cells = <3>;
		status = "disabled";
	};

	tsadc: tsadc@fec00000 {
		compatible = "rockchip,rk3588-tsadc";
		reg = <0x0 0xfec00000 0x0 0x400>;
		interrupts = <GIC_SPI 397 IRQ_TYPE_LEVEL_HIGH 0>;
		clocks = <&cru CLK_TSADC>, <&cru PCLK_TSADC>;
		clock-names = "tsadc", "apb_pclk";
		assigned-clocks = <&cru CLK_TSADC>;
		assigned-clock-rates = <2000000>;
<<<<<<< HEAD
		resets = <&cru SRST_TSADC>, <&cru SRST_P_TSADC>;
		reset-names = "tsadc", "tsadc-apb";
		#thermal-sensor-cells = <1>;
		rockchip,hw-tshut-temp = <120000>;
		rockchip,hw-tshut-mode = <0>; /* tshut mode 0:CRU 1:GPIO */
		rockchip,hw-tshut-polarity = <0>; /* tshut polarity 0:LOW 1:HIGH */
		pinctrl-names = "gpio", "otpout";
		pinctrl-0 = <&tsadc_gpio_func>;
		pinctrl-1 = <&tsadc_shut>;
		status = "disabled";
	};

	saradc: saradc@fec10000 {
		compatible = "rockchip,rk3588-saradc";
		reg = <0x0 0xfec10000 0x0 0x10000>;
		interrupts = <GIC_SPI 398 IRQ_TYPE_LEVEL_HIGH 0>;
		#io-channel-cells = <1>;
		clocks = <&cru CLK_SARADC>, <&cru PCLK_SARADC>;
		clock-names = "saradc", "apb_pclk";
		resets = <&cru SRST_P_SARADC>;
		reset-names = "saradc-apb";
		status = "disabled";
	};

	mailbox0: mailbox@fec60000 {
		compatible = "rockchip,rk3588-mailbox",
			 "rockchip,rk3368-mailbox";
		reg = <0x0 0xfec60000 0x0 0x200>;
		interrupts = <GIC_SPI 61 IRQ_TYPE_LEVEL_HIGH 0>,
			 <GIC_SPI 62 IRQ_TYPE_LEVEL_HIGH 0>,
			 <GIC_SPI 63 IRQ_TYPE_LEVEL_HIGH 0>,
			 <GIC_SPI 64 IRQ_TYPE_LEVEL_HIGH 0>;
		clocks = <&cru PCLK_MAILBOX0>;
		clock-names = "pclk_mailbox";
		#mbox-cells = <1>;
		status = "disabled";
	};

	mailbox1: mailbox@fec70000 {
		compatible = "rockchip,rk3588-mailbox",
			 "rockchip,rk3368-mailbox";
		reg = <0x0 0xfec70000 0x0 0x200>;
		interrupts = <GIC_SPI 69 IRQ_TYPE_LEVEL_HIGH 0>,
			 <GIC_SPI 70 IRQ_TYPE_LEVEL_HIGH 0>,
			 <GIC_SPI 71 IRQ_TYPE_LEVEL_HIGH 0>,
			 <GIC_SPI 72 IRQ_TYPE_LEVEL_HIGH 0>;
		clocks = <&cru PCLK_MAILBOX1>;
		clock-names = "pclk_mailbox";
		#mbox-cells = <1>;
=======
		resets = <&cru SRST_P_TSADC>, <&cru SRST_TSADC>;
		reset-names = "tsadc-apb", "tsadc";
		rockchip,hw-tshut-temp = <120000>;
		rockchip,hw-tshut-mode = <0>; /* tshut mode 0:CRU 1:GPIO */
		rockchip,hw-tshut-polarity = <0>; /* tshut polarity 0:LOW 1:HIGH */
		pinctrl-0 = <&tsadc_gpio_func>;
		pinctrl-1 = <&tsadc_shut>;
		pinctrl-names = "gpio", "otpout";
		#thermal-sensor-cells = <1>;
>>>>>>> e279e542
		status = "disabled";
	};

	i2c6: i2c@fec80000 {
		compatible = "rockchip,rk3588-i2c", "rockchip,rk3399-i2c";
		reg = <0x0 0xfec80000 0x0 0x1000>;
		clocks = <&cru CLK_I2C6>, <&cru PCLK_I2C6>;
		clock-names = "i2c", "pclk";
		interrupts = <GIC_SPI 323 IRQ_TYPE_LEVEL_HIGH 0>;
		pinctrl-0 = <&i2c6m0_xfer>;
		pinctrl-names = "default";
		#address-cells = <1>;
		#size-cells = <0>;
		status = "disabled";
	};

	i2c7: i2c@fec90000 {
		compatible = "rockchip,rk3588-i2c", "rockchip,rk3399-i2c";
		reg = <0x0 0xfec90000 0x0 0x1000>;
		clocks = <&cru CLK_I2C7>, <&cru PCLK_I2C7>;
		clock-names = "i2c", "pclk";
		interrupts = <GIC_SPI 324 IRQ_TYPE_LEVEL_HIGH 0>;
		pinctrl-0 = <&i2c7m0_xfer>;
		pinctrl-names = "default";
		#address-cells = <1>;
		#size-cells = <0>;
		status = "disabled";
	};

	i2c8: i2c@feca0000 {
		compatible = "rockchip,rk3588-i2c", "rockchip,rk3399-i2c";
		reg = <0x0 0xfeca0000 0x0 0x1000>;
		clocks = <&cru CLK_I2C8>, <&cru PCLK_I2C8>;
		clock-names = "i2c", "pclk";
		interrupts = <GIC_SPI 325 IRQ_TYPE_LEVEL_HIGH 0>;
		pinctrl-0 = <&i2c8m0_xfer>;
		pinctrl-names = "default";
		#address-cells = <1>;
		#size-cells = <0>;
		status = "disabled";
	};

	spi4: spi@fecb0000 {
		compatible = "rockchip,rk3588-spi", "rockchip,rk3066-spi";
		reg = <0x0 0xfecb0000 0x0 0x1000>;
		interrupts = <GIC_SPI 330 IRQ_TYPE_LEVEL_HIGH 0>;
		clocks = <&cru CLK_SPI4>, <&cru PCLK_SPI4>;
		clock-names = "spiclk", "apb_pclk";
		dmas = <&dmac2 13>, <&dmac2 14>;
		dma-names = "tx", "rx";
		num-cs = <2>;
		pinctrl-0 = <&spi4m0_cs0 &spi4m0_cs1 &spi4m0_pins>;
		pinctrl-names = "default";
		#address-cells = <1>;
		#size-cells = <0>;
		status = "disabled";
	};

	otp: efuse@fecc0000 {
		compatible = "rockchip,rk3588-otp";
		reg = <0x0 0xfecc0000 0x0 0x400>;
		clocks = <&cru CLK_OTPC_NS>, <&cru PCLK_OTPC_NS>,
			 <&cru CLK_OTP_PHY_G>, <&cru CLK_OTPC_ARB>;
		clock-names = "otp", "apb_pclk", "phy", "arb";
		resets = <&cru SRST_OTPC_NS>, <&cru SRST_P_OTPC_NS>,
			 <&cru SRST_OTPC_ARB>;
		reset-names = "otp", "apb", "arb";
		#address-cells = <1>;
		#size-cells = <1>;

		cpu_code: cpu-code@2 {
			reg = <0x02 0x2>;
		};

		otp_id: id@7 {
			reg = <0x07 0x10>;
		};

		otp_cpu_version: cpu-version@1c {
			reg = <0x1c 0x1>;
			bits = <3 3>;
		};

		cpub0_leakage: cpu-leakage@17 {
			reg = <0x17 0x1>;
		};

		cpub1_leakage: cpu-leakage@18 {
			reg = <0x18 0x1>;
		};

		cpul_leakage: cpu-leakage@19 {
			reg = <0x19 0x1>;
		};

		log_leakage: log-leakage@1a {
			reg = <0x1a 0x1>;
		};

		gpu_leakage: gpu-leakage@1b {
			reg = <0x1b 0x1>;
		};

		npu_leakage: npu-leakage@28 {
			reg = <0x28 0x1>;
		};

		codec_leakage: codec-leakage@29 {
			reg = <0x29 0x1>;
		};
	};

	mailbox2: mailbox@fece0000 {
		compatible = "rockchip,rk3588-mailbox",
			 "rockchip,rk3368-mailbox";
		reg = <0x0 0xfece0000 0x0 0x200>;
		interrupts = <GIC_SPI 77 IRQ_TYPE_LEVEL_HIGH 0>,
			 <GIC_SPI 78 IRQ_TYPE_LEVEL_HIGH 0>,
			 <GIC_SPI 79 IRQ_TYPE_LEVEL_HIGH 0>,
			 <GIC_SPI 80 IRQ_TYPE_LEVEL_HIGH 0>;
		clocks = <&cru PCLK_MAILBOX2>;
		clock-names = "pclk_mailbox";
		#mbox-cells = <1>;
		status = "disabled";
	};

	dmac2: dma-controller@fed10000 {
		compatible = "arm,pl330", "arm,primecell";
		reg = <0x0 0xfed10000 0x0 0x4000>;
		interrupts = <GIC_SPI 90 IRQ_TYPE_LEVEL_HIGH 0>,
			     <GIC_SPI 91 IRQ_TYPE_LEVEL_HIGH 0>;
		arm,pl330-periph-burst;
		clocks = <&cru ACLK_DMAC2>;
		clock-names = "apb_pclk";
		#dma-cells = <1>;
	};

	usbdp_phy0: phy@fed80000 {
		compatible = "rockchip,rk3588-usbdp-phy";
		reg = <0x0 0xfed80000 0x0 0x10000>;
		rockchip,u2phy-grf = <&usb2phy0_grf>;
		rockchip,usb-grf = <&usb_grf>;
		rockchip,usbdpphy-grf = <&usbdpphy0_grf>;
		rockchip,vo-grf = <&vo0_grf>;
		clocks = <&cru CLK_USBDPPHY_MIPIDCPPHY_REF>,
			 <&cru CLK_USBDP_PHY0_IMMORTAL>,
			 <&cru PCLK_USBDPPHY0>,
			 <&u2phy0>;
		clock-names = "refclk", "immortal", "pclk", "utmi";
		resets = <&cru SRST_USBDP_COMBO_PHY0_INIT>,
			 <&cru SRST_USBDP_COMBO_PHY0_CMN>,
			 <&cru SRST_USBDP_COMBO_PHY0_LANE>,
			 <&cru SRST_USBDP_COMBO_PHY0_PCS>,
			 <&cru SRST_P_USBDPPHY0>;
		reset-names = "init", "cmn", "lane", "pcs_apb", "pma_apb";
		status = "disabled";

		usbdp_phy0_dp: dp-port {
			#phy-cells = <0>;
			status = "disabled";
		};

		usbdp_phy0_u3: usb3-port {
			#phy-cells = <0>;
			status = "disabled";
		};
	};

	combphy0_ps: phy@fee00000 {
		compatible = "rockchip,rk3588-naneng-combphy";
		reg = <0x0 0xfee00000 0x0 0x100>;
		#phy-cells = <1>;
		clocks = <&cru CLK_REF_PIPE_PHY0>, <&cru PCLK_PCIE_COMBO_PIPE_PHY0>,
			 <&cru PCLK_PHP_ROOT>;
		clock-names = "ref", "apb", "pipe";
		assigned-clocks = <&cru CLK_REF_PIPE_PHY0>;
		assigned-clock-rates = <100000000>;
		resets = <&cru SRST_REF_PIPE_PHY0>, <&cru SRST_P_PCIE2_PHY0>;
		reset-names = "phy", "apb";
		rockchip,pipe-grf = <&php_grf>;
		rockchip,pipe-phy-grf = <&pipe_phy0_grf>;
		status = "disabled";
	};

	combphy2_psu: phy@fee20000 {
		compatible = "rockchip,rk3588-naneng-combphy";
		reg = <0x0 0xfee20000 0x0 0x100>;
		#phy-cells = <1>;
		clocks = <&cru CLK_REF_PIPE_PHY2>, <&cru PCLK_PCIE_COMBO_PIPE_PHY2>,
			 <&cru PCLK_PHP_ROOT>;
		clock-names = "ref", "apb", "pipe";
		assigned-clocks = <&cru CLK_REF_PIPE_PHY2>;
		assigned-clock-rates = <100000000>;
		resets = <&cru SRST_REF_PIPE_PHY2>, <&cru SRST_P_PCIE2_PHY2>;
		reset-names = "phy", "apb";
		rockchip,pipe-grf = <&php_grf>;
		rockchip,pipe-phy-grf = <&pipe_phy2_grf>;
		status = "disabled";
	};

	system_sram2: sram@ff001000 {
		compatible = "mmio-sram";
		reg = <0x0 0xff001000 0x0 0xef000>;
		ranges = <0x0 0x0 0xff001000 0xef000>;
		#address-cells = <1>;
		#size-cells = <1>;
	};

	pinctrl: pinctrl {
		compatible = "rockchip,rk3588-pinctrl";
		ranges;
		rockchip,grf = <&ioc>;
		#address-cells = <2>;
		#size-cells = <2>;

		gpio0: gpio@fd8a0000 {
			compatible = "rockchip,gpio-bank";
			reg = <0x0 0xfd8a0000 0x0 0x100>;
			interrupts = <GIC_SPI 277 IRQ_TYPE_LEVEL_HIGH 0>;
			clocks = <&cru PCLK_GPIO0>, <&cru DBCLK_GPIO0>;
			gpio-controller;
			gpio-ranges = <&pinctrl 0 0 32>;
			interrupt-controller;
			#gpio-cells = <2>;
			#interrupt-cells = <2>;
		};

		gpio1: gpio@fec20000 {
			compatible = "rockchip,gpio-bank";
			reg = <0x0 0xfec20000 0x0 0x100>;
			interrupts = <GIC_SPI 278 IRQ_TYPE_LEVEL_HIGH 0>;
			clocks = <&cru PCLK_GPIO1>, <&cru DBCLK_GPIO1>;
			gpio-controller;
			gpio-ranges = <&pinctrl 0 32 32>;
			interrupt-controller;
			#gpio-cells = <2>;
			#interrupt-cells = <2>;
		};

		gpio2: gpio@fec30000 {
			compatible = "rockchip,gpio-bank";
			reg = <0x0 0xfec30000 0x0 0x100>;
			interrupts = <GIC_SPI 279 IRQ_TYPE_LEVEL_HIGH 0>;
			clocks = <&cru PCLK_GPIO2>, <&cru DBCLK_GPIO2>;
			gpio-controller;
			gpio-ranges = <&pinctrl 0 64 32>;
			interrupt-controller;
			#gpio-cells = <2>;
			#interrupt-cells = <2>;
		};

		gpio3: gpio@fec40000 {
			compatible = "rockchip,gpio-bank";
			reg = <0x0 0xfec40000 0x0 0x100>;
			interrupts = <GIC_SPI 280 IRQ_TYPE_LEVEL_HIGH 0>;
			clocks = <&cru PCLK_GPIO3>, <&cru DBCLK_GPIO3>;
			gpio-controller;
			gpio-ranges = <&pinctrl 0 96 32>;
			interrupt-controller;
			#gpio-cells = <2>;
			#interrupt-cells = <2>;
		};

		gpio4: gpio@fec50000 {
			compatible = "rockchip,gpio-bank";
			reg = <0x0 0xfec50000 0x0 0x100>;
			interrupts = <GIC_SPI 281 IRQ_TYPE_LEVEL_HIGH 0>;
			clocks = <&cru PCLK_GPIO4>, <&cru DBCLK_GPIO4>;
			gpio-controller;
			gpio-ranges = <&pinctrl 0 128 32>;
			interrupt-controller;
			#gpio-cells = <2>;
			#interrupt-cells = <2>;
		};
	};
};

#include "rk3588s-pinctrl.dtsi"<|MERGE_RESOLUTION|>--- conflicted
+++ resolved
@@ -8,13 +8,9 @@
 #include <dt-bindings/interrupt-controller/irq.h>
 #include <dt-bindings/power/rk3588-power.h>
 #include <dt-bindings/reset/rockchip,rk3588-cru.h>
-<<<<<<< HEAD
-#include <dt-bindings/phy/phy.h>
-=======
 #include <dt-bindings/thermal/thermal.h>
 #include <dt-bindings/phy/phy.h>
 #include <dt-bindings/ata/ahci.h>
->>>>>>> e279e542
 
 / {
 	compatible = "rockchip,rk3588";
@@ -2090,8 +2086,6 @@
 		};
 	};
 
-<<<<<<< HEAD
-=======
 	sata0: sata@fe210000 {
 		compatible = "rockchip,rk3588-dwc-ahci", "snps,dwc-ahci";
 		reg = <0 0xfe210000 0 0x1000>;
@@ -2138,17 +2132,12 @@
 		};
 	};
 
->>>>>>> e279e542
 	sdmmc: mmc@fe2c0000 {
 		compatible = "rockchip,rk3588-dw-mshc", "rockchip,rk3288-dw-mshc";
 		reg = <0x0 0xfe2c0000 0x0 0x4000>;
 		interrupts = <GIC_SPI 203 IRQ_TYPE_LEVEL_HIGH 0>;
 		clocks = <&scmi_clk SCMI_HCLK_SD>, <&scmi_clk SCMI_CCLK_SD>,
-<<<<<<< HEAD
-		     <&cru SCLK_SDMMC_DRV>, <&cru SCLK_SDMMC_SAMPLE>;
-=======
 			 <&cru SCLK_SDMMC_DRV>, <&cru SCLK_SDMMC_SAMPLE>;
->>>>>>> e279e542
 		clock-names = "biu", "ciu", "ciu-drive", "ciu-sample";
 		fifo-depth = <0x100>;
 		max-frequency = <200000000>;
@@ -2158,13 +2147,12 @@
 		status = "disabled";
 	};
 
-<<<<<<< HEAD
 	sdio: mmc@fe2d0000 {
 		compatible = "rockchip,rk3588-dw-mshc", "rockchip,rk3288-dw-mshc";
 		reg = <0x0 0xfe2d0000 0x0 0x4000>;
 		interrupts = <GIC_SPI 204 IRQ_TYPE_LEVEL_HIGH 0>;
 		clocks = <&cru HCLK_SDIO>, <&cru CCLK_SRC_SDIO>,
-		     <&cru SCLK_SDIO_DRV>, <&cru SCLK_SDIO_SAMPLE>;
+			 <&cru SCLK_SDIO_DRV>, <&cru SCLK_SDIO_SAMPLE>;
 		clock-names = "biu", "ciu", "ciu-drive", "ciu-sample";
 		fifo-depth = <0x100>;
 		max-frequency = <200000000>;
@@ -2174,8 +2162,6 @@
 		status = "disabled";
 	};
 
-=======
->>>>>>> e279e542
 	sdhci: mmc@fe2e0000 {
 		compatible = "rockchip,rk3588-dwcmshc", "rockchip,dwcmshc-sdhci";
 		reg = <0x0 0xfe2e0000 0x0 0x10000>;
@@ -2301,13 +2287,8 @@
 		mbi-ranges = <424 56>;
 		msi-controller;
 		ranges;
-<<<<<<< HEAD
-		#interrupt-cells = <4>;
-		#address-cells = <2>;
-=======
 		#address-cells = <2>;
 		#interrupt-cells = <4>;
->>>>>>> e279e542
 		#size-cells = <2>;
 
 		its0: msi-controller@fe640000 {
@@ -2478,7 +2459,6 @@
 		status = "disabled";
 	};
 
-<<<<<<< HEAD
 	rktimer: timer@feae0000 {
 		compatible = "rockchip,rk3588-timer", "rockchip,rk3288-timer";
 		reg = <0x0 0xfeae0000 0x0 0x20>;
@@ -2488,19 +2468,11 @@
 	};
 
 	wdt: watchdog@feaf0000 {
-		compatible = "snps,dw-wdt";
-=======
-	wdt: watchdog@feaf0000 {
 		compatible = "rockchip,rk3588-wdt", "snps,dw-wdt";
->>>>>>> e279e542
 		reg = <0x0 0xfeaf0000 0x0 0x100>;
 		clocks = <&cru TCLK_WDT0>, <&cru PCLK_WDT0>;
 		clock-names = "tclk", "pclk";
 		interrupts = <GIC_SPI 315 IRQ_TYPE_LEVEL_HIGH 0>;
-<<<<<<< HEAD
-		status = "disabled";
-=======
->>>>>>> e279e542
 	};
 
 	spi0: spi@feb00000 {
@@ -2842,7 +2814,6 @@
 		clock-names = "tsadc", "apb_pclk";
 		assigned-clocks = <&cru CLK_TSADC>;
 		assigned-clock-rates = <2000000>;
-<<<<<<< HEAD
 		resets = <&cru SRST_TSADC>, <&cru SRST_P_TSADC>;
 		reset-names = "tsadc", "tsadc-apb";
 		#thermal-sensor-cells = <1>;
@@ -2892,17 +2863,6 @@
 		clocks = <&cru PCLK_MAILBOX1>;
 		clock-names = "pclk_mailbox";
 		#mbox-cells = <1>;
-=======
-		resets = <&cru SRST_P_TSADC>, <&cru SRST_TSADC>;
-		reset-names = "tsadc-apb", "tsadc";
-		rockchip,hw-tshut-temp = <120000>;
-		rockchip,hw-tshut-mode = <0>; /* tshut mode 0:CRU 1:GPIO */
-		rockchip,hw-tshut-polarity = <0>; /* tshut polarity 0:LOW 1:HIGH */
-		pinctrl-0 = <&tsadc_gpio_func>;
-		pinctrl-1 = <&tsadc_shut>;
-		pinctrl-names = "gpio", "otpout";
-		#thermal-sensor-cells = <1>;
->>>>>>> e279e542
 		status = "disabled";
 	};
 
