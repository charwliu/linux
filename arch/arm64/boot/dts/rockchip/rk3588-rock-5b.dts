// SPDX-License-Identifier: (GPL-2.0+ OR MIT)

/dts-v1/;

#include <dt-bindings/gpio/gpio.h>
#include <dt-bindings/leds/common.h>
<<<<<<< HEAD
=======
#include <dt-bindings/usb/pd.h>
>>>>>>> 5a2e0ad7
#include "rk3588.dtsi"

/ {
	model = "Radxa ROCK 5 Model B";
	compatible = "radxa,rock-5b", "rockchip,rk3588";

	aliases {
		mmc0 = &sdhci;
		mmc1 = &sdmmc;
		mmc2 = &sdio;
		serial2 = &uart2;
	};

	chosen {
		stdout-path = "serial2:1500000n8";
	};

	analog-sound {
		compatible = "audio-graph-card";
		label = "rk3588-es8316";

		widgets = "Microphone", "Mic Jack",
			  "Headphone", "Headphones";

		routing = "MIC2", "Mic Jack",
			  "Headphones", "HPOL",
			  "Headphones", "HPOR";

		dais = <&i2s0_8ch_p0>;
		hp-det-gpio = <&gpio1 RK_PD5 GPIO_ACTIVE_HIGH>;
		pinctrl-names = "default";
		pinctrl-0 = <&hp_detect>;
	};

	leds {
		compatible = "gpio-leds";
		pinctrl-names = "default";
		pinctrl-0 = <&led_rgb_b>;

		led_rgb_b {
			function = LED_FUNCTION_STATUS;
			color = <LED_COLOR_ID_BLUE>;
			gpios = <&gpio0 RK_PB7 GPIO_ACTIVE_HIGH>;
			linux,default-trigger = "heartbeat";
		};
	};

	fan: pwm-fan {
		compatible = "pwm-fan";
		cooling-levels = <0 95 145 195 255>;
		fan-supply = <&vcc5v0_sys>;
		pwms = <&pwm1 0 50000 0>;
		#cooling-cells = <2>;
	};

<<<<<<< HEAD
=======
	vcc12v_dcin: vcc12v-dcin-regulator {
		compatible = "regulator-fixed";
		regulator-name = "vcc12v_dcin";
		regulator-always-on;
		regulator-boot-on;
		regulator-min-microvolt = <12000000>;
		regulator-max-microvolt = <12000000>;
	};

>>>>>>> 5a2e0ad7
	vcc3v3_pcie2x1l0: vcc3v3-pcie2x1l0-regulator {
		compatible = "regulator-fixed";
		enable-active-high;
		gpios = <&gpio1 RK_PD2 GPIO_ACTIVE_HIGH>;
		pinctrl-names = "default";
		pinctrl-0 = <&pcie2_0_vcc3v3_en>;
		regulator-name = "vcc3v3_pcie2x1l0";
		regulator-always-on;
		regulator-boot-on;
		regulator-min-microvolt = <3300000>;
		regulator-max-microvolt = <3300000>;
		startup-delay-us = <50000>;
		vin-supply = <&vcc5v0_sys>;
	};

	vcc3v3_pcie2x1l2: vcc3v3-pcie2x1l2-regulator {
		compatible = "regulator-fixed";
		regulator-name = "vcc3v3_pcie2x1l2";
		regulator-min-microvolt = <3300000>;
		regulator-max-microvolt = <3300000>;
		startup-delay-us = <5000>;
		vin-supply = <&vcc_3v3_s3>;
	};

	vcc3v3_pcie30: vcc3v3-pcie30-regulator {
		compatible = "regulator-fixed";
		enable-active-high;
		gpios = <&gpio1 RK_PA4 GPIO_ACTIVE_HIGH>;
		pinctrl-names = "default";
		pinctrl-0 = <&pcie3_vcc3v3_en>;
		regulator-name = "vcc3v3_pcie30";
		regulator-min-microvolt = <3300000>;
		regulator-max-microvolt = <3300000>;
		startup-delay-us = <5000>;
		vin-supply = <&vcc5v0_sys>;
	};

	vcc5v0_host: vcc5v0-host-regulator {
		compatible = "regulator-fixed";
		regulator-name = "vcc5v0_host";
		regulator-boot-on;
		regulator-always-on;
		regulator-min-microvolt = <5000000>;
		regulator-max-microvolt = <5000000>;
		enable-active-high;
		gpio = <&gpio4 RK_PB0 GPIO_ACTIVE_HIGH>;
		pinctrl-names = "default";
		pinctrl-0 = <&vcc5v0_host_en>;
		vin-supply = <&vcc5v0_sys>;
	};

	vcc5v0_sys: vcc5v0-sys-regulator {
		compatible = "regulator-fixed";
		regulator-name = "vcc5v0_sys";
		regulator-always-on;
		regulator-boot-on;
		regulator-min-microvolt = <5000000>;
		regulator-max-microvolt = <5000000>;
		vin-supply = <&vcc12v_dcin>;
	};

	vcc_1v1_nldo_s3: vcc-1v1-nldo-s3-regulator {
		compatible = "regulator-fixed";
		regulator-name = "vcc_1v1_nldo_s3";
		regulator-always-on;
		regulator-boot-on;
		regulator-min-microvolt = <1100000>;
		regulator-max-microvolt = <1100000>;
		vin-supply = <&vcc5v0_sys>;
	};
};

&combphy0_ps {
	status = "okay";
};

&combphy1_ps {
	status = "okay";
};

<<<<<<< HEAD
=======
&combphy2_psu {
	status = "okay";
};

>>>>>>> 5a2e0ad7
&cpu_b0 {
	cpu-supply = <&vdd_cpu_big0_s0>;
};

&cpu_b1 {
	cpu-supply = <&vdd_cpu_big0_s0>;
};

&cpu_b2 {
	cpu-supply = <&vdd_cpu_big1_s0>;
};

&cpu_b3 {
	cpu-supply = <&vdd_cpu_big1_s0>;
};

&cpu_l0 {
	cpu-supply = <&vdd_cpu_lit_s0>;
};

&cpu_l1 {
	cpu-supply = <&vdd_cpu_lit_s0>;
};

&cpu_l2 {
	cpu-supply = <&vdd_cpu_lit_s0>;
};

&cpu_l3 {
	cpu-supply = <&vdd_cpu_lit_s0>;
};

&i2c0 {
	pinctrl-names = "default";
	pinctrl-0 = <&i2c0m2_xfer>;
	status = "okay";

	vdd_cpu_big0_s0: regulator@42 {
		compatible = "rockchip,rk8602";
		reg = <0x42>;
		fcs,suspend-voltage-selector = <1>;
		regulator-name = "vdd_cpu_big0_s0";
		regulator-always-on;
		regulator-boot-on;
		regulator-min-microvolt = <550000>;
		regulator-max-microvolt = <1050000>;
		regulator-ramp-delay = <2300>;
		vin-supply = <&vcc5v0_sys>;

		regulator-state-mem {
			regulator-off-in-suspend;
		};
	};

	vdd_cpu_big1_s0: regulator@43 {
		compatible = "rockchip,rk8603", "rockchip,rk8602";
		reg = <0x43>;
		fcs,suspend-voltage-selector = <1>;
		regulator-name = "vdd_cpu_big1_s0";
		regulator-always-on;
		regulator-boot-on;
		regulator-min-microvolt = <550000>;
		regulator-max-microvolt = <1050000>;
		regulator-ramp-delay = <2300>;
		vin-supply = <&vcc5v0_sys>;

		regulator-state-mem {
			regulator-off-in-suspend;
		};
	};
};

&i2c4 {
	pinctrl-names = "default";
	pinctrl-0 = <&i2c4m1_xfer>;
	status = "okay";

	usbc0: usb-typec@22 {
		compatible = "fcs,fusb302";
		reg = <0x22>;
		interrupt-parent = <&gpio3>;
		interrupts = <RK_PB4 IRQ_TYPE_LEVEL_LOW>;
		pinctrl-names = "default";
		pinctrl-0 = <&usbc0_int>;
		vbus-supply = <&vcc12v_dcin>;
		status = "okay";

		usb_con: connector {
			compatible = "usb-c-connector";
			label = "USB-C";
			data-role = "dual";
			power-role = "sink";
			try-power-role = "sink";
			op-sink-microwatt = <1000000>;
			sink-pdos =
				<PDO_FIXED(5000, 3000, PDO_FIXED_USB_COMM)>,
				<PDO_VAR(5000, 20000, 5000)>;

			ports {
				#address-cells = <1>;
				#size-cells = <0>;

				port@0 {
					reg = <0>;
					usbc0_hs: endpoint {
						remote-endpoint = <&usb_host0_xhci_drd_sw>;
					};
				};

				port@1 {
					reg = <1>;
					usbc0_ss: endpoint {
						remote-endpoint = <&usbdp_phy0_typec_ss>;
					};
				};

				port@2 {
					reg = <2>;
					usbc0_sbu: endpoint {
						remote-endpoint = <&usbdp_phy0_typec_sbu>;
					};
				};
			};
		};
	};
};

&i2c6 {
	status = "okay";

	hym8563: rtc@51 {
		compatible = "haoyu,hym8563";
		reg = <0x51>;
		#clock-cells = <0>;
		clock-output-names = "hym8563";
		pinctrl-names = "default";
		pinctrl-0 = <&hym8563_int>;
		interrupt-parent = <&gpio0>;
		interrupts = <RK_PB0 IRQ_TYPE_LEVEL_LOW>;
		wakeup-source;
	};
};

&i2c7 {
	status = "okay";

	es8316: audio-codec@11 {
		compatible = "everest,es8316";
		reg = <0x11>;
		clocks = <&cru I2S0_8CH_MCLKOUT>;
		clock-names = "mclk";
		assigned-clocks = <&cru I2S0_8CH_MCLKOUT>;
		assigned-clock-rates = <12288000>;
		#sound-dai-cells = <0>;

		port {
			es8316_p0_0: endpoint {
				remote-endpoint = <&i2s0_8ch_p0_0>;
			};
		};
	};
};

&i2s0_8ch {
	pinctrl-names = "default";
	pinctrl-0 = <&i2s0_lrck
		     &i2s0_mclk
		     &i2s0_sclk
		     &i2s0_sdi0
		     &i2s0_sdo0>;
	status = "okay";

	i2s0_8ch_p0: port {
		i2s0_8ch_p0_0: endpoint {
			dai-format = "i2s";
			mclk-fs = <256>;
			remote-endpoint = <&es8316_p0_0>;
		};
	};
};

&pcie2x1l0 {
	pinctrl-names = "default";
	pinctrl-0 = <&pcie2_0_rst>;
	reset-gpios = <&gpio4 RK_PA5 GPIO_ACTIVE_HIGH>;
	vpcie3v3-supply = <&vcc3v3_pcie2x1l0>;
	status = "okay";
};

&pcie2x1l2 {
	pinctrl-names = "default";
	pinctrl-0 = <&pcie2_2_rst>;
	reset-gpios = <&gpio3 RK_PB0 GPIO_ACTIVE_HIGH>;
	vpcie3v3-supply = <&vcc3v3_pcie2x1l2>;
	status = "okay";
};

&pcie30phy {
	status = "okay";
};

&pcie3x4 {
	pinctrl-names = "default";
	pinctrl-0 = <&pcie3_rst>;
	reset-gpios = <&gpio4 RK_PB6 GPIO_ACTIVE_HIGH>;
	vpcie3v3-supply = <&vcc3v3_pcie30>;
	status = "okay";
};

&pinctrl {
	hym8563 {
		hym8563_int: hym8563-int {
			rockchip,pins = <0 RK_PB0 RK_FUNC_GPIO &pcfg_pull_none>;
		};
	};

	leds {
		led_rgb_b: led-rgb-b {
			rockchip,pins = <0 RK_PB7 RK_FUNC_GPIO &pcfg_pull_none>;
		};
	};

	sound {
		hp_detect: hp-detect {
			rockchip,pins = <1 RK_PD5 RK_FUNC_GPIO &pcfg_pull_none>;
		};
	};

	pcie2 {
		pcie2_0_rst: pcie2-0-rst {
			rockchip,pins = <4 RK_PA5 RK_FUNC_GPIO &pcfg_pull_none>;
		};

		pcie2_0_vcc3v3_en: pcie2-0-vcc-en {
			rockchip,pins = <1 RK_PD2 RK_FUNC_GPIO &pcfg_pull_none>;
		};

		pcie2_2_rst: pcie2-2-rst {
			rockchip,pins = <3 RK_PB0 RK_FUNC_GPIO &pcfg_pull_none>;
		};
	};

	pcie3 {
		pcie3_rst: pcie3-rst {
			rockchip,pins = <4 RK_PB6 RK_FUNC_GPIO &pcfg_pull_none>;
		};

		pcie3_vcc3v3_en: pcie3-vcc3v3-en {
			rockchip,pins = <1 RK_PA4 RK_FUNC_GPIO &pcfg_pull_none>;
		};
	};

	usb {
		vcc5v0_host_en: vcc5v0-host-en {
			rockchip,pins = <4 RK_PB0 RK_FUNC_GPIO &pcfg_pull_none>;
		};

		usbc0_int: usbc0-int {
			rockchip,pins = <3 RK_PB4 RK_FUNC_GPIO &pcfg_pull_none>;
		};
	};
};

&pwm1 {
	status = "okay";
};

&saradc {
	vref-supply = <&avcc_1v8_s0>;
	status = "okay";
};

&sdhci {
	bus-width = <8>;
	no-sdio;
	no-sd;
	non-removable;
	mmc-hs400-1_8v;
	mmc-hs400-enhanced-strobe;
	status = "okay";
};

&sdmmc {
	max-frequency = <200000000>;
	no-sdio;
	no-mmc;
	bus-width = <4>;
	cap-mmc-highspeed;
	cap-sd-highspeed;
	cd-gpios = <&gpio0 RK_PA4 GPIO_ACTIVE_LOW>;
	disable-wp;
	sd-uhs-sdr104;
	vmmc-supply = <&vcc_3v3_s3>;
	vqmmc-supply = <&vccio_sd_s0>;
	status = "okay";
};

&sdio {
	max-frequency = <200000000>;
	no-sd;
	no-mmc;
	non-removable;
	bus-width = <4>;
	cap-sdio-irq;
	disable-wp;
	keep-power-in-suspend;
	wakeup-source;
	sd-uhs-sdr12;
	sd-uhs-sdr25;
	sd-uhs-sdr50;
	sd-uhs-sdr104;
	vmmc-supply = <&vcc3v3_pcie2x1l0>;
	vqmmc-supply = <&vcc_1v8_s3>;
	pinctrl-names = "default";
	pinctrl-0 = <&sdiom0_pins>;
	status = "okay";
};

&uart6 {
	pinctrl-names = "default";
	pinctrl-0 = <&uart6m1_xfer &uart6m1_ctsn &uart6m1_rtsn>;
	status = "okay";
};

&spi2 {
	status = "okay";
	assigned-clocks = <&cru CLK_SPI2>;
	assigned-clock-rates = <200000000>;
	pinctrl-names = "default";
	pinctrl-0 = <&spi2m2_cs0 &spi2m2_pins>;
	num-cs = <1>;

	pmic@0 {
		compatible = "rockchip,rk806";
		spi-max-frequency = <1000000>;
		reg = <0x0>;

		interrupt-parent = <&gpio0>;
		interrupts = <7 IRQ_TYPE_LEVEL_LOW>;

		pinctrl-names = "default";
		pinctrl-0 = <&pmic_pins>, <&rk806_dvs1_null>,
			    <&rk806_dvs2_null>, <&rk806_dvs3_null>;

		vcc1-supply = <&vcc5v0_sys>;
		vcc2-supply = <&vcc5v0_sys>;
		vcc3-supply = <&vcc5v0_sys>;
		vcc4-supply = <&vcc5v0_sys>;
		vcc5-supply = <&vcc5v0_sys>;
		vcc6-supply = <&vcc5v0_sys>;
		vcc7-supply = <&vcc5v0_sys>;
		vcc8-supply = <&vcc5v0_sys>;
		vcc9-supply = <&vcc5v0_sys>;
		vcc10-supply = <&vcc5v0_sys>;
		vcc11-supply = <&vcc_2v0_pldo_s3>;
		vcc12-supply = <&vcc5v0_sys>;
		vcc13-supply = <&vcc_1v1_nldo_s3>;
		vcc14-supply = <&vcc_1v1_nldo_s3>;
		vcca-supply = <&vcc5v0_sys>;

		gpio-controller;
		#gpio-cells = <2>;

		rk806_dvs1_null: dvs1-null-pins {
			pins = "gpio_pwrctrl2";
			function = "pin_fun0";
		};

		rk806_dvs2_null: dvs2-null-pins {
			pins = "gpio_pwrctrl2";
			function = "pin_fun0";
		};

		rk806_dvs3_null: dvs3-null-pins {
			pins = "gpio_pwrctrl3";
			function = "pin_fun0";
		};

		regulators {
			vdd_gpu_s0: vdd_gpu_mem_s0: dcdc-reg1 {
				regulator-boot-on;
				regulator-min-microvolt = <550000>;
				regulator-max-microvolt = <950000>;
				regulator-ramp-delay = <12500>;
				regulator-name = "vdd_gpu_s0";
				regulator-enable-ramp-delay = <400>;

				regulator-state-mem {
					regulator-off-in-suspend;
				};
			};

			vdd_cpu_lit_s0: vdd_cpu_lit_mem_s0: dcdc-reg2 {
				regulator-always-on;
				regulator-boot-on;
				regulator-min-microvolt = <550000>;
				regulator-max-microvolt = <950000>;
				regulator-ramp-delay = <12500>;
				regulator-name = "vdd_cpu_lit_s0";

				regulator-state-mem {
					regulator-off-in-suspend;
				};
			};

			vdd_log_s0: dcdc-reg3 {
				regulator-always-on;
				regulator-boot-on;
				regulator-min-microvolt = <675000>;
				regulator-max-microvolt = <750000>;
				regulator-ramp-delay = <12500>;
				regulator-name = "vdd_log_s0";

				regulator-state-mem {
					regulator-off-in-suspend;
					regulator-suspend-microvolt = <750000>;
				};
			};

			vdd_vdenc_s0: vdd_vdenc_mem_s0: dcdc-reg4 {
				regulator-always-on;
				regulator-boot-on;
				regulator-min-microvolt = <550000>;
				regulator-max-microvolt = <950000>;
				regulator-ramp-delay = <12500>;
				regulator-name = "vdd_vdenc_s0";

				regulator-state-mem {
					regulator-off-in-suspend;
				};
			};

			vdd_ddr_s0: dcdc-reg5 {
				regulator-always-on;
				regulator-boot-on;
				regulator-min-microvolt = <675000>;
				regulator-max-microvolt = <900000>;
				regulator-ramp-delay = <12500>;
				regulator-name = "vdd_ddr_s0";

				regulator-state-mem {
					regulator-off-in-suspend;
					regulator-suspend-microvolt = <850000>;
				};
			};

			vdd2_ddr_s3: dcdc-reg6 {
				regulator-always-on;
				regulator-boot-on;
				regulator-name = "vdd2_ddr_s3";

				regulator-state-mem {
					regulator-on-in-suspend;
				};
			};

			vcc_2v0_pldo_s3: dcdc-reg7 {
				regulator-always-on;
				regulator-boot-on;
				regulator-min-microvolt = <2000000>;
				regulator-max-microvolt = <2000000>;
				regulator-ramp-delay = <12500>;
				regulator-name = "vdd_2v0_pldo_s3";

				regulator-state-mem {
					regulator-on-in-suspend;
					regulator-suspend-microvolt = <2000000>;
				};
			};

			vcc_3v3_s3: dcdc-reg8 {
				regulator-always-on;
				regulator-boot-on;
				regulator-min-microvolt = <3300000>;
				regulator-max-microvolt = <3300000>;
				regulator-name = "vcc_3v3_s3";

				regulator-state-mem {
					regulator-on-in-suspend;
					regulator-suspend-microvolt = <3300000>;
				};
			};

			vddq_ddr_s0: dcdc-reg9 {
				regulator-always-on;
				regulator-boot-on;
				regulator-name = "vddq_ddr_s0";

				regulator-state-mem {
					regulator-off-in-suspend;
				};
			};

			vcc_1v8_s3: dcdc-reg10 {
				regulator-always-on;
				regulator-boot-on;
				regulator-min-microvolt = <1800000>;
				regulator-max-microvolt = <1800000>;
				regulator-name = "vcc_1v8_s3";

				regulator-state-mem {
					regulator-on-in-suspend;
					regulator-suspend-microvolt = <1800000>;
				};
			};

			avcc_1v8_s0: pldo-reg1 {
				regulator-always-on;
				regulator-boot-on;
				regulator-min-microvolt = <1800000>;
				regulator-max-microvolt = <1800000>;
				regulator-name = "avcc_1v8_s0";

				regulator-state-mem {
					regulator-off-in-suspend;
				};
			};

			vcc_1v8_s0: pldo-reg2 {
				regulator-always-on;
				regulator-boot-on;
				regulator-min-microvolt = <1800000>;
				regulator-max-microvolt = <1800000>;
				regulator-name = "vcc_1v8_s0";

				regulator-state-mem {
					regulator-off-in-suspend;
					regulator-suspend-microvolt = <1800000>;
				};
			};

			avdd_1v2_s0: pldo-reg3 {
				regulator-always-on;
				regulator-boot-on;
				regulator-min-microvolt = <1200000>;
				regulator-max-microvolt = <1200000>;
				regulator-name = "avdd_1v2_s0";

				regulator-state-mem {
					regulator-off-in-suspend;
				};
			};

			vcc_3v3_s0: pldo-reg4 {
				regulator-always-on;
				regulator-boot-on;
				regulator-min-microvolt = <3300000>;
				regulator-max-microvolt = <3300000>;
				regulator-ramp-delay = <12500>;
				regulator-name = "vcc_3v3_s0";

				regulator-state-mem {
					regulator-off-in-suspend;
				};
			};

			vccio_sd_s0: pldo-reg5 {
				regulator-always-on;
				regulator-boot-on;
				regulator-min-microvolt = <1800000>;
				regulator-max-microvolt = <3300000>;
				regulator-ramp-delay = <12500>;
				regulator-name = "vccio_sd_s0";

				regulator-state-mem {
					regulator-off-in-suspend;
				};
			};

			pldo6_s3: pldo-reg6 {
				regulator-always-on;
				regulator-boot-on;
				regulator-min-microvolt = <1800000>;
				regulator-max-microvolt = <1800000>;
				regulator-name = "pldo6_s3";

				regulator-state-mem {
					regulator-on-in-suspend;
					regulator-suspend-microvolt = <1800000>;
				};
			};

			vdd_0v75_s3: nldo-reg1 {
				regulator-always-on;
				regulator-boot-on;
				regulator-min-microvolt = <750000>;
				regulator-max-microvolt = <750000>;
				regulator-name = "vdd_0v75_s3";

				regulator-state-mem {
					regulator-on-in-suspend;
					regulator-suspend-microvolt = <750000>;
				};
			};

			vdd_ddr_pll_s0: nldo-reg2 {
				regulator-always-on;
				regulator-boot-on;
				regulator-min-microvolt = <850000>;
				regulator-max-microvolt = <850000>;
				regulator-name = "vdd_ddr_pll_s0";

				regulator-state-mem {
					regulator-off-in-suspend;
					regulator-suspend-microvolt = <850000>;
				};
			};

			avdd_0v75_s0: nldo-reg3 {
				regulator-always-on;
				regulator-boot-on;
				regulator-min-microvolt = <750000>;
				regulator-max-microvolt = <750000>;
				regulator-name = "avdd_0v75_s0";

				regulator-state-mem {
					regulator-off-in-suspend;
				};
			};

			vdd_0v85_s0: nldo-reg4 {
				regulator-always-on;
				regulator-boot-on;
				regulator-min-microvolt = <850000>;
				regulator-max-microvolt = <850000>;
				regulator-name = "vdd_0v85_s0";

				regulator-state-mem {
					regulator-off-in-suspend;
				};
			};

			vdd_0v75_s0: nldo-reg5 {
				regulator-always-on;
				regulator-boot-on;
				regulator-min-microvolt = <750000>;
				regulator-max-microvolt = <750000>;
				regulator-name = "vdd_0v75_s0";

				regulator-state-mem {
					regulator-off-in-suspend;
				};
			};
		};
	};
};

&uart2 {
	pinctrl-0 = <&uart2m0_xfer>;
	status = "okay";
};

&u2phy0 {
	status = "okay";
};

&u2phy0_otg {
	status = "okay";
};

&u2phy1 {
	status = "okay";
};

&u2phy1_otg {
	status = "okay";
};

&u2phy2 {
	status = "okay";
};

&u2phy2_host {
	/* connected to USB hub, which is powered by vcc5v0_sys */
	phy-supply = <&vcc5v0_sys>;
	status = "okay";
};

&u2phy3 {
	status = "okay";
};

&u2phy3_host {
	phy-supply = <&vcc5v0_host>;
	status = "okay";
};

&usbdp_phy1 {
	status = "okay";
};

&usbdp_phy1_u3 {
	status = "okay";
};

&usbdp_phy0 {
	orientation-switch;
	mode-switch;
	sbu1-dc-gpios = <&gpio4 RK_PA6 GPIO_ACTIVE_HIGH>;
	sbu2-dc-gpios = <&gpio4 RK_PA7 GPIO_ACTIVE_HIGH>;
	status = "okay";

	port {
		#address-cells = <1>;
		#size-cells = <0>;

		usbdp_phy0_typec_ss: endpoint@0 {
			reg = <0>;
			remote-endpoint = <&usbc0_ss>;
		};

		usbdp_phy0_typec_sbu: endpoint@1 {
			reg = <1>;
			remote-endpoint = <&usbc0_sbu>;
		};
	};
};

&usbdp_phy0_u3 {
	status = "okay";
};

&usb_host0_ehci {
	status = "okay";
};

&usb_host0_ohci {
	status = "okay";
};

&usb_host0_xhci {
	usb-role-switch;
	status = "okay";

	port {
		#address-cells = <1>;
		#size-cells = <0>;

		usb_host0_xhci_drd_sw: endpoint {
			remote-endpoint = <&usbc0_hs>;
		};
	};
};

&usb_host1_ehci {
	status = "okay";
};

&usb_host1_ohci {
	status = "okay";
};

&usb_host1_xhci {
	status = "okay";
};

&usb_host2_xhci {
	status = "okay";
};<|MERGE_RESOLUTION|>--- conflicted
+++ resolved
@@ -4,10 +4,6 @@
 
 #include <dt-bindings/gpio/gpio.h>
 #include <dt-bindings/leds/common.h>
-<<<<<<< HEAD
-=======
-#include <dt-bindings/usb/pd.h>
->>>>>>> 5a2e0ad7
 #include "rk3588.dtsi"
 
 / {
@@ -63,18 +59,6 @@
 		#cooling-cells = <2>;
 	};
 
-<<<<<<< HEAD
-=======
-	vcc12v_dcin: vcc12v-dcin-regulator {
-		compatible = "regulator-fixed";
-		regulator-name = "vcc12v_dcin";
-		regulator-always-on;
-		regulator-boot-on;
-		regulator-min-microvolt = <12000000>;
-		regulator-max-microvolt = <12000000>;
-	};
-
->>>>>>> 5a2e0ad7
 	vcc3v3_pcie2x1l0: vcc3v3-pcie2x1l0-regulator {
 		compatible = "regulator-fixed";
 		enable-active-high;
@@ -155,13 +139,6 @@
 	status = "okay";
 };
 
-<<<<<<< HEAD
-=======
-&combphy2_psu {
-	status = "okay";
-};
-
->>>>>>> 5a2e0ad7
 &cpu_b0 {
 	cpu-supply = <&vdd_cpu_big0_s0>;
 };
