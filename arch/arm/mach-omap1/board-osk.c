--- conflicted
+++ resolved
@@ -364,8 +364,6 @@
 		/* GPIO used by the TPS65010 chip */
 		GPIO_LOOKUP("mpuio", 1, "tps65010",
 			    GPIO_ACTIVE_HIGH),
-<<<<<<< HEAD
-=======
 		/* GPIOs used for serial wakeup IRQs */
 		GPIO_LOOKUP_IDX("gpio-32-47", 5, "wakeup", 0,
 			    GPIO_ACTIVE_HIGH),
@@ -373,7 +371,6 @@
 			    GPIO_ACTIVE_HIGH),
 		GPIO_LOOKUP_IDX("gpio-48-63", 1, "wakeup", 2,
 			    GPIO_ACTIVE_HIGH),
->>>>>>> 38ca6978
 		{ }
 	},
 };
