#ifndef __ASM_SH73A0_H__
#define __ASM_SH73A0_H__

<<<<<<< HEAD
#define GPIO_NR			310

=======
>>>>>>> 25475030
/* DMA slave IDs */
enum {
	SHDMA_SLAVE_INVALID,
	SHDMA_SLAVE_SCIF0_TX,
	SHDMA_SLAVE_SCIF0_RX,
	SHDMA_SLAVE_SCIF1_TX,
	SHDMA_SLAVE_SCIF1_RX,
	SHDMA_SLAVE_SCIF2_TX,
	SHDMA_SLAVE_SCIF2_RX,
	SHDMA_SLAVE_SCIF3_TX,
	SHDMA_SLAVE_SCIF3_RX,
	SHDMA_SLAVE_SCIF4_TX,
	SHDMA_SLAVE_SCIF4_RX,
	SHDMA_SLAVE_SCIF5_TX,
	SHDMA_SLAVE_SCIF5_RX,
	SHDMA_SLAVE_SCIF6_TX,
	SHDMA_SLAVE_SCIF6_RX,
	SHDMA_SLAVE_SCIF7_TX,
	SHDMA_SLAVE_SCIF7_RX,
	SHDMA_SLAVE_SCIF8_TX,
	SHDMA_SLAVE_SCIF8_RX,
	SHDMA_SLAVE_SDHI0_TX,
	SHDMA_SLAVE_SDHI0_RX,
	SHDMA_SLAVE_SDHI1_TX,
	SHDMA_SLAVE_SDHI1_RX,
	SHDMA_SLAVE_SDHI2_TX,
	SHDMA_SLAVE_SDHI2_RX,
	SHDMA_SLAVE_MMCIF_TX,
	SHDMA_SLAVE_MMCIF_RX,
	SHDMA_SLAVE_FSI2A_TX,
	SHDMA_SLAVE_FSI2A_RX,
	SHDMA_SLAVE_FSI2B_TX,
	SHDMA_SLAVE_FSI2B_RX,
	SHDMA_SLAVE_FSI2C_TX,
	SHDMA_SLAVE_FSI2C_RX,
	SHDMA_SLAVE_FSI2D_RX,
};

/*
 *		SH73A0 IRQ LOCATION TABLE
 *
 * 416	-----------------------------------------
 *		IRQ0-IRQ15
 * 431	-----------------------------------------
 * ...
 * 448	-----------------------------------------
 *		sh73a0-intcs
 *		sh73a0-intca-irq-pins
 * 680	-----------------------------------------
 * ...
 * 700	-----------------------------------------
 *		sh73a0-pint0
 * 731	-----------------------------------------
 * 732	-----------------------------------------
 *		sh73a0-pint1
 * 739	-----------------------------------------
 * ...
 * 800	-----------------------------------------
 *		IRQ16-IRQ31
 * 815	-----------------------------------------
 * ...
 * 928	-----------------------------------------
 *		sh73a0-intca-irq-pins
 * 943	-----------------------------------------
 */

/* PINT interrupts are located at Linux IRQ 700 and up */
#define SH73A0_PINT0_IRQ(irq) ((irq) + 700)
#define SH73A0_PINT1_IRQ(irq) ((irq) + 732)

extern void sh73a0_init_delay(void);
extern void sh73a0_init_irq(void);
extern void sh73a0_init_irq_dt(void);
extern void sh73a0_map_io(void);
extern void sh73a0_earlytimer_init(void);
extern void sh73a0_add_early_devices(void);
extern void sh73a0_add_standard_devices(void);
extern void sh73a0_add_standard_devices_dt(void);
extern void sh73a0_clock_init(void);
extern void sh73a0_pinmux_init(void);
extern void sh73a0_pm_init(void);
extern struct clk sh73a0_extal1_clk;
extern struct clk sh73a0_extal2_clk;
extern struct clk sh73a0_extcki_clk;
extern struct clk sh73a0_extalr_clk;
extern struct smp_operations sh73a0_smp_ops;

#endif /* __ASM_SH73A0_H__ */<|MERGE_RESOLUTION|>--- conflicted
+++ resolved
@@ -1,11 +1,6 @@
 #ifndef __ASM_SH73A0_H__
 #define __ASM_SH73A0_H__
 
-<<<<<<< HEAD
-#define GPIO_NR			310
-
-=======
->>>>>>> 25475030
 /* DMA slave IDs */
 enum {
 	SHDMA_SLAVE_INVALID,
