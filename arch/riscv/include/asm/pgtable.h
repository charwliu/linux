--- conflicted
+++ resolved
@@ -93,6 +93,10 @@
 #define VMALLOC_SIZE     (KERN_VIRT_SIZE >> 1)
 #define VMALLOC_END      (PAGE_OFFSET - 1)
 #define VMALLOC_START    (PAGE_OFFSET - VMALLOC_SIZE)
+
+#define BPF_JIT_REGION_SIZE	(SZ_128M)
+#define BPF_JIT_REGION_START	(PAGE_OFFSET - BPF_JIT_REGION_SIZE)
+#define BPF_JIT_REGION_END	(VMALLOC_END)
 
 /*
  * Roughly size the vmemmap space to be large enough to fit enough
@@ -421,30 +425,6 @@
 #define __pte_to_swp_entry(pte)	((swp_entry_t) { pte_val(pte) })
 #define __swp_entry_to_pte(x)	((pte_t) { (x).val })
 
-<<<<<<< HEAD
-=======
-#define VMALLOC_SIZE     (KERN_VIRT_SIZE >> 1)
-#define VMALLOC_END      (PAGE_OFFSET - 1)
-#define VMALLOC_START    (PAGE_OFFSET - VMALLOC_SIZE)
-
-#define BPF_JIT_REGION_SIZE	(SZ_128M)
-#define BPF_JIT_REGION_START	(PAGE_OFFSET - BPF_JIT_REGION_SIZE)
-#define BPF_JIT_REGION_END	(VMALLOC_END)
-
-/*
- * Roughly size the vmemmap space to be large enough to fit enough
- * struct pages to map half the virtual address space. Then
- * position vmemmap directly below the VMALLOC region.
- */
-#define VMEMMAP_SHIFT \
-	(CONFIG_VA_BITS - PAGE_SHIFT - 1 + STRUCT_PAGE_MAX_SHIFT)
-#define VMEMMAP_SIZE	BIT(VMEMMAP_SHIFT)
-#define VMEMMAP_END	(VMALLOC_START - 1)
-#define VMEMMAP_START	(VMALLOC_START - VMEMMAP_SIZE)
-
-#define vmemmap		((struct page *)VMEMMAP_START)
-
->>>>>>> 7c8dce4b
 #define PCI_IO_SIZE      SZ_16M
 #define PCI_IO_END       VMEMMAP_START
 #define PCI_IO_START     (PCI_IO_END - PCI_IO_SIZE)
