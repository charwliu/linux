# SPDX-License-Identifier: GPL-2.0
#
# Building vDSO images for x86.
#

# Include the generic Makefile to check the built vdso.
include $(srctree)/lib/vdso/Makefile

# Sanitizer runtimes are unavailable and cannot be linked here.
KASAN_SANITIZE			:= n
KMSAN_SANITIZE_vclock_gettime.o := n
KMSAN_SANITIZE_vgetcpu.o	:= n

UBSAN_SANITIZE			:= n
KCSAN_SANITIZE			:= n
OBJECT_FILES_NON_STANDARD	:= y

# Prevents link failures: __sanitizer_cov_trace_pc() is not linked in.
KCOV_INSTRUMENT		:= n

# files to link into the vdso
vobjs-y := vdso-note.o vclock_gettime.o vgetcpu.o
vobjs32-y := vdso32/note.o vdso32/system_call.o vdso32/sigreturn.o
vobjs32-y += vdso32/vclock_gettime.o vdso32/vgetcpu.o
vobjs-$(CONFIG_X86_SGX)	+= vsgx.o

# files to link into kernel
obj-y					+= vma.o extable.o
KASAN_SANITIZE_vma.o			:= y
UBSAN_SANITIZE_vma.o			:= y
KCSAN_SANITIZE_vma.o			:= y

OBJECT_FILES_NON_STANDARD_extable.o		:= n
OBJECT_FILES_NON_STANDARD_vdso-image-32.o 	:= n
OBJECT_FILES_NON_STANDARD_vdso-image-64.o 	:= n
OBJECT_FILES_NON_STANDARD_vdso32-setup.o	:= n
OBJECT_FILES_NON_STANDARD_vma.o			:= n

# vDSO images to build
obj-$(CONFIG_X86_64)		+= vdso-image-64.o
obj-$(CONFIG_X86_X32_ABI)	+= vdso-image-x32.o
obj-$(CONFIG_COMPAT_32)		+= vdso-image-32.o vdso32-setup.o

<<<<<<< HEAD
obj-$(VDSO32-y)				 += vdso32-setup.o
=======
OBJECT_FILES_NON_STANDARD_vdso32-setup.o := n
>>>>>>> 289d0a47

vobjs := $(addprefix $(obj)/, $(vobjs-y))
vobjs32 := $(addprefix $(obj)/, $(vobjs32-y))

$(obj)/vdso.o: $(obj)/vdso.so

targets += vdso.lds $(vobjs-y)
targets += vdso32/vdso32.lds $(vobjs32-y)

targets += $(foreach x, 64 x32 32, vdso-image-$(x).c vdso$(x).so vdso$(x).so.dbg)

CPPFLAGS_vdso.lds += -P -C

VDSO_LDFLAGS_vdso.lds = -m elf_x86_64 -soname linux-vdso.so.1 --no-undefined \
			-z max-page-size=4096

$(obj)/vdso64.so.dbg: $(obj)/vdso.lds $(vobjs) FORCE
	$(call if_changed,vdso_and_check)

HOST_EXTRACFLAGS += -I$(srctree)/tools/include -I$(srctree)/include/uapi -I$(srctree)/arch/$(SUBARCH)/include/uapi
hostprogs += vdso2c

quiet_cmd_vdso2c = VDSO2C  $@
      cmd_vdso2c = $(obj)/vdso2c $< $(<:%.dbg=%) $@

$(obj)/vdso-image-%.c: $(obj)/vdso%.so.dbg $(obj)/vdso%.so $(obj)/vdso2c FORCE
	$(call if_changed,vdso2c)

#
# Don't omit frame pointers for ease of userspace debugging, but do
# optimize sibling calls.
#
CFL := $(PROFILING) -mcmodel=small -fPIC -O2 -fasynchronous-unwind-tables -m64 \
       $(filter -g%,$(KBUILD_CFLAGS)) -fno-stack-protector \
       -fno-omit-frame-pointer -foptimize-sibling-calls \
       -DDISABLE_BRANCH_PROFILING -DBUILD_VDSO

ifdef CONFIG_MITIGATION_RETPOLINE
ifneq ($(RETPOLINE_VDSO_CFLAGS),)
  CFL += $(RETPOLINE_VDSO_CFLAGS)
endif
endif

$(vobjs): KBUILD_CFLAGS := $(filter-out $(PADDING_CFLAGS) $(CC_FLAGS_LTO) $(CC_FLAGS_CFI) $(RANDSTRUCT_CFLAGS) $(GCC_PLUGINS_CFLAGS) $(RETPOLINE_CFLAGS),$(KBUILD_CFLAGS)) $(CFL)
$(vobjs): KBUILD_AFLAGS += -DBUILD_VDSO

#
# vDSO code runs in userspace and -pg doesn't help with profiling anyway.
#
CFLAGS_REMOVE_vclock_gettime.o = -pg
CFLAGS_REMOVE_vdso32/vclock_gettime.o = -pg
CFLAGS_REMOVE_vgetcpu.o = -pg
CFLAGS_REMOVE_vdso32/vgetcpu.o = -pg
CFLAGS_REMOVE_vsgx.o = -pg

#
# X32 processes use x32 vDSO to access 64bit kernel data.
#
# Build x32 vDSO image:
# 1. Compile x32 vDSO as 64bit.
# 2. Convert object files to x32.
# 3. Build x32 VDSO image with x32 objects, which contains 64bit codes
# so that it can reach 64bit address space with 64bit pointers.
#

CPPFLAGS_vdsox32.lds = $(CPPFLAGS_vdso.lds)
VDSO_LDFLAGS_vdsox32.lds = -m elf32_x86_64 -soname linux-vdso.so.1 \
			   -z max-page-size=4096

# x32-rebranded versions
vobjx32s-y := $(vobjs-y:.o=-x32.o)

# same thing, but in the output directory
vobjx32s := $(addprefix $(obj)/, $(vobjx32s-y))

# Convert 64bit object file to x32 for x32 vDSO.
quiet_cmd_x32 = X32     $@
      cmd_x32 = $(OBJCOPY) -O elf32-x86-64 $< $@

$(obj)/%-x32.o: $(obj)/%.o FORCE
	$(call if_changed,x32)

targets += vdsox32.lds $(vobjx32s-y)

$(obj)/%.so: OBJCOPYFLAGS := -S --remove-section __ex_table
$(obj)/%.so: $(obj)/%.so.dbg FORCE
	$(call if_changed,objcopy)

$(obj)/vdsox32.so.dbg: $(obj)/vdsox32.lds $(vobjx32s) FORCE
	$(call if_changed,vdso_and_check)

CPPFLAGS_vdso32/vdso32.lds = $(CPPFLAGS_vdso.lds)
VDSO_LDFLAGS_vdso32.lds = -m elf_i386 -soname linux-gate.so.1

KBUILD_AFLAGS_32 := $(filter-out -m64,$(KBUILD_AFLAGS)) -DBUILD_VDSO
$(obj)/vdso32.so.dbg: KBUILD_AFLAGS = $(KBUILD_AFLAGS_32)
$(obj)/vdso32.so.dbg: asflags-$(CONFIG_X86_64) += -m32

KBUILD_CFLAGS_32 := $(filter-out -m64,$(KBUILD_CFLAGS))
KBUILD_CFLAGS_32 := $(filter-out -mcmodel=kernel,$(KBUILD_CFLAGS_32))
KBUILD_CFLAGS_32 := $(filter-out -fno-pic,$(KBUILD_CFLAGS_32))
KBUILD_CFLAGS_32 := $(filter-out -mfentry,$(KBUILD_CFLAGS_32))
KBUILD_CFLAGS_32 := $(filter-out $(RANDSTRUCT_CFLAGS),$(KBUILD_CFLAGS_32))
KBUILD_CFLAGS_32 := $(filter-out $(GCC_PLUGINS_CFLAGS),$(KBUILD_CFLAGS_32))
KBUILD_CFLAGS_32 := $(filter-out $(RETPOLINE_CFLAGS),$(KBUILD_CFLAGS_32))
KBUILD_CFLAGS_32 := $(filter-out $(CC_FLAGS_LTO),$(KBUILD_CFLAGS_32))
KBUILD_CFLAGS_32 := $(filter-out $(CC_FLAGS_CFI),$(KBUILD_CFLAGS_32))
KBUILD_CFLAGS_32 := $(filter-out $(PADDING_CFLAGS),$(KBUILD_CFLAGS_32))
KBUILD_CFLAGS_32 += -m32 -msoft-float -mregparm=0 -fpic
KBUILD_CFLAGS_32 += -fno-stack-protector
KBUILD_CFLAGS_32 += $(call cc-option, -foptimize-sibling-calls)
KBUILD_CFLAGS_32 += -fno-omit-frame-pointer
KBUILD_CFLAGS_32 += -DDISABLE_BRANCH_PROFILING

ifdef CONFIG_MITIGATION_RETPOLINE
ifneq ($(RETPOLINE_VDSO_CFLAGS),)
  KBUILD_CFLAGS_32 += $(RETPOLINE_VDSO_CFLAGS)
endif
endif

$(obj)/vdso32.so.dbg: KBUILD_CFLAGS = $(KBUILD_CFLAGS_32)

$(obj)/vdso32.so.dbg: $(obj)/vdso32/vdso32.lds $(vobjs32) FORCE
	$(call if_changed,vdso_and_check)

#
# The DSO images are built using a special linker script.
#
quiet_cmd_vdso = VDSO    $@
      cmd_vdso = $(LD) -o $@ \
		       $(VDSO_LDFLAGS) $(VDSO_LDFLAGS_$(filter %.lds,$(^F))) \
		       -T $(filter %.lds,$^) $(filter %.o,$^) && \
		 sh $(srctree)/$(src)/checkundef.sh '$(NM)' '$@'

VDSO_LDFLAGS = -shared --hash-style=both --build-id=sha1 \
	$(call ld-option, --eh-frame-hdr) -Bsymbolic -z noexecstack
GCOV_PROFILE := n

quiet_cmd_vdso_and_check = VDSO    $@
      cmd_vdso_and_check = $(cmd_vdso); $(cmd_vdso_check)<|MERGE_RESOLUTION|>--- conflicted
+++ resolved
@@ -33,7 +33,6 @@
 OBJECT_FILES_NON_STANDARD_extable.o		:= n
 OBJECT_FILES_NON_STANDARD_vdso-image-32.o 	:= n
 OBJECT_FILES_NON_STANDARD_vdso-image-64.o 	:= n
-OBJECT_FILES_NON_STANDARD_vdso32-setup.o	:= n
 OBJECT_FILES_NON_STANDARD_vma.o			:= n
 
 # vDSO images to build
@@ -41,11 +40,7 @@
 obj-$(CONFIG_X86_X32_ABI)	+= vdso-image-x32.o
 obj-$(CONFIG_COMPAT_32)		+= vdso-image-32.o vdso32-setup.o
 
-<<<<<<< HEAD
-obj-$(VDSO32-y)				 += vdso32-setup.o
-=======
 OBJECT_FILES_NON_STANDARD_vdso32-setup.o := n
->>>>>>> 289d0a47
 
 vobjs := $(addprefix $(obj)/, $(vobjs-y))
 vobjs32 := $(addprefix $(obj)/, $(vobjs32-y))
