/* SPDX-License-Identifier: GPL-2.0 */

#include <linux/stringify.h>
#include <linux/linkage.h>
#include <asm/dwarf2.h>
#include <asm/cpufeatures.h>
#include <asm/alternative.h>
#include <asm/asm-offsets.h>
#include <asm/export.h>
#include <asm/nospec-branch.h>
#include <asm/unwind_hints.h>
#include <asm/percpu.h>
#include <asm/frame.h>
#include <asm/nops.h>

	.section .text.__x86.indirect_thunk


.macro POLINE reg
	ANNOTATE_INTRA_FUNCTION_CALL
	call    .Ldo_rop_\@
	int3
.Ldo_rop_\@:
	mov     %\reg, (%_ASM_SP)
	UNWIND_HINT_FUNC
.endm

.macro RETPOLINE reg
	POLINE \reg
	RET
.endm

.macro THUNK reg

	.align RETPOLINE_THUNK_SIZE
SYM_INNER_LABEL(__x86_indirect_thunk_\reg, SYM_L_GLOBAL)
	UNWIND_HINT_UNDEFINED
	ANNOTATE_NOENDBR

	ALTERNATIVE_2 __stringify(RETPOLINE \reg), \
		      __stringify(lfence; ANNOTATE_RETPOLINE_SAFE; jmp *%\reg; int3), X86_FEATURE_RETPOLINE_LFENCE, \
		      __stringify(ANNOTATE_RETPOLINE_SAFE; jmp *%\reg), ALT_NOT(X86_FEATURE_RETPOLINE)

.endm

/*
 * Despite being an assembler file we can't just use .irp here
 * because __KSYM_DEPS__ only uses the C preprocessor and would
 * only see one instance of "__x86_indirect_thunk_\reg" rather
 * than one per register with the correct names. So we do it
 * the simple and nasty way...
 *
 * Worse, you can only have a single EXPORT_SYMBOL per line,
 * and CPP can't insert newlines, so we have to repeat everything
 * at least twice.
 */

#define __EXPORT_THUNK(sym)	_ASM_NOKPROBE(sym); EXPORT_SYMBOL(sym)

	.align RETPOLINE_THUNK_SIZE
SYM_CODE_START(__x86_indirect_thunk_array)

#define GEN(reg) THUNK reg
#include <asm/GEN-for-each-reg.h>
#undef GEN

	.align RETPOLINE_THUNK_SIZE
SYM_CODE_END(__x86_indirect_thunk_array)

#define GEN(reg) __EXPORT_THUNK(__x86_indirect_thunk_ ## reg)
#include <asm/GEN-for-each-reg.h>
#undef GEN

#ifdef CONFIG_CALL_DEPTH_TRACKING
.macro CALL_THUNK reg
	.align RETPOLINE_THUNK_SIZE

SYM_INNER_LABEL(__x86_indirect_call_thunk_\reg, SYM_L_GLOBAL)
	UNWIND_HINT_UNDEFINED
	ANNOTATE_NOENDBR

	CALL_DEPTH_ACCOUNT
	POLINE \reg
	ANNOTATE_UNRET_SAFE
	ret
	int3
.endm

	.align RETPOLINE_THUNK_SIZE
SYM_CODE_START(__x86_indirect_call_thunk_array)

#define GEN(reg) CALL_THUNK reg
#include <asm/GEN-for-each-reg.h>
#undef GEN

	.align RETPOLINE_THUNK_SIZE
SYM_CODE_END(__x86_indirect_call_thunk_array)

#define GEN(reg) __EXPORT_THUNK(__x86_indirect_call_thunk_ ## reg)
#include <asm/GEN-for-each-reg.h>
#undef GEN

.macro JUMP_THUNK reg
	.align RETPOLINE_THUNK_SIZE

SYM_INNER_LABEL(__x86_indirect_jump_thunk_\reg, SYM_L_GLOBAL)
	UNWIND_HINT_UNDEFINED
	ANNOTATE_NOENDBR
	POLINE \reg
	ANNOTATE_UNRET_SAFE
	ret
	int3
.endm

	.align RETPOLINE_THUNK_SIZE
SYM_CODE_START(__x86_indirect_jump_thunk_array)

#define GEN(reg) JUMP_THUNK reg
#include <asm/GEN-for-each-reg.h>
#undef GEN

	.align RETPOLINE_THUNK_SIZE
SYM_CODE_END(__x86_indirect_jump_thunk_array)

#define GEN(reg) __EXPORT_THUNK(__x86_indirect_jump_thunk_ ## reg)
#include <asm/GEN-for-each-reg.h>
#undef GEN
#endif
/*
 * This function name is magical and is used by -mfunction-return=thunk-extern
 * for the compiler to generate JMPs to it.
 */
#ifdef CONFIG_RETHUNK

/*
 * srso_untrain_ret_alias() and srso_safe_ret_alias() are placed at
 * special addresses:
 *
 * - srso_untrain_ret_alias() is 2M aligned
 * - srso_safe_ret_alias() is also in the same 2M page but bits 2, 8, 14
 * and 20 in its virtual address are set (while those bits in the
 * srso_untrain_ret_alias() function are cleared).
 *
 * This guarantees that those two addresses will alias in the branch
 * target buffer of Zen3/4 generations, leading to any potential
 * poisoned entries at that BTB slot to get evicted.
 *
 * As a result, srso_safe_ret_alias() becomes a safe return.
 */
#ifdef CONFIG_CPU_SRSO
	.section .text.__x86.rethunk_untrain

SYM_START(srso_untrain_ret_alias, SYM_L_GLOBAL, SYM_A_NONE)
	ANNOTATE_NOENDBR
	ASM_NOP2
	lfence
	jmp __x86_return_thunk
SYM_FUNC_END(srso_untrain_ret_alias)
__EXPORT_THUNK(srso_untrain_ret_alias)

	.section .text.__x86.rethunk_safe
#endif

/* Needs a definition for the __x86_return_thunk alternative below. */
SYM_START(srso_safe_ret_alias, SYM_L_GLOBAL, SYM_A_NONE)
#ifdef CONFIG_CPU_SRSO
	add $8, %_ASM_SP
	UNWIND_HINT_FUNC
#endif
	ANNOTATE_UNRET_SAFE
	ret
	int3
SYM_FUNC_END(srso_safe_ret_alias)

	.section .text.__x86.return_thunk

/*
 * Safety details here pertain to the AMD Zen{1,2} microarchitecture:
 * 1) The RET at __x86_return_thunk must be on a 64 byte boundary, for
 *    alignment within the BTB.
 * 2) The instruction at zen_untrain_ret must contain, and not
 *    end with, the 0xc3 byte of the RET.
 * 3) STIBP must be enabled, or SMT disabled, to prevent the sibling thread
 *    from re-poisioning the BTB prediction.
 */
	.align 64
<<<<<<< HEAD
	.skip 63, 0xcc
=======
	.skip 64 - (__ret - zen_untrain_ret), 0xcc
>>>>>>> 38ca6978
SYM_START(zen_untrain_ret, SYM_L_GLOBAL, SYM_A_NONE)
	ANNOTATE_NOENDBR
	/*
	 * As executed from zen_untrain_ret, this is:
	 *
	 *   TEST $0xcc, %bl
	 *   LFENCE
	 *   JMP __x86_return_thunk
	 *
	 * Executing the TEST instruction has a side effect of evicting any BTB
	 * prediction (potentially attacker controlled) attached to the RET, as
	 * __x86_return_thunk + 1 isn't an instruction boundary at the moment.
	 */
	.byte	0xf6

	/*
	 * As executed from __x86_return_thunk, this is a plain RET.
	 *
	 * As part of the TEST above, RET is the ModRM byte, and INT3 the imm8.
	 *
	 * We subsequently jump backwards and architecturally execute the RET.
	 * This creates a correct BTB prediction (type=ret), but in the
	 * meantime we suffer Straight Line Speculation (because the type was
	 * no branch) which is halted by the INT3.
	 *
	 * With SMT enabled and STIBP active, a sibling thread cannot poison
	 * RET's prediction to a type of its choice, but can evict the
	 * prediction due to competitive sharing. If the prediction is
	 * evicted, __x86_return_thunk will suffer Straight Line Speculation
	 * which will be contained safely by the INT3.
	 */
SYM_INNER_LABEL(__ret, SYM_L_GLOBAL)
	ret
	int3
SYM_CODE_END(__ret)

	/*
	 * Ensure the TEST decoding / BTB invalidation is complete.
	 */
	lfence

	/*
	 * Jump back and execute the RET in the middle of the TEST instruction.
	 * INT3 is for SLS protection.
	 */
	jmp __ret
	int3
SYM_FUNC_END(zen_untrain_ret)
__EXPORT_THUNK(zen_untrain_ret)

/*
 * SRSO untraining sequence for Zen1/2, similar to zen_untrain_ret()
 * above. On kernel entry, srso_untrain_ret() is executed which is a
 *
 * movabs $0xccccccc308c48348,%rax
 *
 * and when the return thunk executes the inner label srso_safe_ret()
 * later, it is a stack manipulation and a RET which is mispredicted and
 * thus a "safe" one to use.
 */
	.align 64
	.skip 64 - (srso_safe_ret - srso_untrain_ret), 0xcc
SYM_START(srso_untrain_ret, SYM_L_GLOBAL, SYM_A_NONE)
	ANNOTATE_NOENDBR
	.byte 0x48, 0xb8

SYM_INNER_LABEL(srso_safe_ret, SYM_L_GLOBAL)
	add $8, %_ASM_SP
	ret
	int3
	int3
	int3
	lfence
	call srso_safe_ret
	int3
SYM_CODE_END(srso_safe_ret)
SYM_FUNC_END(srso_untrain_ret)
__EXPORT_THUNK(srso_untrain_ret)

SYM_FUNC_START(__x86_return_thunk)
	ALTERNATIVE_2 "jmp __ret", "call srso_safe_ret", X86_FEATURE_SRSO, \
			"call srso_safe_ret_alias", X86_FEATURE_SRSO_ALIAS
	int3
SYM_CODE_END(__x86_return_thunk)
EXPORT_SYMBOL(__x86_return_thunk)

#endif /* CONFIG_RETHUNK */

#ifdef CONFIG_CALL_DEPTH_TRACKING

	.align 64
SYM_FUNC_START(__x86_return_skl)
	ANNOTATE_NOENDBR
	/*
	 * Keep the hotpath in a 16byte I-fetch for the non-debug
	 * case.
	 */
	CALL_THUNKS_DEBUG_INC_RETS
	shlq	$5, PER_CPU_VAR(pcpu_hot + X86_call_depth)
	jz	1f
	ANNOTATE_UNRET_SAFE
	ret
	int3
1:
	CALL_THUNKS_DEBUG_INC_STUFFS
	.rept	16
	ANNOTATE_INTRA_FUNCTION_CALL
	call	2f
	int3
2:
	.endr
	add	$(8*16), %rsp

	CREDIT_CALL_DEPTH

	ANNOTATE_UNRET_SAFE
	ret
	int3
SYM_FUNC_END(__x86_return_skl)

#endif /* CONFIG_CALL_DEPTH_TRACKING */<|MERGE_RESOLUTION|>--- conflicted
+++ resolved
@@ -184,11 +184,7 @@
  *    from re-poisioning the BTB prediction.
  */
 	.align 64
-<<<<<<< HEAD
-	.skip 63, 0xcc
-=======
 	.skip 64 - (__ret - zen_untrain_ret), 0xcc
->>>>>>> 38ca6978
 SYM_START(zen_untrain_ret, SYM_L_GLOBAL, SYM_A_NONE)
 	ANNOTATE_NOENDBR
 	/*
