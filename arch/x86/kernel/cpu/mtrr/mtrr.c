--- conflicted
+++ resolved
@@ -61,11 +61,7 @@
 u32 num_var_ranges;
 
 unsigned int mtrr_usage_table[MTRR_MAX_VAR_RANGES];
-<<<<<<< HEAD
-static DEFINE_MUTEX(mtrr_mutex);
-=======
 DEFINE_MUTEX(mtrr_mutex);
->>>>>>> 3766ec12
 
 const struct mtrr_ops *mtrr_if;
 
@@ -103,24 +99,6 @@
 	return mtrr_if->have_wrcomb ? mtrr_if->have_wrcomb() : 0;
 }
 
-<<<<<<< HEAD
-/*  This function returns the number of variable MTRRs  */
-static void __init set_num_var_ranges(bool use_generic)
-{
-	unsigned long config = 0, dummy;
-
-	if (use_generic)
-		rdmsr(MSR_MTRRcap, config, dummy);
-	else if (is_cpu(AMD) || is_cpu(HYGON))
-		config = 2;
-	else if (is_cpu(CYRIX) || is_cpu(CENTAUR))
-		config = 8;
-
-	num_var_ranges = config & MTRR_CAP_VCNT;
-}
-
-=======
->>>>>>> 3766ec12
 static void __init init_table(void)
 {
 	int i, max;
@@ -576,10 +554,7 @@
 {
 	bool generic_mtrrs = cpu_feature_enabled(X86_FEATURE_MTRR);
 	const char *why = "(not available)";
-<<<<<<< HEAD
-=======
 	unsigned long config, dummy;
->>>>>>> 3766ec12
 
 	phys_hi_rsvd = GENMASK(31, boot_cpu_data.x86_phys_bits - 32);
 
@@ -589,38 +564,10 @@
 		 * Note that X86_FEATURE_MTRR has been reset in this case.
 		 */
 		init_table();
-<<<<<<< HEAD
-		pr_info("MTRRs set to read-only\n");
-
-		return;
-	}
-
-	if (generic_mtrrs) {
-		mtrr_if = &generic_mtrr_ops;
-	} else {
-		switch (boot_cpu_data.x86_vendor) {
-		case X86_VENDOR_AMD:
-			/* Pre-Athlon (K6) AMD CPU MTRRs */
-			if (cpu_feature_enabled(X86_FEATURE_K6_MTRR))
-				mtrr_if = &amd_mtrr_ops;
-			break;
-		case X86_VENDOR_CENTAUR:
-			if (cpu_feature_enabled(X86_FEATURE_CENTAUR_MCR))
-				mtrr_if = &centaur_mtrr_ops;
-			break;
-		case X86_VENDOR_CYRIX:
-			if (cpu_feature_enabled(X86_FEATURE_CYRIX_ARR))
-				mtrr_if = &cyrix_mtrr_ops;
-			break;
-		default:
-			break;
-		}
-=======
 		mtrr_build_map();
 		pr_info("MTRRs set to read-only\n");
 
 		return;
->>>>>>> 3766ec12
 	}
 
 	if (generic_mtrrs)
@@ -642,10 +589,7 @@
 			if (get_mtrr_state()) {
 				memory_caching_control |= CACHE_MTRR;
 				changed_by_mtrr_cleanup = mtrr_cleanup();
-<<<<<<< HEAD
-=======
 				mtrr_build_map();
->>>>>>> 3766ec12
 			} else {
 				mtrr_if = NULL;
 				why = "by BIOS";
